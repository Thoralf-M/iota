processed 10 tasks

init:
A: object(0,0)

task 1, lines 7-39:
//# run-graphql
Response: {
  "data": {
    "object": {
      "asMovePackage": {
        "coin": {
          "total_supply": {
            "name": "total_supply",
            "visibility": "PUBLIC",
            "isEntry": false,
            "typeParameters": [
              {
                "constraints": []
              }
            ],
            "parameters": [
              {
                "repr": "&0x0000000000000000000000000000000000000000000000000000000000000002::coin::TreasuryCap<$0>"
              }
            ],
            "return": [
              {
                "repr": "u64"
              }
            ]
          },
          "join": {
            "name": "join",
            "visibility": "PUBLIC",
            "isEntry": true,
            "typeParameters": [
              {
                "constraints": []
              }
            ],
            "parameters": [
              {
                "repr": "&mut 0x0000000000000000000000000000000000000000000000000000000000000002::coin::Coin<$0>"
              },
              {
                "repr": "0x0000000000000000000000000000000000000000000000000000000000000002::coin::Coin<$0>"
              }
            ],
            "return": []
          }
        },
        "iota": {
          "new": {
            "name": "new",
            "visibility": "PRIVATE",
            "isEntry": false,
            "typeParameters": [],
            "parameters": [
              {
                "repr": "&mut 0x0000000000000000000000000000000000000000000000000000000000000002::tx_context::TxContext"
              }
            ],
            "return": [
              {
                "repr": "0x0000000000000000000000000000000000000000000000000000000000000002::iota::IotaTreasuryCap"
              }
            ]
          }
        }
      }
    }
  }
}

task 2, lines 41-45:
//# publish --upgradeable --sender A
created: object(2,0), object(2,1)
mutated: object(0,0)
gas summary: computation_cost: 1000000, storage_cost: 5183200,  storage_rebate: 0, non_refundable_storage_fee: 0

task 3, line 47:
//# create-checkpoint
Checkpoint created: 1

task 4, lines 49-87:
//# run-graphql
Response: {
  "data": {
    "transactionBlocks": {
      "nodes": [
        {
          "effects": {
            "objectChanges": {
              "nodes": [
                {
                  "outputState": {
<<<<<<< HEAD
                    "address": "0x2fe5f956580dc291056b64304c9be53b3ebb5184cab159034159197ec0f533a1",
=======
                    "address": "0x7ab276e07bc81d3c00ac3f5234cce7214b5e69f5cbfa07535f14b05eeca5597c",
>>>>>>> 4647c11f
                    "asMovePackage": null
                  }
                },
                {
                  "outputState": {
<<<<<<< HEAD
                    "address": "0x90da3777304670d639ecc365488681a0979b95465e97d38d27a6d8b39767a50c",
=======
                    "address": "0xc1d3538ac73128faa829ebaa9b30627b579215e00c2e47960311bbd2d5086c09",
>>>>>>> 4647c11f
                    "asMovePackage": null
                  }
                },
                {
                  "outputState": {
<<<<<<< HEAD
                    "address": "0xacea6c85104624e2f2657398ce48eb094dcb292c5b310b7d5ae8700d01b3d4db",
=======
                    "address": "0xf2091469462fa60ab4f96f0f5ef490f77890aae5fa8d485ab5f05d8fe6a9e5b3",
>>>>>>> 4647c11f
                    "asMovePackage": {
                      "module": {
                        "function": {
                          "module": {
                            "package": {
<<<<<<< HEAD
                              "address": "0xacea6c85104624e2f2657398ce48eb094dcb292c5b310b7d5ae8700d01b3d4db"
=======
                              "address": "0xf2091469462fa60ab4f96f0f5ef490f77890aae5fa8d485ab5f05d8fe6a9e5b3"
>>>>>>> 4647c11f
                            }
                          },
                          "name": "f",
                          "visibility": "PUBLIC",
                          "isEntry": false,
                          "typeParameters": [
                            {
                              "constraints": [
                                "DROP"
                              ]
                            }
                          ],
                          "parameters": [
                            {
                              "repr": "$0"
                            }
                          ],
                          "return": [
                            {
                              "repr": "u64"
                            },
                            {
                              "repr": "u64"
                            }
                          ]
                        }
                      }
                    }
                  }
                }
              ]
            }
          }
        }
      ]
    }
  }
}

task 5, lines 89-94:
//# upgrade --package P0 --upgrade-capability 2,0 --sender A
created: object(5,0)
mutated: object(0,0), object(2,0)
gas summary: computation_cost: 1000000, storage_cost: 5418800,  storage_rebate: 2622000, non_refundable_storage_fee: 0

task 6, line 96:
//# create-checkpoint
Checkpoint created: 2

task 7, lines 98-137:
//# run-graphql
Response: {
  "data": {
    "transactionBlocks": {
      "nodes": [
        {
          "effects": {
            "objectChanges": {
              "nodes": [
                {
                  "outputState": {
<<<<<<< HEAD
                    "address": "0x2fe5f956580dc291056b64304c9be53b3ebb5184cab159034159197ec0f533a1",
                    "asMovePackage": null
                  }
                },
                {
                  "outputState": {
                    "address": "0x7d36195d05e43bce2bec1aefca75579a1470190accd403867683131dcabeffcc",
=======
                    "address": "0x114752060737346a4ec7c59dac8629f83b1934589d8f085401d3bbd783bfba90",
>>>>>>> 4647c11f
                    "asMovePackage": {
                      "module": {
                        "f": {
                          "module": {
                            "package": {
<<<<<<< HEAD
                              "address": "0x7d36195d05e43bce2bec1aefca75579a1470190accd403867683131dcabeffcc"
=======
                              "address": "0x114752060737346a4ec7c59dac8629f83b1934589d8f085401d3bbd783bfba90"
>>>>>>> 4647c11f
                            }
                          },
                          "name": "f",
                          "visibility": "PUBLIC",
                          "isEntry": false,
                          "typeParameters": [
                            {
                              "constraints": [
                                "DROP"
                              ]
                            }
                          ],
                          "parameters": [
                            {
                              "repr": "$0"
                            }
                          ],
                          "return": [
                            {
                              "repr": "u64"
                            },
                            {
                              "repr": "u64"
                            }
                          ]
                        },
                        "g": {
                          "module": {
                            "package": {
<<<<<<< HEAD
                              "address": "0x7d36195d05e43bce2bec1aefca75579a1470190accd403867683131dcabeffcc"
=======
                              "address": "0x114752060737346a4ec7c59dac8629f83b1934589d8f085401d3bbd783bfba90"
>>>>>>> 4647c11f
                            }
                          },
                          "name": "g",
                          "visibility": "PRIVATE",
                          "isEntry": true,
                          "typeParameters": [],
                          "parameters": [],
                          "return": [
                            {
                              "repr": "u64"
                            }
                          ]
                        }
                      }
                    }
                  }
                },
                {
                  "outputState": {
<<<<<<< HEAD
                    "address": "0x90da3777304670d639ecc365488681a0979b95465e97d38d27a6d8b39767a50c",
=======
                    "address": "0x7ab276e07bc81d3c00ac3f5234cce7214b5e69f5cbfa07535f14b05eeca5597c",
                    "asMovePackage": null
                  }
                },
                {
                  "outputState": {
                    "address": "0xc1d3538ac73128faa829ebaa9b30627b579215e00c2e47960311bbd2d5086c09",
>>>>>>> 4647c11f
                    "asMovePackage": null
                  }
                }
              ]
            }
          }
        }
      ]
    }
  }
}

task 8, lines 139-174:
//# run-graphql --cursors {"n":"consensus_commit_prologue","c":2} {"n":"timestamp_ms","c":2}
Response: {
  "data": {
    "object": {
      "asMovePackage": {
        "module": {
          "all": {
            "edges": [
              {
                "cursor": "eyJuIjoiY29uc2Vuc3VzX2NvbW1pdF9wcm9sb2d1ZSIsImMiOjJ9",
                "node": {
                  "name": "consensus_commit_prologue",
                  "typeParameters": [],
                  "parameters": [
                    {
                      "repr": "&mut 0x0000000000000000000000000000000000000000000000000000000000000002::clock::Clock"
                    },
                    {
                      "repr": "u64"
                    },
                    {
                      "repr": "&0x0000000000000000000000000000000000000000000000000000000000000002::tx_context::TxContext"
                    }
                  ],
                  "return": []
                }
              },
              {
                "cursor": "eyJuIjoiY3JlYXRlIiwiYyI6Mn0",
                "node": {
                  "name": "create",
                  "typeParameters": [],
                  "parameters": [
                    {
                      "repr": "&0x0000000000000000000000000000000000000000000000000000000000000002::tx_context::TxContext"
                    }
                  ],
                  "return": []
                }
              },
              {
                "cursor": "eyJuIjoidGltZXN0YW1wX21zIiwiYyI6Mn0",
                "node": {
                  "name": "timestamp_ms",
                  "typeParameters": [],
                  "parameters": [
                    {
                      "repr": "&0x0000000000000000000000000000000000000000000000000000000000000002::clock::Clock"
                    }
                  ],
                  "return": [
                    {
                      "repr": "u64"
                    }
                  ]
                }
              }
            ],
            "pageInfo": {
              "hasNextPage": false,
              "hasPreviousPage": false
            }
          },
          "after": {
            "edges": [
              {
                "cursor": "eyJuIjoiY3JlYXRlIiwiYyI6Mn0",
                "node": {
                  "name": "create",
                  "typeParameters": [],
                  "parameters": [
                    {
                      "repr": "&0x0000000000000000000000000000000000000000000000000000000000000002::tx_context::TxContext"
                    }
                  ],
                  "return": []
                }
              },
              {
                "cursor": "eyJuIjoidGltZXN0YW1wX21zIiwiYyI6Mn0",
                "node": {
                  "name": "timestamp_ms",
                  "typeParameters": [],
                  "parameters": [
                    {
                      "repr": "&0x0000000000000000000000000000000000000000000000000000000000000002::clock::Clock"
                    }
                  ],
                  "return": [
                    {
                      "repr": "u64"
                    }
                  ]
                }
              }
            ],
            "pageInfo": {
              "hasNextPage": false,
              "hasPreviousPage": true
            }
          },
          "before": {
            "edges": [
              {
                "cursor": "eyJuIjoiY29uc2Vuc3VzX2NvbW1pdF9wcm9sb2d1ZSIsImMiOjJ9",
                "node": {
                  "name": "consensus_commit_prologue",
                  "typeParameters": [],
                  "parameters": [
                    {
                      "repr": "&mut 0x0000000000000000000000000000000000000000000000000000000000000002::clock::Clock"
                    },
                    {
                      "repr": "u64"
                    },
                    {
                      "repr": "&0x0000000000000000000000000000000000000000000000000000000000000002::tx_context::TxContext"
                    }
                  ],
                  "return": []
                }
              },
              {
                "cursor": "eyJuIjoiY3JlYXRlIiwiYyI6Mn0",
                "node": {
                  "name": "create",
                  "typeParameters": [],
                  "parameters": [
                    {
                      "repr": "&0x0000000000000000000000000000000000000000000000000000000000000002::tx_context::TxContext"
                    }
                  ],
                  "return": []
                }
              }
            ],
            "pageInfo": {
              "hasNextPage": true,
              "hasPreviousPage": false
            }
          }
        }
      }
    }
  }
}

task 9, lines 176-247:
//# run-graphql --cursors {"n":"consensus_commit_prologue","c":2} {"n":"timestamp_ms","c":2}
Response: {
  "data": {
    "object": {
      "asMovePackage": {
        "module": {
          "prefix": {
            "edges": [
              {
                "cursor": "eyJuIjoiY3JlYXRlIiwiYyI6Mn0",
                "node": {
                  "name": "create",
                  "typeParameters": [],
                  "parameters": [
                    {
                      "repr": "&0x0000000000000000000000000000000000000000000000000000000000000002::tx_context::TxContext"
                    }
                  ],
                  "return": []
                }
              }
            ],
            "pageInfo": {
              "hasNextPage": true,
              "hasPreviousPage": true
            }
          },
          "prefixAll": {
            "edges": [
              {
                "cursor": "eyJuIjoiY3JlYXRlIiwiYyI6Mn0",
                "node": {
                  "name": "create",
                  "typeParameters": [],
                  "parameters": [
                    {
                      "repr": "&0x0000000000000000000000000000000000000000000000000000000000000002::tx_context::TxContext"
                    }
                  ],
                  "return": []
                }
              },
              {
                "cursor": "eyJuIjoidGltZXN0YW1wX21zIiwiYyI6Mn0",
                "node": {
                  "name": "timestamp_ms",
                  "typeParameters": [],
                  "parameters": [
                    {
                      "repr": "&0x0000000000000000000000000000000000000000000000000000000000000002::clock::Clock"
                    }
                  ],
                  "return": [
                    {
                      "repr": "u64"
                    }
                  ]
                }
              }
            ],
            "pageInfo": {
              "hasNextPage": false,
              "hasPreviousPage": true
            }
          },
          "prefixExcess": {
            "edges": [
              {
                "cursor": "eyJuIjoiY3JlYXRlIiwiYyI6Mn0",
                "node": {
                  "name": "create",
                  "typeParameters": [],
                  "parameters": [
                    {
                      "repr": "&0x0000000000000000000000000000000000000000000000000000000000000002::tx_context::TxContext"
                    }
                  ],
                  "return": []
                }
              },
              {
                "cursor": "eyJuIjoidGltZXN0YW1wX21zIiwiYyI6Mn0",
                "node": {
                  "name": "timestamp_ms",
                  "typeParameters": [],
                  "parameters": [
                    {
                      "repr": "&0x0000000000000000000000000000000000000000000000000000000000000002::clock::Clock"
                    }
                  ],
                  "return": [
                    {
                      "repr": "u64"
                    }
                  ]
                }
              }
            ],
            "pageInfo": {
              "hasNextPage": false,
              "hasPreviousPage": true
            }
          },
          "suffix": {
            "edges": [
              {
                "cursor": "eyJuIjoiY3JlYXRlIiwiYyI6Mn0",
                "node": {
                  "name": "create",
                  "typeParameters": [],
                  "parameters": [
                    {
                      "repr": "&0x0000000000000000000000000000000000000000000000000000000000000002::tx_context::TxContext"
                    }
                  ],
                  "return": []
                }
              }
            ],
            "pageInfo": {
              "hasNextPage": true,
              "hasPreviousPage": true
            }
          },
          "suffixAll": {
            "edges": [
              {
                "cursor": "eyJuIjoiY29uc2Vuc3VzX2NvbW1pdF9wcm9sb2d1ZSIsImMiOjJ9",
                "node": {
                  "name": "consensus_commit_prologue",
                  "typeParameters": [],
                  "parameters": [
                    {
                      "repr": "&mut 0x0000000000000000000000000000000000000000000000000000000000000002::clock::Clock"
                    },
                    {
                      "repr": "u64"
                    },
                    {
                      "repr": "&0x0000000000000000000000000000000000000000000000000000000000000002::tx_context::TxContext"
                    }
                  ],
                  "return": []
                }
              },
              {
                "cursor": "eyJuIjoiY3JlYXRlIiwiYyI6Mn0",
                "node": {
                  "name": "create",
                  "typeParameters": [],
                  "parameters": [
                    {
                      "repr": "&0x0000000000000000000000000000000000000000000000000000000000000002::tx_context::TxContext"
                    }
                  ],
                  "return": []
                }
              }
            ],
            "pageInfo": {
              "hasNextPage": true,
              "hasPreviousPage": false
            }
          },
          "suffixExcess": {
            "edges": [
              {
                "cursor": "eyJuIjoiY29uc2Vuc3VzX2NvbW1pdF9wcm9sb2d1ZSIsImMiOjJ9",
                "node": {
                  "name": "consensus_commit_prologue",
                  "typeParameters": [],
                  "parameters": [
                    {
                      "repr": "&mut 0x0000000000000000000000000000000000000000000000000000000000000002::clock::Clock"
                    },
                    {
                      "repr": "u64"
                    },
                    {
                      "repr": "&0x0000000000000000000000000000000000000000000000000000000000000002::tx_context::TxContext"
                    }
                  ],
                  "return": []
                }
              },
              {
                "cursor": "eyJuIjoiY3JlYXRlIiwiYyI6Mn0",
                "node": {
                  "name": "create",
                  "typeParameters": [],
                  "parameters": [
                    {
                      "repr": "&0x0000000000000000000000000000000000000000000000000000000000000002::tx_context::TxContext"
                    }
                  ],
                  "return": []
                }
              }
            ],
            "pageInfo": {
              "hasNextPage": true,
              "hasPreviousPage": false
            }
          }
        }
      }
    }
  }
}<|MERGE_RESOLUTION|>--- conflicted
+++ resolved
@@ -95,41 +95,25 @@
               "nodes": [
                 {
                   "outputState": {
-<<<<<<< HEAD
-                    "address": "0x2fe5f956580dc291056b64304c9be53b3ebb5184cab159034159197ec0f533a1",
-=======
                     "address": "0x7ab276e07bc81d3c00ac3f5234cce7214b5e69f5cbfa07535f14b05eeca5597c",
->>>>>>> 4647c11f
                     "asMovePackage": null
                   }
                 },
                 {
                   "outputState": {
-<<<<<<< HEAD
-                    "address": "0x90da3777304670d639ecc365488681a0979b95465e97d38d27a6d8b39767a50c",
-=======
                     "address": "0xc1d3538ac73128faa829ebaa9b30627b579215e00c2e47960311bbd2d5086c09",
->>>>>>> 4647c11f
                     "asMovePackage": null
                   }
                 },
                 {
                   "outputState": {
-<<<<<<< HEAD
-                    "address": "0xacea6c85104624e2f2657398ce48eb094dcb292c5b310b7d5ae8700d01b3d4db",
-=======
                     "address": "0xf2091469462fa60ab4f96f0f5ef490f77890aae5fa8d485ab5f05d8fe6a9e5b3",
->>>>>>> 4647c11f
                     "asMovePackage": {
                       "module": {
                         "function": {
                           "module": {
                             "package": {
-<<<<<<< HEAD
-                              "address": "0xacea6c85104624e2f2657398ce48eb094dcb292c5b310b7d5ae8700d01b3d4db"
-=======
                               "address": "0xf2091469462fa60ab4f96f0f5ef490f77890aae5fa8d485ab5f05d8fe6a9e5b3"
->>>>>>> 4647c11f
                             }
                           },
                           "name": "f",
@@ -191,27 +175,13 @@
               "nodes": [
                 {
                   "outputState": {
-<<<<<<< HEAD
-                    "address": "0x2fe5f956580dc291056b64304c9be53b3ebb5184cab159034159197ec0f533a1",
-                    "asMovePackage": null
-                  }
-                },
-                {
-                  "outputState": {
-                    "address": "0x7d36195d05e43bce2bec1aefca75579a1470190accd403867683131dcabeffcc",
-=======
                     "address": "0x114752060737346a4ec7c59dac8629f83b1934589d8f085401d3bbd783bfba90",
->>>>>>> 4647c11f
                     "asMovePackage": {
                       "module": {
                         "f": {
                           "module": {
                             "package": {
-<<<<<<< HEAD
-                              "address": "0x7d36195d05e43bce2bec1aefca75579a1470190accd403867683131dcabeffcc"
-=======
                               "address": "0x114752060737346a4ec7c59dac8629f83b1934589d8f085401d3bbd783bfba90"
->>>>>>> 4647c11f
                             }
                           },
                           "name": "f",
@@ -241,11 +211,7 @@
                         "g": {
                           "module": {
                             "package": {
-<<<<<<< HEAD
-                              "address": "0x7d36195d05e43bce2bec1aefca75579a1470190accd403867683131dcabeffcc"
-=======
                               "address": "0x114752060737346a4ec7c59dac8629f83b1934589d8f085401d3bbd783bfba90"
->>>>>>> 4647c11f
                             }
                           },
                           "name": "g",
@@ -265,9 +231,6 @@
                 },
                 {
                   "outputState": {
-<<<<<<< HEAD
-                    "address": "0x90da3777304670d639ecc365488681a0979b95465e97d38d27a6d8b39767a50c",
-=======
                     "address": "0x7ab276e07bc81d3c00ac3f5234cce7214b5e69f5cbfa07535f14b05eeca5597c",
                     "asMovePackage": null
                   }
@@ -275,7 +238,6 @@
                 {
                   "outputState": {
                     "address": "0xc1d3538ac73128faa829ebaa9b30627b579215e00c2e47960311bbd2d5086c09",
->>>>>>> 4647c11f
                     "asMovePackage": null
                   }
                 }
