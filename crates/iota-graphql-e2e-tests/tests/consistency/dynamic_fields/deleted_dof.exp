--- conflicted
+++ resolved
@@ -41,11 +41,7 @@
       "dynamicFields": {
         "edges": [
           {
-<<<<<<< HEAD
-            "cursor": "IJ1A1Y28cQQTYHHTFxvpwpMi4buVsCH5kPdWMdNMiI0uAQAAAAAAAAA=",
-=======
-            "cursor": "IL147xEgyzFCQ5XOS3J1opNjcQjUpcI5gyy6/J2/azfTAQAAAAAAAAA=",
->>>>>>> 56d3890a
+            "cursor": "IJQ75jhsL8UbUBwjTcw2x2q04gD0addTcQJBenKkMxhTAQAAAAAAAAA=",
             "node": {
               "name": {
                 "bcs": "KgAAAAAAAAA="
@@ -53,11 +49,7 @@
               "value": {
                 "contents": {
                   "json": {
-<<<<<<< HEAD
-                    "id": "0x930f9cfd70d0494ada6508b4588b47c3a811f5cf4160e3f5740f72db4d5a878d",
-=======
-                    "id": "0x73113f8f2fcbb2863879a771c242e72ab943e2cf42ae328583f981acb9c39ab8",
->>>>>>> 56d3890a
+                    "id": "0xa37d05d14d6fdc16b4169651822b3bab80cfdc345fdb703c9f6088b1e5eb4bcd",
                     "count": "0"
                   }
                 }
@@ -73,11 +65,7 @@
         "value": {
           "contents": {
             "json": {
-<<<<<<< HEAD
-              "id": "0x930f9cfd70d0494ada6508b4588b47c3a811f5cf4160e3f5740f72db4d5a878d",
-=======
-              "id": "0x73113f8f2fcbb2863879a771c242e72ab943e2cf42ae328583f981acb9c39ab8",
->>>>>>> 56d3890a
+              "id": "0xa37d05d14d6fdc16b4169651822b3bab80cfdc345fdb703c9f6088b1e5eb4bcd",
               "count": "0"
             }
           }
@@ -89,11 +77,7 @@
       "dynamicFields": {
         "edges": [
           {
-<<<<<<< HEAD
-            "cursor": "IJ1A1Y28cQQTYHHTFxvpwpMi4buVsCH5kPdWMdNMiI0uAQAAAAAAAAA=",
-=======
-            "cursor": "IL147xEgyzFCQ5XOS3J1opNjcQjUpcI5gyy6/J2/azfTAQAAAAAAAAA=",
->>>>>>> 56d3890a
+            "cursor": "IJQ75jhsL8UbUBwjTcw2x2q04gD0addTcQJBenKkMxhTAQAAAAAAAAA=",
             "node": {
               "name": {
                 "bcs": "KgAAAAAAAAA="
@@ -101,11 +85,7 @@
               "value": {
                 "contents": {
                   "json": {
-<<<<<<< HEAD
-                    "id": "0x930f9cfd70d0494ada6508b4588b47c3a811f5cf4160e3f5740f72db4d5a878d",
-=======
-                    "id": "0x73113f8f2fcbb2863879a771c242e72ab943e2cf42ae328583f981acb9c39ab8",
->>>>>>> 56d3890a
+                    "id": "0xa37d05d14d6fdc16b4169651822b3bab80cfdc345fdb703c9f6088b1e5eb4bcd",
                     "count": "0"
                   }
                 }
@@ -121,11 +101,7 @@
         "value": {
           "contents": {
             "json": {
-<<<<<<< HEAD
-              "id": "0x930f9cfd70d0494ada6508b4588b47c3a811f5cf4160e3f5740f72db4d5a878d",
-=======
-              "id": "0x73113f8f2fcbb2863879a771c242e72ab943e2cf42ae328583f981acb9c39ab8",
->>>>>>> 56d3890a
+              "id": "0xa37d05d14d6fdc16b4169651822b3bab80cfdc345fdb703c9f6088b1e5eb4bcd",
               "count": "0"
             }
           }
@@ -141,11 +117,7 @@
         "value": {
           "contents": {
             "json": {
-<<<<<<< HEAD
-              "id": "0x930f9cfd70d0494ada6508b4588b47c3a811f5cf4160e3f5740f72db4d5a878d",
-=======
-              "id": "0x73113f8f2fcbb2863879a771c242e72ab943e2cf42ae328583f981acb9c39ab8",
->>>>>>> 56d3890a
+              "id": "0xa37d05d14d6fdc16b4169651822b3bab80cfdc345fdb703c9f6088b1e5eb4bcd",
               "count": "0"
             }
           }
@@ -196,11 +168,7 @@
         "value": {
           "contents": {
             "json": {
-<<<<<<< HEAD
-              "id": "0x930f9cfd70d0494ada6508b4588b47c3a811f5cf4160e3f5740f72db4d5a878d",
-=======
-              "id": "0x73113f8f2fcbb2863879a771c242e72ab943e2cf42ae328583f981acb9c39ab8",
->>>>>>> 56d3890a
+              "id": "0xa37d05d14d6fdc16b4169651822b3bab80cfdc345fdb703c9f6088b1e5eb4bcd",
               "count": "0"
             }
           }
@@ -254,11 +222,7 @@
         "value": {
           "contents": {
             "json": {
-<<<<<<< HEAD
-              "id": "0x930f9cfd70d0494ada6508b4588b47c3a811f5cf4160e3f5740f72db4d5a878d",
-=======
-              "id": "0x73113f8f2fcbb2863879a771c242e72ab943e2cf42ae328583f981acb9c39ab8",
->>>>>>> 56d3890a
+              "id": "0xa37d05d14d6fdc16b4169651822b3bab80cfdc345fdb703c9f6088b1e5eb4bcd",
               "count": "0"
             }
           }
