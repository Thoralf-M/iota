processed 12 tasks

init:
A: object(0,0)

task 1, lines 7-34:
//# publish
created: object(1,0)
mutated: object(0,1)
gas summary: computation_cost: 1000000, storage_cost: 6194000,  storage_rebate: 0, non_refundable_storage_fee: 0

task 2, line 36:
//# run Test::M1::create --args 2 @A
created: object(2,0)
mutated: object(0,1)
gas summary: computation_cost: 1000000, storage_cost: 2302800,  storage_rebate: 988000, non_refundable_storage_fee: 0

task 3, line 38:
//# run Test::M1::create --args 3 @A
created: object(3,0)
mutated: object(0,1)
gas summary: computation_cost: 1000000, storage_cost: 2302800,  storage_rebate: 988000, non_refundable_storage_fee: 0

task 4, line 40:
//# run Test::M1::create --args 4 @A
created: object(4,0)
mutated: object(0,1)
gas summary: computation_cost: 1000000, storage_cost: 2302800,  storage_rebate: 988000, non_refundable_storage_fee: 0

task 5, line 42:
//# run Test::M1::create --args 5 @A
created: object(5,0)
mutated: object(0,1)
gas summary: computation_cost: 1000000, storage_cost: 2302800,  storage_rebate: 988000, non_refundable_storage_fee: 0

task 6, line 44:
//# run Test::M1::create --args 6 @A
created: object(6,0)
mutated: object(0,1)
gas summary: computation_cost: 1000000, storage_cost: 2302800,  storage_rebate: 988000, non_refundable_storage_fee: 0

task 7, lines 46-50:
//# programmable --sender A --inputs object(2,0) object(3,0) object(4,0) object(5,0) object(6,0) @A
//> 0: Test::M1::sum(Input(0), Input(1));
//> 1: Test::M1::sum(Input(2), Input(3));
//> 2: Test::M1::sum(Input(0), Input(4));
//> 3: Test::M1::create(Result(2), Input(5));
created: object(7,0)
mutated: object(0,0), object(2,0), object(3,0), object(4,0), object(5,0), object(6,0)
gas summary: computation_cost: 1000000, storage_cost: 8876800,  storage_rebate: 6574000, non_refundable_storage_fee: 0

task 8, line 52:
//# run Test::M1::increment --sender A --args object(7,0) 100
mutated: object(0,0), object(7,0)
gas summary: computation_cost: 1000000, storage_cost: 2302800,  storage_rebate: 2302800, non_refundable_storage_fee: 0

task 9, line 54:
//# create-checkpoint
Checkpoint created: 1

task 10, lines 57-94:
//# run-graphql
Response: {
  "data": {
    "transactionBlocks": {
      "nodes": [
        {
<<<<<<< HEAD
          "digest": "5hJMHqHJr6nPm4UUiRum9GQ2qtyAazumAX1iQ12kwuEk",
=======
          "digest": "CUcP9x7wpzHJmnYgAiqNTtgPMJxJX8CBCyv9T49MSD5L",
>>>>>>> 56d3890a
          "effects": {
            "dependencies": {
              "pageInfo": {
                "hasPreviousPage": false,
                "hasNextPage": false,
                "startCursor": "eyJpIjowLCJjIjoxfQ",
                "endCursor": "eyJpIjoxLCJjIjoxfQ"
              },
              "edges": [
                {
                  "cursor": "eyJpIjowLCJjIjoxfQ",
                  "node": {
<<<<<<< HEAD
                    "digest": "2BcFJf61zzMr6fKGQmX53N6io5TcoL3MvGgsLbfUxboB",
=======
                    "digest": "5uXo5Wpboyq8z1gU7qkESovkug7n8aRrgCe4n36UPu3c",
>>>>>>> 56d3890a
                    "kind": {
                      "__typename": "ProgrammableTransactionBlock",
                      "transactions": {
                        "nodes": [
                          {},
                          {
                            "module": "package",
                            "functionName": "make_immutable"
                          }
                        ]
                      }
                    }
                  }
                },
                {
                  "cursor": "eyJpIjoxLCJjIjoxfQ",
                  "node": {
<<<<<<< HEAD
                    "digest": "CTWp9LD6xn3ntnyjQtY1ecPR71TzDWGxXrDdrcbm6aJx",
=======
                    "digest": "HwbPjtBUaRrFBsHwGu5mBEcTKQnFkopKRorJrZHVSyzh",
>>>>>>> 56d3890a
                    "kind": {
                      "__typename": "ProgrammableTransactionBlock",
                      "transactions": {
                        "nodes": [
                          {
                            "module": "M1",
                            "functionName": "sum"
                          },
                          {
                            "module": "M1",
                            "functionName": "sum"
                          },
                          {
                            "module": "M1",
                            "functionName": "sum"
                          },
                          {
                            "module": "M1",
                            "functionName": "create"
                          }
                        ]
                      }
                    }
                  }
                }
              ]
            }
          }
        }
      ]
    }
  }
}

task 11, lines 96-133:
//# run-graphql --cursors {"i":0,"c":1}
Response: {
  "data": {
    "transactionBlocks": {
      "nodes": [
        {
<<<<<<< HEAD
          "digest": "5hJMHqHJr6nPm4UUiRum9GQ2qtyAazumAX1iQ12kwuEk",
=======
          "digest": "CUcP9x7wpzHJmnYgAiqNTtgPMJxJX8CBCyv9T49MSD5L",
>>>>>>> 56d3890a
          "effects": {
            "dependencies": {
              "pageInfo": {
                "hasPreviousPage": true,
                "hasNextPage": false,
                "startCursor": "eyJpIjoxLCJjIjoxfQ",
                "endCursor": "eyJpIjoxLCJjIjoxfQ"
              },
              "edges": [
                {
                  "cursor": "eyJpIjoxLCJjIjoxfQ",
                  "node": {
<<<<<<< HEAD
                    "digest": "CTWp9LD6xn3ntnyjQtY1ecPR71TzDWGxXrDdrcbm6aJx",
=======
                    "digest": "HwbPjtBUaRrFBsHwGu5mBEcTKQnFkopKRorJrZHVSyzh",
>>>>>>> 56d3890a
                    "kind": {
                      "__typename": "ProgrammableTransactionBlock",
                      "transactions": {
                        "nodes": [
                          {
                            "module": "M1",
                            "functionName": "sum"
                          },
                          {
                            "module": "M1",
                            "functionName": "sum"
                          },
                          {
                            "module": "M1",
                            "functionName": "sum"
                          },
                          {
                            "module": "M1",
                            "functionName": "create"
                          }
                        ]
                      }
                    }
                  }
                }
              ]
            }
          }
        }
      ]
    }
  }
}<|MERGE_RESOLUTION|>--- conflicted
+++ resolved
@@ -65,11 +65,7 @@
     "transactionBlocks": {
       "nodes": [
         {
-<<<<<<< HEAD
-          "digest": "5hJMHqHJr6nPm4UUiRum9GQ2qtyAazumAX1iQ12kwuEk",
-=======
-          "digest": "CUcP9x7wpzHJmnYgAiqNTtgPMJxJX8CBCyv9T49MSD5L",
->>>>>>> 56d3890a
+          "digest": "8FicEc8Lw17d61e4WiLjuTYsvGfE2EFAq2PGzHCT92GR",
           "effects": {
             "dependencies": {
               "pageInfo": {
@@ -82,11 +78,7 @@
                 {
                   "cursor": "eyJpIjowLCJjIjoxfQ",
                   "node": {
-<<<<<<< HEAD
-                    "digest": "2BcFJf61zzMr6fKGQmX53N6io5TcoL3MvGgsLbfUxboB",
-=======
-                    "digest": "5uXo5Wpboyq8z1gU7qkESovkug7n8aRrgCe4n36UPu3c",
->>>>>>> 56d3890a
+                    "digest": "BDNobPLEi4TLK812yVu6DDR1xNqbq1DAmNvNzHSUDVoC",
                     "kind": {
                       "__typename": "ProgrammableTransactionBlock",
                       "transactions": {
@@ -104,11 +96,7 @@
                 {
                   "cursor": "eyJpIjoxLCJjIjoxfQ",
                   "node": {
-<<<<<<< HEAD
-                    "digest": "CTWp9LD6xn3ntnyjQtY1ecPR71TzDWGxXrDdrcbm6aJx",
-=======
-                    "digest": "HwbPjtBUaRrFBsHwGu5mBEcTKQnFkopKRorJrZHVSyzh",
->>>>>>> 56d3890a
+                    "digest": "CWZcmEvP655EwWeTPPTCxcjrg7w7x87JDbdU8D6J3N4e",
                     "kind": {
                       "__typename": "ProgrammableTransactionBlock",
                       "transactions": {
@@ -150,11 +138,7 @@
     "transactionBlocks": {
       "nodes": [
         {
-<<<<<<< HEAD
-          "digest": "5hJMHqHJr6nPm4UUiRum9GQ2qtyAazumAX1iQ12kwuEk",
-=======
-          "digest": "CUcP9x7wpzHJmnYgAiqNTtgPMJxJX8CBCyv9T49MSD5L",
->>>>>>> 56d3890a
+          "digest": "8FicEc8Lw17d61e4WiLjuTYsvGfE2EFAq2PGzHCT92GR",
           "effects": {
             "dependencies": {
               "pageInfo": {
@@ -167,11 +151,7 @@
                 {
                   "cursor": "eyJpIjoxLCJjIjoxfQ",
                   "node": {
-<<<<<<< HEAD
-                    "digest": "CTWp9LD6xn3ntnyjQtY1ecPR71TzDWGxXrDdrcbm6aJx",
-=======
-                    "digest": "HwbPjtBUaRrFBsHwGu5mBEcTKQnFkopKRorJrZHVSyzh",
->>>>>>> 56d3890a
+                    "digest": "CWZcmEvP655EwWeTPPTCxcjrg7w7x87JDbdU8D6J3N4e",
                     "kind": {
                       "__typename": "ProgrammableTransactionBlock",
                       "transactions": {
