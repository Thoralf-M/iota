processed 6 tasks

init:
A: object(0,0)

task 1, lines 7-26:
//# publish
created: object(1,0)
mutated: object(0,1)
gas summary: computation_cost: 1000000, storage_cost: 4970400,  storage_rebate: 0, non_refundable_storage_fee: 0

task 2, line 28:
//# run Test::M1::emit --sender A --args 0
events: Event { package_id: Test, transaction_module: Identifier("M1"), sender: A, type_: StructTag { address: Test, module: Identifier("M1"), name: Identifier("EventA"), type_params: [] }, contents: [0, 0, 0, 0, 0, 0, 0, 0] }, Event { package_id: Test, transaction_module: Identifier("M1"), sender: A, type_: StructTag { address: Test, module: Identifier("M1"), name: Identifier("EventA"), type_params: [] }, contents: [1, 0, 0, 0, 0, 0, 0, 0] }, Event { package_id: Test, transaction_module: Identifier("M1"), sender: A, type_: StructTag { address: Test, module: Identifier("M1"), name: Identifier("EventA"), type_params: [] }, contents: [2, 0, 0, 0, 0, 0, 0, 0] }, Event { package_id: Test, transaction_module: Identifier("M1"), sender: A, type_: StructTag { address: Test, module: Identifier("M1"), name: Identifier("EventA"), type_params: [] }, contents: [3, 0, 0, 0, 0, 0, 0, 0] }, Event { package_id: Test, transaction_module: Identifier("M1"), sender: A, type_: StructTag { address: Test, module: Identifier("M1"), name: Identifier("EventA"), type_params: [] }, contents: [4, 0, 0, 0, 0, 0, 0, 0] }, Event { package_id: Test, transaction_module: Identifier("M1"), sender: A, type_: StructTag { address: Test, module: Identifier("M1"), name: Identifier("EventA"), type_params: [] }, contents: [5, 0, 0, 0, 0, 0, 0, 0] }, Event { package_id: Test, transaction_module: Identifier("M1"), sender: A, type_: StructTag { address: Test, module: Identifier("M1"), name: Identifier("EventA"), type_params: [] }, contents: [6, 0, 0, 0, 0, 0, 0, 0] }, Event { package_id: Test, transaction_module: Identifier("M1"), sender: A, type_: StructTag { address: Test, module: Identifier("M1"), name: Identifier("EventA"), type_params: [] }, contents: [7, 0, 0, 0, 0, 0, 0, 0] }, Event { package_id: Test, transaction_module: Identifier("M1"), sender: A, type_: StructTag { address: Test, module: Identifier("M1"), name: Identifier("EventA"), type_params: [] }, contents: [8, 0, 0, 0, 0, 0, 0, 0] }, Event { package_id: Test, transaction_module: Identifier("M1"), sender: A, type_: StructTag { address: Test, module: Identifier("M1"), name: Identifier("EventA"), type_params: [] }, contents: [9, 0, 0, 0, 0, 0, 0, 0] }, Event { package_id: Test, transaction_module: Identifier("M1"), sender: A, type_: StructTag { address: Test, module: Identifier("M1"), name: Identifier("EventA"), type_params: [] }, contents: [10, 0, 0, 0, 0, 0, 0, 0] }, Event { package_id: Test, transaction_module: Identifier("M1"), sender: A, type_: StructTag { address: Test, module: Identifier("M1"), name: Identifier("EventA"), type_params: [] }, contents: [11, 0, 0, 0, 0, 0, 0, 0] }, Event { package_id: Test, transaction_module: Identifier("M1"), sender: A, type_: StructTag { address: Test, module: Identifier("M1"), name: Identifier("EventA"), type_params: [] }, contents: [12, 0, 0, 0, 0, 0, 0, 0] }, Event { package_id: Test, transaction_module: Identifier("M1"), sender: A, type_: StructTag { address: Test, module: Identifier("M1"), name: Identifier("EventA"), type_params: [] }, contents: [13, 0, 0, 0, 0, 0, 0, 0] }, Event { package_id: Test, transaction_module: Identifier("M1"), sender: A, type_: StructTag { address: Test, module: Identifier("M1"), name: Identifier("EventA"), type_params: [] }, contents: [14, 0, 0, 0, 0, 0, 0, 0] }, Event { package_id: Test, transaction_module: Identifier("M1"), sender: A, type_: StructTag { address: Test, module: Identifier("M1"), name: Identifier("EventA"), type_params: [] }, contents: [15, 0, 0, 0, 0, 0, 0, 0] }, Event { package_id: Test, transaction_module: Identifier("M1"), sender: A, type_: StructTag { address: Test, module: Identifier("M1"), name: Identifier("EventA"), type_params: [] }, contents: [16, 0, 0, 0, 0, 0, 0, 0] }, Event { package_id: Test, transaction_module: Identifier("M1"), sender: A, type_: StructTag { address: Test, module: Identifier("M1"), name: Identifier("EventA"), type_params: [] }, contents: [17, 0, 0, 0, 0, 0, 0, 0] }, Event { package_id: Test, transaction_module: Identifier("M1"), sender: A, type_: StructTag { address: Test, module: Identifier("M1"), name: Identifier("EventA"), type_params: [] }, contents: [18, 0, 0, 0, 0, 0, 0, 0] }, Event { package_id: Test, transaction_module: Identifier("M1"), sender: A, type_: StructTag { address: Test, module: Identifier("M1"), name: Identifier("EventA"), type_params: [] }, contents: [19, 0, 0, 0, 0, 0, 0, 0] }, Event { package_id: Test, transaction_module: Identifier("M1"), sender: A, type_: StructTag { address: Test, module: Identifier("M1"), name: Identifier("EventA"), type_params: [] }, contents: [20, 0, 0, 0, 0, 0, 0, 0] }, Event { package_id: Test, transaction_module: Identifier("M1"), sender: A, type_: StructTag { address: Test, module: Identifier("M1"), name: Identifier("EventA"), type_params: [] }, contents: [21, 0, 0, 0, 0, 0, 0, 0] }, Event { package_id: Test, transaction_module: Identifier("M1"), sender: A, type_: StructTag { address: Test, module: Identifier("M1"), name: Identifier("EventA"), type_params: [] }, contents: [22, 0, 0, 0, 0, 0, 0, 0] }, Event { package_id: Test, transaction_module: Identifier("M1"), sender: A, type_: StructTag { address: Test, module: Identifier("M1"), name: Identifier("EventA"), type_params: [] }, contents: [23, 0, 0, 0, 0, 0, 0, 0] }, Event { package_id: Test, transaction_module: Identifier("M1"), sender: A, type_: StructTag { address: Test, module: Identifier("M1"), name: Identifier("EventA"), type_params: [] }, contents: [24, 0, 0, 0, 0, 0, 0, 0] }, Event { package_id: Test, transaction_module: Identifier("M1"), sender: A, type_: StructTag { address: Test, module: Identifier("M1"), name: Identifier("EventA"), type_params: [] }, contents: [25, 0, 0, 0, 0, 0, 0, 0] }, Event { package_id: Test, transaction_module: Identifier("M1"), sender: A, type_: StructTag { address: Test, module: Identifier("M1"), name: Identifier("EventA"), type_params: [] }, contents: [26, 0, 0, 0, 0, 0, 0, 0] }, Event { package_id: Test, transaction_module: Identifier("M1"), sender: A, type_: StructTag { address: Test, module: Identifier("M1"), name: Identifier("EventA"), type_params: [] }, contents: [27, 0, 0, 0, 0, 0, 0, 0] }, Event { package_id: Test, transaction_module: Identifier("M1"), sender: A, type_: StructTag { address: Test, module: Identifier("M1"), name: Identifier("EventA"), type_params: [] }, contents: [28, 0, 0, 0, 0, 0, 0, 0] }, Event { package_id: Test, transaction_module: Identifier("M1"), sender: A, type_: StructTag { address: Test, module: Identifier("M1"), name: Identifier("EventA"), type_params: [] }, contents: [29, 0, 0, 0, 0, 0, 0, 0] }, Event { package_id: Test, transaction_module: Identifier("M1"), sender: A, type_: StructTag { address: Test, module: Identifier("M1"), name: Identifier("EventA"), type_params: [] }, contents: [30, 0, 0, 0, 0, 0, 0, 0] }, Event { package_id: Test, transaction_module: Identifier("M1"), sender: A, type_: StructTag { address: Test, module: Identifier("M1"), name: Identifier("EventA"), type_params: [] }, contents: [31, 0, 0, 0, 0, 0, 0, 0] }, Event { package_id: Test, transaction_module: Identifier("M1"), sender: A, type_: StructTag { address: Test, module: Identifier("M1"), name: Identifier("EventA"), type_params: [] }, contents: [32, 0, 0, 0, 0, 0, 0, 0] }, Event { package_id: Test, transaction_module: Identifier("M1"), sender: A, type_: StructTag { address: Test, module: Identifier("M1"), name: Identifier("EventA"), type_params: [] }, contents: [33, 0, 0, 0, 0, 0, 0, 0] }, Event { package_id: Test, transaction_module: Identifier("M1"), sender: A, type_: StructTag { address: Test, module: Identifier("M1"), name: Identifier("EventA"), type_params: [] }, contents: [34, 0, 0, 0, 0, 0, 0, 0] }, Event { package_id: Test, transaction_module: Identifier("M1"), sender: A, type_: StructTag { address: Test, module: Identifier("M1"), name: Identifier("EventA"), type_params: [] }, contents: [35, 0, 0, 0, 0, 0, 0, 0] }, Event { package_id: Test, transaction_module: Identifier("M1"), sender: A, type_: StructTag { address: Test, module: Identifier("M1"), name: Identifier("EventA"), type_params: [] }, contents: [36, 0, 0, 0, 0, 0, 0, 0] }, Event { package_id: Test, transaction_module: Identifier("M1"), sender: A, type_: StructTag { address: Test, module: Identifier("M1"), name: Identifier("EventA"), type_params: [] }, contents: [37, 0, 0, 0, 0, 0, 0, 0] }, Event { package_id: Test, transaction_module: Identifier("M1"), sender: A, type_: StructTag { address: Test, module: Identifier("M1"), name: Identifier("EventA"), type_params: [] }, contents: [38, 0, 0, 0, 0, 0, 0, 0] }, Event { package_id: Test, transaction_module: Identifier("M1"), sender: A, type_: StructTag { address: Test, module: Identifier("M1"), name: Identifier("EventA"), type_params: [] }, contents: [39, 0, 0, 0, 0, 0, 0, 0] }, Event { package_id: Test, transaction_module: Identifier("M1"), sender: A, type_: StructTag { address: Test, module: Identifier("M1"), name: Identifier("EventA"), type_params: [] }, contents: [40, 0, 0, 0, 0, 0, 0, 0] }, Event { package_id: Test, transaction_module: Identifier("M1"), sender: A, type_: StructTag { address: Test, module: Identifier("M1"), name: Identifier("EventA"), type_params: [] }, contents: [41, 0, 0, 0, 0, 0, 0, 0] }, Event { package_id: Test, transaction_module: Identifier("M1"), sender: A, type_: StructTag { address: Test, module: Identifier("M1"), name: Identifier("EventA"), type_params: [] }, contents: [42, 0, 0, 0, 0, 0, 0, 0] }, Event { package_id: Test, transaction_module: Identifier("M1"), sender: A, type_: StructTag { address: Test, module: Identifier("M1"), name: Identifier("EventA"), type_params: [] }, contents: [43, 0, 0, 0, 0, 0, 0, 0] }, Event { package_id: Test, transaction_module: Identifier("M1"), sender: A, type_: StructTag { address: Test, module: Identifier("M1"), name: Identifier("EventA"), type_params: [] }, contents: [44, 0, 0, 0, 0, 0, 0, 0] }, Event { package_id: Test, transaction_module: Identifier("M1"), sender: A, type_: StructTag { address: Test, module: Identifier("M1"), name: Identifier("EventA"), type_params: [] }, contents: [45, 0, 0, 0, 0, 0, 0, 0] }, Event { package_id: Test, transaction_module: Identifier("M1"), sender: A, type_: StructTag { address: Test, module: Identifier("M1"), name: Identifier("EventA"), type_params: [] }, contents: [46, 0, 0, 0, 0, 0, 0, 0] }, Event { package_id: Test, transaction_module: Identifier("M1"), sender: A, type_: StructTag { address: Test, module: Identifier("M1"), name: Identifier("EventA"), type_params: [] }, contents: [47, 0, 0, 0, 0, 0, 0, 0] }, Event { package_id: Test, transaction_module: Identifier("M1"), sender: A, type_: StructTag { address: Test, module: Identifier("M1"), name: Identifier("EventA"), type_params: [] }, contents: [48, 0, 0, 0, 0, 0, 0, 0] }, Event { package_id: Test, transaction_module: Identifier("M1"), sender: A, type_: StructTag { address: Test, module: Identifier("M1"), name: Identifier("EventA"), type_params: [] }, contents: [49, 0, 0, 0, 0, 0, 0, 0] }, Event { package_id: Test, transaction_module: Identifier("M1"), sender: A, type_: StructTag { address: Test, module: Identifier("M1"), name: Identifier("EventA"), type_params: [] }, contents: [50, 0, 0, 0, 0, 0, 0, 0] }
mutated: object(0,0)
gas summary: computation_cost: 1000000, storage_cost: 988000,  storage_rebate: 0, non_refundable_storage_fee: 0

task 3, line 30:
//# create-checkpoint
Checkpoint created: 1

task 4, lines 32-45:
//# run-graphql
Response: {
  "data": {
    "events": {
      "pageInfo": {
        "hasPreviousPage": false,
        "hasNextPage": true,
        "startCursor": "eyJ0eCI6MCwiZSI6MCwiYyI6MX0",
        "endCursor": "eyJ0eCI6MiwiZSI6MTcsImMiOjF9"
      },
      "nodes": [
        {
          "json": {
<<<<<<< HEAD
            "id": "0x8ef24bb978a2740dec618358a5e069eed9cb0573000babfb030fc6a96d005322"
=======
            "id": "0x9541b2c72dd79fda1356a14f2c65a3236d9fa8690f91e52bf8f24b39fa636e36"
>>>>>>> 4647c11f
          }
        },
        {
          "json": {
<<<<<<< HEAD
            "id": "0x8ef24bb978a2740dec618358a5e069eed9cb0573000babfb030fc6a96d005322",
=======
            "id": "0x9541b2c72dd79fda1356a14f2c65a3236d9fa8690f91e52bf8f24b39fa636e36",
>>>>>>> 4647c11f
            "version": 1,
            "fields": {
              "contents": [
                {
                  "key": "name",
                  "value": "{immutable_metadata.name}"
                },
                {
                  "key": "image_url",
                  "value": "{immutable_metadata.uri}"
                },
                {
                  "key": "description",
                  "value": "{immutable_metadata.description}"
                },
                {
                  "key": "creator",
                  "value": "{immutable_metadata.issuer_name}"
                },
                {
                  "key": "version",
                  "value": "{immutable_metadata.version}"
                },
                {
                  "key": "media_type",
                  "value": "{immutable_metadata.media_type}"
                },
                {
                  "key": "collection_name",
                  "value": "{immutable_metadata.collection_name}"
                },
                {
                  "key": "immutable_issuer",
                  "value": "{immutable_issuer}"
                }
              ]
            }
          }
        },
        {
          "json": {
            "new_value": "0"
          }
        },
        {
          "json": {
            "new_value": "1"
          }
        },
        {
          "json": {
            "new_value": "2"
          }
        },
        {
          "json": {
            "new_value": "3"
          }
        },
        {
          "json": {
            "new_value": "4"
          }
        },
        {
          "json": {
            "new_value": "5"
          }
        },
        {
          "json": {
            "new_value": "6"
          }
        },
        {
          "json": {
            "new_value": "7"
          }
        },
        {
          "json": {
            "new_value": "8"
          }
        },
        {
          "json": {
            "new_value": "9"
          }
        },
        {
          "json": {
            "new_value": "10"
          }
        },
        {
          "json": {
            "new_value": "11"
          }
        },
        {
          "json": {
            "new_value": "12"
          }
        },
        {
          "json": {
            "new_value": "13"
          }
        },
        {
          "json": {
            "new_value": "14"
          }
        },
        {
          "json": {
            "new_value": "15"
          }
        },
        {
          "json": {
            "new_value": "16"
          }
        },
        {
          "json": {
            "new_value": "17"
          }
        }
      ]
    }
  }
}

task 5, lines 47-60:
//# run-graphql --cursors {"tx":2,"e":19,"c":1}
Response: {
  "data": {
    "events": {
      "pageInfo": {
        "hasPreviousPage": true,
        "hasNextPage": true,
        "startCursor": "eyJ0eCI6MiwiZSI6MjAsImMiOjF9",
        "endCursor": "eyJ0eCI6MiwiZSI6MzksImMiOjF9"
      },
      "nodes": [
        {
          "json": {
            "new_value": "20"
          }
        },
        {
          "json": {
            "new_value": "21"
          }
        },
        {
          "json": {
            "new_value": "22"
          }
        },
        {
          "json": {
            "new_value": "23"
          }
        },
        {
          "json": {
            "new_value": "24"
          }
        },
        {
          "json": {
            "new_value": "25"
          }
        },
        {
          "json": {
            "new_value": "26"
          }
        },
        {
          "json": {
            "new_value": "27"
          }
        },
        {
          "json": {
            "new_value": "28"
          }
        },
        {
          "json": {
            "new_value": "29"
          }
        },
        {
          "json": {
            "new_value": "30"
          }
        },
        {
          "json": {
            "new_value": "31"
          }
        },
        {
          "json": {
            "new_value": "32"
          }
        },
        {
          "json": {
            "new_value": "33"
          }
        },
        {
          "json": {
            "new_value": "34"
          }
        },
        {
          "json": {
            "new_value": "35"
          }
        },
        {
          "json": {
            "new_value": "36"
          }
        },
        {
          "json": {
            "new_value": "37"
          }
        },
        {
          "json": {
            "new_value": "38"
          }
        },
        {
          "json": {
            "new_value": "39"
          }
        }
      ]
    }
  }
}<|MERGE_RESOLUTION|>--- conflicted
+++ resolved
@@ -33,20 +33,12 @@
       "nodes": [
         {
           "json": {
-<<<<<<< HEAD
-            "id": "0x8ef24bb978a2740dec618358a5e069eed9cb0573000babfb030fc6a96d005322"
-=======
             "id": "0x9541b2c72dd79fda1356a14f2c65a3236d9fa8690f91e52bf8f24b39fa636e36"
->>>>>>> 4647c11f
-          }
-        },
-        {
-          "json": {
-<<<<<<< HEAD
-            "id": "0x8ef24bb978a2740dec618358a5e069eed9cb0573000babfb030fc6a96d005322",
-=======
+          }
+        },
+        {
+          "json": {
             "id": "0x9541b2c72dd79fda1356a14f2c65a3236d9fa8690f91e52bf8f24b39fa636e36",
->>>>>>> 4647c11f
             "version": 1,
             "fields": {
               "contents": [
