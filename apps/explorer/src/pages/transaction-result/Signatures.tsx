--- conflicted
+++ resolved
@@ -2,14 +2,7 @@
 // Modifications Copyright (c) 2024 IOTA Stiftung
 // SPDX-License-Identifier: Apache-2.0
 
-<<<<<<< HEAD
-// Modifications Copyright (c) 2024 IOTA Stiftung
-// SPDX-License-Identifier: Apache-2.0
-
-import { type SuiTransactionBlockResponse } from '@mysten/sui.js/client';
-=======
 import { type IotaTransactionBlockResponse } from '@iota/iota.js/client';
->>>>>>> df09fc72
 import {
     parseSerializedSignature,
     type SignatureScheme,
@@ -86,13 +79,8 @@
             normalizeIotaAddress(iotaAddress),
     );
 }
-<<<<<<< HEAD
 interface SignaturesProps {
-    transaction: SuiTransactionBlockResponse;
-=======
-interface Props {
     transaction: IotaTransactionBlockResponse;
->>>>>>> df09fc72
 }
 
 export function Signatures({ transaction }: SignaturesProps) {
