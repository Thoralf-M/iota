// Copyright (c) Mysten Labs, Inc.
// Modifications Copyright (c) 2024 IOTA Stiftung
// SPDX-License-Identifier: Apache-2.0

use std::{
    collections::BTreeMap,
    fs::{self, File},
    io::{BufReader, BufWriter, prelude::Read},
    path::{Path, PathBuf},
    str::FromStr,
    sync::Arc,
};

use anyhow::{Context, bail};
use camino::Utf8Path;
use fastcrypto::{hash::HashFunction, traits::KeyPair};
use flate2::bufread::GzDecoder;
use genesis_build_effects::GenesisBuildEffects;
use iota_config::{
    IOTA_GENESIS_MIGRATION_TX_DATA_FILENAME,
    genesis::{
        Genesis, GenesisCeremonyParameters, GenesisChainParameters, TokenDistributionSchedule,
        UnsignedGenesis,
    },
    migration_tx_data::{MigrationTxData, TransactionsData},
};
use iota_execution::{self, Executor};
use iota_framework::{BuiltInFramework, SystemPackage};
use iota_genesis_common::{execute_genesis_transaction, get_genesis_protocol_config};
use iota_protocol_config::{Chain, ProtocolConfig, ProtocolVersion};
use iota_sdk::{Url, types::block::address::Address};
use iota_types::{
    BRIDGE_ADDRESS, IOTA_BRIDGE_OBJECT_ID, IOTA_FRAMEWORK_PACKAGE_ID, IOTA_SYSTEM_ADDRESS,
    balance::{BALANCE_MODULE_NAME, Balance},
    base_types::{
        ExecutionDigests, IotaAddress, ObjectID, ObjectRef, SequenceNumber, TransactionDigest,
        TxContext,
    },
    bridge::{BRIDGE_CREATE_FUNCTION_NAME, BRIDGE_MODULE_NAME, BridgeChainId},
    committee::Committee,
    crypto::{
        AuthorityKeyPair, AuthorityPublicKeyBytes, AuthoritySignInfo, AuthoritySignInfoTrait,
        AuthoritySignature, DefaultHash, IotaAuthoritySignature,
    },
    deny_list_v2::{DENY_LIST_CREATE_FUNC, DENY_LIST_MODULE},
    digests::ChainIdentifier,
    effects::{TransactionEffects, TransactionEvents},
    epoch_data::EpochData,
    event::Event,
    gas_coin::{GAS, GasCoin},
    governance::StakedIota,
    id::UID,
    in_memory_storage::InMemoryStorage,
    inner_temporary_store::InnerTemporaryStore,
    iota_system_state::{IotaSystemState, IotaSystemStateTrait, get_iota_system_state},
    is_system_package,
    message_envelope::Message,
    messages_checkpoint::{
        CertifiedCheckpointSummary, CheckpointContents, CheckpointSummary,
        CheckpointVersionSpecificData, CheckpointVersionSpecificDataV1,
    },
    metrics::LimitsMetrics,
    object::{Object, Owner},
    programmable_transaction_builder::ProgrammableTransactionBuilder,
    randomness_state::{RANDOMNESS_MODULE_NAME, RANDOMNESS_STATE_CREATE_FUNCTION_NAME},
    stardust::stardust_to_iota_address,
    timelock::{
        stardust_upgrade_label::STARDUST_UPGRADE_LABEL_VALUE,
        timelocked_staked_iota::TimelockedStakedIota,
    },
    transaction::{
        CallArg, CheckedInputObjects, Command, InputObjectKind, ObjectArg, ObjectReadResult,
        Transaction,
    },
};
use move_binary_format::CompiledModule;
use move_core_types::ident_str;
use serde::{Deserialize, Serialize};
use shared_crypto::intent::{Intent, IntentMessage, IntentScope};
use stake::{GenesisStake, delegate_genesis_stake};
use stardust::migration::MigrationObjects;
use tracing::trace;
use validator_info::{GenesisValidatorInfo, GenesisValidatorMetadata, ValidatorInfo};

pub mod genesis_build_effects;
mod stake;
pub mod stardust;
pub mod validator_info;

// TODO: Lazy static `stardust_to_iota_address`
pub const IF_STARDUST_ADDRESS: &str =
    "iota1qp8h9augeh6tk3uvlxqfapuwv93atv63eqkpru029p6sgvr49eufyz7katr";

const GENESIS_BUILDER_COMMITTEE_DIR: &str = "committee";
pub const GENESIS_BUILDER_PARAMETERS_FILE: &str = "parameters";
const GENESIS_BUILDER_TOKEN_DISTRIBUTION_SCHEDULE_FILE: &str = "token-distribution-schedule";
const GENESIS_BUILDER_SIGNATURE_DIR: &str = "signatures";
const GENESIS_BUILDER_UNSIGNED_GENESIS_FILE: &str = "unsigned-genesis";
const GENESIS_BUILDER_MIGRATION_SOURCES_FILE: &str = "migration-sources";

pub const OBJECT_SNAPSHOT_FILE_PATH: &str = "stardust_object_snapshot.bin";
pub const IOTA_OBJECT_SNAPSHOT_URL: &str = "https://stardust-objects.s3.eu-central-1.amazonaws.com/iota/alphanet/latest/stardust_object_snapshot.bin.gz";

// THe number of maximum transactions for the genesis checkpoint in the case of
// migration
const MAX_AMOUNT_OF_TX_PER_CHECKPOINT: u64 = 10_000;

pub struct Builder {
    parameters: GenesisCeremonyParameters,
    token_distribution_schedule: Option<TokenDistributionSchedule>,
    objects: BTreeMap<ObjectID, Object>,
    validators: BTreeMap<AuthorityPublicKeyBytes, GenesisValidatorInfo>,
    // Validator signatures over checkpoint
    signatures: BTreeMap<AuthorityPublicKeyBytes, AuthoritySignInfo>,
    built_genesis: Option<UnsignedGenesis>,
    migration_objects: MigrationObjects,
    genesis_stake: GenesisStake,
    migration_sources: Vec<SnapshotSource>,
    migration_tx_data: Option<MigrationTxData>,
}

impl Default for Builder {
    fn default() -> Self {
        Self::new()
    }
}

impl Builder {
    pub fn new() -> Self {
        Self {
            parameters: Default::default(),
            token_distribution_schedule: None,
            objects: Default::default(),
            validators: Default::default(),
            signatures: Default::default(),
            built_genesis: None,
            migration_objects: Default::default(),
            genesis_stake: Default::default(),
            migration_sources: Default::default(),
            migration_tx_data: Default::default(),
        }
    }

    /// Checks if the genesis to be built has no migration or if it includes
    /// Stardust migration stakes
    pub fn contains_migrations(&self) -> bool {
        !self.genesis_stake.is_empty()
    }

    pub fn with_parameters(mut self, parameters: GenesisCeremonyParameters) -> Self {
        self.parameters = parameters;
        self
    }

    /// Set the [`TokenDistributionSchedule`].
    ///
    /// # Panic
    ///
    /// This method fails if the passed schedule contains timelocked stake.
    /// This is to avoid conflicts with the genesis stake, that delegates
    /// timelocked stake based on the migrated state.
    pub fn with_token_distribution_schedule(
        mut self,
        token_distribution_schedule: TokenDistributionSchedule,
    ) -> Self {
        assert!(
            !token_distribution_schedule.contains_timelocked_stake(),
            "timelocked stake should be generated only from migrated stake"
        );
        self.token_distribution_schedule = Some(token_distribution_schedule);
        self
    }

    pub fn with_protocol_version(mut self, v: ProtocolVersion) -> Self {
        self.parameters.protocol_version = v;
        self
    }

    pub fn add_object(mut self, object: Object) -> Self {
        self.objects.insert(object.id(), object);
        self
    }

    pub fn add_objects(mut self, objects: Vec<Object>) -> Self {
        for object in objects {
            self.objects.insert(object.id(), object);
        }
        self
    }

    pub fn add_validator(
        mut self,
        validator: ValidatorInfo,
        proof_of_possession: AuthoritySignature,
    ) -> Self {
        self.validators
            .insert(validator.protocol_key(), GenesisValidatorInfo {
                info: validator,
                proof_of_possession,
            });
        self
    }

    pub fn validators(&self) -> &BTreeMap<AuthorityPublicKeyBytes, GenesisValidatorInfo> {
        &self.validators
    }

    pub fn add_validator_signature(mut self, keypair: &AuthorityKeyPair) -> Self {
        let name = keypair.public().into();
        assert!(
            self.validators.contains_key(&name),
            "provided keypair does not correspond to a validator in the validator set"
        );

        let UnsignedGenesis { checkpoint, .. } = self.get_or_build_unsigned_genesis();

        let checkpoint_signature = {
            let intent_msg = IntentMessage::new(
                Intent::iota_app(IntentScope::CheckpointSummary),
                checkpoint.clone(),
            );
            let signature = AuthoritySignature::new_secure(&intent_msg, &checkpoint.epoch, keypair);
            AuthoritySignInfo {
                epoch: checkpoint.epoch,
                authority: name,
                signature,
            }
        };

        self.signatures.insert(name, checkpoint_signature);

        self
    }

    pub fn add_migration_source(mut self, source: SnapshotSource) -> Self {
        self.migration_sources.push(source);
        self
    }

    pub fn unsigned_genesis_checkpoint(&self) -> Option<UnsignedGenesis> {
        self.built_genesis.clone()
    }

    fn load_migration_sources(&mut self) -> anyhow::Result<()> {
        for source in &self.migration_sources {
            tracing::info!("Adding migration objects from {:?}", source);
            self.migration_objects
                .extend(bcs::from_reader::<Vec<_>>(source.to_reader()?)?);
        }
        Ok(())
    }

    /// Create and cache the [`GenesisStake`] if the builder
    /// contains migrated objects.
    fn create_and_cache_genesis_stake(&mut self) -> anyhow::Result<()> {
        if !self.migration_objects.is_empty() {
            let delegator =
                stardust_to_iota_address(Address::try_from_bech32(IF_STARDUST_ADDRESS).unwrap())
                    .unwrap();
            // TODO: check whether we need to start with
            // VALIDATOR_LOW_STAKE_THRESHOLD_NANOS
            let minimum_stake = iota_types::governance::MIN_VALIDATOR_JOINING_STAKE_NANOS;
            self.genesis_stake = delegate_genesis_stake(
                self.validators.values(),
                delegator,
                &self.migration_objects,
                minimum_stake,
            )?;
        }
        Ok(())
    }

    /// Evaluate the genesis [`TokenDistributionSchedule`].
    ///
    /// This merges conditionally the cached token distribution
    /// (i.e. `self.token_distribution_schedule`)  with the genesis stake
    /// resulting from the migrated state.
    ///
    /// If the cached token distribution schedule contains timelocked stake, it
    /// is assumed that the genesis stake is already merged and no operation
    /// is performed. This is the case where we load a [`Builder`] from disk
    /// that has already built genesis with the migrated state.
    fn resolve_token_distribution_schedule(&mut self) -> TokenDistributionSchedule {
        let validator_addresses = self.validators.values().map(|v| v.info.iota_address());
        let token_distribution_schedule = self.token_distribution_schedule.take();
        if self.genesis_stake.is_empty() {
            token_distribution_schedule.unwrap_or_else(|| {
                TokenDistributionSchedule::new_for_validators_with_default_allocation(
                    validator_addresses,
                )
            })
        } else if let Some(schedule) = token_distribution_schedule {
            if schedule.contains_timelocked_stake() {
                // Genesis stake is already included
                schedule
            } else {
                self.genesis_stake
                    .extend_token_distribution_schedule_without_migration(schedule)
            }
        } else {
            self.genesis_stake.to_token_distribution_schedule()
        }
    }

    fn build_and_cache_unsigned_genesis(&mut self) {
        // Verify that all input data is valid
        self.validate_inputs().unwrap();

        self.load_migration_sources()
            .expect("migration sources should be loaded without errors");

        self.create_and_cache_genesis_stake()
            .expect("genesis stake should be created without errors");

        // Get the token distribution schedule without migration or merge it with
        // genesis stake
        let token_distribution_schedule = self.resolve_token_distribution_schedule();
        // Verify that token distribution schedule is valid
        token_distribution_schedule.validate();
        token_distribution_schedule
            .check_minimum_stake_for_validators(
                self.validators.values().map(|v| v.info.iota_address()),
            )
            .expect("all validators should have the required stake");

        let objects = self.objects.clone().into_values().collect::<Vec<_>>();

        // Finally build the genesis and migration data
        let (unsigned_genesis, migration_tx_data) = build_unsigned_genesis_data(
            &self.parameters,
            &token_distribution_schedule,
            self.validators.values(),
            objects,
            &mut self.genesis_stake,
            &mut self.migration_objects,
        );
        self.migration_tx_data = (!migration_tx_data.is_empty()).then_some(migration_tx_data);
        self.built_genesis = Some(unsigned_genesis);
        self.token_distribution_schedule = Some(token_distribution_schedule);
    }

    pub fn get_or_build_unsigned_genesis(&mut self) -> &UnsignedGenesis {
        if self.built_genesis.is_none() {
            self.build_and_cache_unsigned_genesis();
        }
        self.built_genesis
            .as_ref()
            .expect("genesis should have been built and cached")
    }

    fn committee(objects: &[Object]) -> Committee {
        let iota_system_object =
            get_iota_system_state(&objects).expect("Iota System State object must always exist");
        iota_system_object
            .get_current_epoch_committee()
            .committee()
            .clone()
    }

    pub fn protocol_version(&self) -> ProtocolVersion {
        self.parameters.protocol_version
    }

    pub fn build(mut self) -> GenesisBuildEffects {
        if self.built_genesis.is_none() {
            self.build_and_cache_unsigned_genesis();
        }

        // Verify that all on-chain state was properly created
        self.validate().unwrap();

        let UnsignedGenesis {
            checkpoint,
            checkpoint_contents,
            transaction,
            effects,
            events,
            objects,
        } = self
            .built_genesis
            .take()
            .expect("genesis should have been built");

        let committee = Self::committee(&objects);

        let checkpoint = {
            let signatures = self.signatures.clone().into_values().collect();

            CertifiedCheckpointSummary::new(checkpoint, signatures, &committee).unwrap()
        };

        GenesisBuildEffects::new(
            Genesis::new(
                checkpoint,
                checkpoint_contents,
                transaction,
                effects,
                events,
                objects,
            ),
            self.migration_tx_data,
        )
    }

    /// Validates the entire state of the build, no matter what the internal
    /// state is (input collection phase or output phase)
    pub fn validate(&self) -> anyhow::Result<(), anyhow::Error> {
        self.validate_inputs()?;
        self.validate_token_distribution_schedule()?;
        self.validate_output();
        Ok(())
    }

    /// Runs through validation checks on the input values present in the
    /// builder
    fn validate_inputs(&self) -> anyhow::Result<(), anyhow::Error> {
        if !self.parameters.allow_insertion_of_extra_objects && !self.objects.is_empty() {
            bail!("extra objects are disallowed");
        }

        for validator in self.validators.values() {
            validator.validate().with_context(|| {
                format!(
                    "metadata for validator {} is invalid",
                    validator.info.name()
                )
            })?;
        }

        Ok(())
    }

    /// Runs through validation checks on the input token distribution schedule
    fn validate_token_distribution_schedule(&self) -> anyhow::Result<(), anyhow::Error> {
        if let Some(token_distribution_schedule) = &self.token_distribution_schedule {
            token_distribution_schedule.validate();
            token_distribution_schedule.check_minimum_stake_for_validators(
                self.validators.values().map(|v| v.info.iota_address()),
            )?;
        }

        Ok(())
    }

    /// Runs through validation checks on the generated output (the initial
    /// chain state) based on the input values present in the builder
    fn validate_output(&self) {
        // If genesis hasn't been built yet, just early return as there is nothing to
        // validate yet
        let Some(unsigned_genesis) = self.unsigned_genesis_checkpoint() else {
            return;
        };

        let GenesisChainParameters {
            protocol_version,
            chain_start_timestamp_ms,
            epoch_duration_ms,
            max_validator_count,
            min_validator_joining_stake,
            validator_low_stake_threshold,
            validator_very_low_stake_threshold,
            validator_low_stake_grace_period,
        } = self.parameters.to_genesis_chain_parameters();

        // In non-testing code, genesis type must always be V1.
        let system_state = match unsigned_genesis.iota_system_object() {
            IotaSystemState::V1(inner) => inner,
            IotaSystemState::V2(_) => unreachable!(),
            #[cfg(msim)]
            _ => {
                // Types other than V1 used in simtests do not need to be validated.
                return;
            }
        };

        let protocol_config = get_genesis_protocol_config(ProtocolVersion::new(protocol_version));

        if protocol_config.create_authenticator_state_in_genesis() {
            let authenticator_state = unsigned_genesis.authenticator_state_object().unwrap();
            assert!(authenticator_state.active_jwks.is_empty());
        } else {
            assert!(unsigned_genesis.authenticator_state_object().is_none());
        }
        assert!(unsigned_genesis.has_randomness_state_object());

        assert_eq!(
            protocol_config.enable_bridge(),
            unsigned_genesis.has_bridge_object()
        );

        assert_eq!(
            protocol_config.enable_coin_deny_list_v2(),
            unsigned_genesis.has_coin_deny_list_object(),
        );

        assert_eq!(
            self.validators.len(),
            system_state.validators.active_validators.len()
        );
        let mut address_to_pool_id = BTreeMap::new();
        for (validator, onchain_validator) in self
            .validators
            .values()
            .zip(system_state.validators.active_validators.iter())
        {
            let metadata = onchain_validator.verified_metadata();

            // Validators should not have duplicate addresses so the result of insertion
            // should be None.
            assert!(
                address_to_pool_id
                    .insert(metadata.iota_address, onchain_validator.staking_pool.id)
                    .is_none()
            );
            assert_eq!(validator.info.iota_address(), metadata.iota_address);
            assert_eq!(validator.info.protocol_key(), metadata.iota_pubkey_bytes());
            assert_eq!(validator.info.network_key, metadata.network_pubkey);
            assert_eq!(validator.info.worker_key, metadata.worker_pubkey);
            assert_eq!(
                validator.proof_of_possession.as_ref().to_vec(),
                metadata.proof_of_possession_bytes
            );
            assert_eq!(validator.info.name(), &metadata.name);
            assert_eq!(validator.info.description, metadata.description);
            assert_eq!(validator.info.image_url, metadata.image_url);
            assert_eq!(validator.info.project_url, metadata.project_url);
            assert_eq!(validator.info.network_address(), &metadata.net_address);
            assert_eq!(validator.info.p2p_address, metadata.p2p_address);
            assert_eq!(
                validator.info.narwhal_primary_address,
                metadata.primary_address
            );
            assert_eq!(
                validator.info.narwhal_worker_address,
                metadata.worker_address
            );

            assert_eq!(validator.info.gas_price, onchain_validator.gas_price);
            assert_eq!(
                validator.info.commission_rate,
                onchain_validator.commission_rate
            );
        }

        assert_eq!(system_state.epoch, 0);
        assert_eq!(system_state.protocol_version, protocol_version);
        assert_eq!(system_state.storage_fund.non_refundable_balance.value(), 0);
        assert_eq!(
            system_state
                .storage_fund
                .total_object_storage_rebates
                .value(),
            0
        );

        assert_eq!(system_state.parameters.epoch_duration_ms, epoch_duration_ms);
        assert_eq!(
            system_state.parameters.max_validator_count,
            max_validator_count,
        );
        assert_eq!(
            system_state.parameters.min_validator_joining_stake,
            min_validator_joining_stake,
        );
        assert_eq!(
            system_state.parameters.validator_low_stake_threshold,
            validator_low_stake_threshold,
        );
        assert_eq!(
            system_state.parameters.validator_very_low_stake_threshold,
            validator_very_low_stake_threshold,
        );
        assert_eq!(
            system_state.parameters.validator_low_stake_grace_period,
            validator_low_stake_grace_period,
        );

        assert!(!system_state.safe_mode);
        assert_eq!(
            system_state.epoch_start_timestamp_ms,
            chain_start_timestamp_ms,
        );
        assert_eq!(system_state.validators.pending_removals.len(), 0);
        assert_eq!(
            system_state
                .validators
                .pending_active_validators
                .contents
                .size,
            0
        );
        assert_eq!(system_state.validators.inactive_validators.size, 0);
        assert_eq!(system_state.validators.validator_candidates.size, 0);

        // Check distribution is correct
        let token_distribution_schedule = self.token_distribution_schedule.clone().unwrap();

        let allocations_amount: u64 = token_distribution_schedule
            .allocations
            .iter()
            .map(|allocation| allocation.amount_nanos)
            .sum();

        assert_eq!(
            system_state.iota_treasury_cap.total_supply().value,
            token_distribution_schedule.pre_minted_supply + allocations_amount
        );

        let mut gas_objects: BTreeMap<ObjectID, (&Object, GasCoin)> = unsigned_genesis
            .objects()
            .iter()
            .filter_map(|o| GasCoin::try_from(o).ok().map(|g| (o.id(), (o, g))))
            .collect();
        let mut staked_iota_objects: BTreeMap<ObjectID, (&Object, StakedIota)> = unsigned_genesis
            .objects()
            .iter()
            .filter_map(|o| StakedIota::try_from(o).ok().map(|s| (o.id(), (o, s))))
            .collect();
        let mut timelock_staked_iota_objects: BTreeMap<ObjectID, (&Object, TimelockedStakedIota)> =
            unsigned_genesis
                .objects()
                .iter()
                .filter_map(|o| {
                    TimelockedStakedIota::try_from(o)
                        .ok()
                        .map(|s| (o.id(), (o, s)))
                })
                .collect();

        for allocation in token_distribution_schedule.allocations {
            if let Some(staked_with_validator) = allocation.staked_with_validator {
                let staking_pool_id = *address_to_pool_id
                    .get(&staked_with_validator)
                    .expect("staking pool should exist");
                if let Some(expiration) = allocation.staked_with_timelock_expiration {
                    let timelock_staked_iota_object_id = timelock_staked_iota_objects
                        .iter()
                        .find(|(_k, (o, s))| {
                            let Owner::AddressOwner(owner) = &o.owner else {
                                panic!("gas object owner must be address owner");
                            };
                            *owner == allocation.recipient_address
                                && s.principal() == allocation.amount_nanos
                                && s.pool_id() == staking_pool_id
                                && s.expiration_timestamp_ms() == expiration
                        })
                        .map(|(k, _)| *k)
                        .expect("all allocations should be present");
                    let timelock_staked_iota_object = timelock_staked_iota_objects
                        .remove(&timelock_staked_iota_object_id)
                        .unwrap();
                    assert_eq!(
                        timelock_staked_iota_object.0.owner,
                        Owner::AddressOwner(allocation.recipient_address)
                    );
                    assert_eq!(
                        timelock_staked_iota_object.1.principal(),
                        allocation.amount_nanos
                    );
                    assert_eq!(timelock_staked_iota_object.1.pool_id(), staking_pool_id);
                    assert_eq!(timelock_staked_iota_object.1.activation_epoch(), 0);
                } else {
                    let staked_iota_object_id = staked_iota_objects
                        .iter()
                        .find(|(_k, (o, s))| {
                            let Owner::AddressOwner(owner) = &o.owner else {
                                panic!("gas object owner must be address owner");
                            };
                            *owner == allocation.recipient_address
                                && s.principal() == allocation.amount_nanos
                                && s.pool_id() == staking_pool_id
                        })
                        .map(|(k, _)| *k)
                        .expect("all allocations should be present");
                    let staked_iota_object =
                        staked_iota_objects.remove(&staked_iota_object_id).unwrap();
                    assert_eq!(
                        staked_iota_object.0.owner,
                        Owner::AddressOwner(allocation.recipient_address)
                    );
                    assert_eq!(staked_iota_object.1.principal(), allocation.amount_nanos);
                    assert_eq!(staked_iota_object.1.pool_id(), staking_pool_id);
                    assert_eq!(staked_iota_object.1.activation_epoch(), 0);
                }
            } else {
                let gas_object_id = gas_objects
                    .iter()
                    .find(|(_k, (o, g))| {
                        if let Owner::AddressOwner(owner) = &o.owner {
                            *owner == allocation.recipient_address
                                && g.value() == allocation.amount_nanos
                        } else {
                            false
                        }
                    })
                    .map(|(k, _)| *k)
                    .expect("all allocations should be present");
                let gas_object = gas_objects.remove(&gas_object_id).unwrap();
                assert_eq!(
                    gas_object.0.owner,
                    Owner::AddressOwner(allocation.recipient_address)
                );
                assert_eq!(gas_object.1.value(), allocation.amount_nanos,);
            }
        }

        // All Gas and staked objects should be accounted for
        if !self.parameters.allow_insertion_of_extra_objects {
            assert!(gas_objects.is_empty());
            assert!(staked_iota_objects.is_empty());
        }

        let committee = system_state.get_current_epoch_committee();
        for signature in self.signatures.values() {
            if !self.validators.contains_key(&signature.authority) {
                panic!("found signature for unknown validator: {:#?}", signature);
            }

            signature
                .verify_secure(
                    unsigned_genesis.checkpoint(),
                    Intent::iota_app(IntentScope::CheckpointSummary),
                    committee.committee(),
                )
                .expect("signature should be valid");
        }

        // Validate migration content in order to avoid corrupted or malicious data
        if let Some(migration_tx_data) = &self.migration_tx_data {
            migration_tx_data
                .validate_from_unsigned_genesis(&unsigned_genesis)
                .expect("the migration data is corrupted");
        } else {
            assert!(
                !self.contains_migrations(),
                "genesis that contains migration should have migration data"
            );
        }
    }

    pub async fn load<P: AsRef<Path>>(path: P) -> anyhow::Result<Self, anyhow::Error> {
        let path = path.as_ref();
        let path: &Utf8Path = path.try_into()?;
        trace!("Reading Genesis Builder from {}", path);

        if !path.is_dir() {
            bail!("path must be a directory");
        }

        // Load parameters
        let parameters_file = path.join(GENESIS_BUILDER_PARAMETERS_FILE);
        let parameters = serde_yaml::from_slice(&fs::read(&parameters_file).context(format!(
            "unable to read genesis parameters file {parameters_file}"
        ))?)
        .context("unable to deserialize genesis parameters")?;

        // Load migration objects if any
        let migration_sources_file = path.join(GENESIS_BUILDER_MIGRATION_SOURCES_FILE);
        let migration_sources: Vec<SnapshotSource> = if migration_sources_file.exists() {
            serde_json::from_slice(
                &fs::read(migration_sources_file)
                    .context("unable to read migration sources file")?,
            )
            .context("unable to deserialize migration sources")?
        } else {
            Default::default()
        };

        let token_distribution_schedule_file =
            path.join(GENESIS_BUILDER_TOKEN_DISTRIBUTION_SCHEDULE_FILE);
        let token_distribution_schedule = if token_distribution_schedule_file.exists() {
            Some(TokenDistributionSchedule::from_csv(fs::File::open(
                token_distribution_schedule_file,
            )?)?)
        } else {
            None
        };

        // Load validator infos
        let mut committee = BTreeMap::new();
        for entry in path.join(GENESIS_BUILDER_COMMITTEE_DIR).read_dir_utf8()? {
            let entry = entry?;
            if entry.file_name().starts_with('.') {
                continue;
            }

            let path = entry.path();
            let validator_info: GenesisValidatorInfo = serde_yaml::from_slice(&fs::read(path)?)
                .with_context(|| format!("unable to load validator info for {path}"))?;
            committee.insert(validator_info.info.protocol_key(), validator_info);
        }

        // Load Signatures
        let mut signatures = BTreeMap::new();
        for entry in path.join(GENESIS_BUILDER_SIGNATURE_DIR).read_dir_utf8()? {
            let entry = entry?;
            if entry.file_name().starts_with('.') {
                continue;
            }

            let path = entry.path();
            let sigs: AuthoritySignInfo = bcs::from_bytes(&fs::read(path)?)
                .with_context(|| format!("unable to load validator signature for {path}"))?;
            signatures.insert(sigs.authority, sigs);
        }

        // Load migration txs data
        let migration_tx_data: Option<MigrationTxData> = if !migration_sources.is_empty() {
            let migration_tx_data_file = path.join(IOTA_GENESIS_MIGRATION_TX_DATA_FILENAME);
            Some(MigrationTxData::load(migration_tx_data_file)?)
        } else {
            None
        };

        let mut builder = Self {
            parameters,
            token_distribution_schedule,
            objects: Default::default(),
            validators: committee,
            signatures,
            built_genesis: None, // Leave this as none, will build and compare below
            migration_objects: Default::default(),
            genesis_stake: Default::default(),
            migration_sources,
            migration_tx_data,
        };

        let unsigned_genesis_file = path.join(GENESIS_BUILDER_UNSIGNED_GENESIS_FILE);
        if unsigned_genesis_file.exists() {
            let reader = BufReader::new(File::open(unsigned_genesis_file)?);
            let loaded_genesis: UnsignedGenesis =
                tokio::task::spawn_blocking(move || bcs::from_reader(reader)).await??;

            // If we have a built genesis, then we must have a token_distribution_schedule
            // present as well.
            assert!(
                builder.token_distribution_schedule.is_some(),
                "If a built genesis is present, then there must also be a token-distribution-schedule present"
            );

            // Verify loaded genesis matches one build from the constituent parts
            builder = tokio::task::spawn_blocking(move || {
                builder.get_or_build_unsigned_genesis();
                builder
            })
            .await?;
            loaded_genesis.checkpoint_contents.digest(); // cache digest before compare
            assert!(
                *builder.get_or_build_unsigned_genesis() == loaded_genesis,
                "loaded genesis does not match built genesis"
            );

            // Just to double check that its set after building above
            assert!(builder.unsigned_genesis_checkpoint().is_some());
        }

        Ok(builder)
    }

    pub fn save<P: AsRef<Path>>(self, path: P) -> anyhow::Result<(), anyhow::Error> {
        let path = path.as_ref();
        trace!("Writing Genesis Builder to {}", path.display());

        fs::create_dir_all(path)?;

        // Write parameters
        let parameters_file = path.join(GENESIS_BUILDER_PARAMETERS_FILE);
        fs::write(parameters_file, serde_yaml::to_string(&self.parameters)?)?;

        if let Some(token_distribution_schedule) = &self.token_distribution_schedule {
            token_distribution_schedule.to_csv(fs::File::create(
                path.join(GENESIS_BUILDER_TOKEN_DISTRIBUTION_SCHEDULE_FILE),
            )?)?;
        }

        // Write Signatures
        let signature_dir = path.join(GENESIS_BUILDER_SIGNATURE_DIR);
        std::fs::create_dir_all(&signature_dir)?;
        for (pubkey, sigs) in self.signatures {
            let name = self.validators.get(&pubkey).unwrap().info.name();
            fs::write(signature_dir.join(name), &bcs::to_bytes(&sigs)?)?;
        }

        // Write validator infos
        let committee_dir = path.join(GENESIS_BUILDER_COMMITTEE_DIR);
        fs::create_dir_all(&committee_dir)?;

        for (_pubkey, validator) in self.validators {
            fs::write(
                committee_dir.join(validator.info.name()),
                &serde_yaml::to_string(&validator)?,
            )?;
        }

        if let Some(genesis) = &self.built_genesis {
            let mut write = BufWriter::new(File::create(
                path.join(GENESIS_BUILDER_UNSIGNED_GENESIS_FILE),
            )?);
            bcs::serialize_into(&mut write, &genesis)?;
        }

        if !self.migration_sources.is_empty() {
            let file = path.join(GENESIS_BUILDER_MIGRATION_SOURCES_FILE);
            fs::write(file, serde_json::to_string(&self.migration_sources)?)?;

            // Write migration transations data
            let file = path.join(IOTA_GENESIS_MIGRATION_TX_DATA_FILENAME);
            self.migration_tx_data
                .expect("migration data should exist")
                .save(file)?;
        }

        Ok(())
    }
}

// Create a Genesis Txn Context to be used when generating genesis objects by
// hashing all of the inputs into genesis ans using that as our "Txn Digest".
// This is done to ensure that coin objects created between chains are unique
fn create_genesis_context(
    epoch_data: &EpochData,
    genesis_chain_parameters: &GenesisChainParameters,
    genesis_validators: &[GenesisValidatorMetadata],
    token_distribution_schedule: &TokenDistributionSchedule,
    system_packages: &[SystemPackage],
) -> TxContext {
    let mut hasher = DefaultHash::default();
    hasher.update(b"iota-genesis");
    hasher.update(bcs::to_bytes(genesis_chain_parameters).unwrap());
    hasher.update(bcs::to_bytes(genesis_validators).unwrap());
    hasher.update(bcs::to_bytes(token_distribution_schedule).unwrap());
    for system_package in system_packages {
        hasher.update(bcs::to_bytes(system_package.bytes()).unwrap());
    }

    let hash = hasher.finalize();
    let genesis_transaction_digest = TransactionDigest::new(hash.into());

    TxContext::new(
        &IotaAddress::default(),
        &genesis_transaction_digest,
        epoch_data,
    )
}

fn build_unsigned_genesis_data<'info>(
    parameters: &GenesisCeremonyParameters,
    token_distribution_schedule: &TokenDistributionSchedule,
    validators: impl Iterator<Item = &'info GenesisValidatorInfo>,
    objects: Vec<Object>,
    genesis_stake: &mut GenesisStake,
    migration_objects: &mut MigrationObjects,
) -> (UnsignedGenesis, MigrationTxData) {
    if !parameters.allow_insertion_of_extra_objects && !objects.is_empty() {
        panic!(
            "insertion of extra objects at genesis time is prohibited due to 'allow_insertion_of_extra_objects' parameter"
        );
    }

    let genesis_chain_parameters = parameters.to_genesis_chain_parameters();
    let genesis_validators = validators
        .cloned()
        .map(GenesisValidatorMetadata::from)
        .collect::<Vec<_>>();

    let epoch_data = EpochData::new_genesis(genesis_chain_parameters.chain_start_timestamp_ms);

    // Get the correct system packages for our protocol version. If we cannot find
    // the snapshot that means that we must be at the latest version and we
    // should use the latest version of the framework.
    let mut system_packages =
        iota_framework_snapshot::load_bytecode_snapshot(parameters.protocol_version.as_u64())
            .unwrap_or_else(|_| BuiltInFramework::iter_system_packages().cloned().collect());

    // if system packages are provided in `objects`, update them with the provided
    // bytes. This is a no-op under normal conditions and only an issue with
    // certain tests.
    update_system_packages_from_objects(&mut system_packages, &objects);

    let mut genesis_ctx = create_genesis_context(
        &epoch_data,
        &genesis_chain_parameters,
        &genesis_validators,
        token_distribution_schedule,
        &system_packages,
    );

    // Use a throwaway metrics registry for genesis transaction execution.
    let registry = prometheus::Registry::new();
    let metrics = Arc::new(LimitsMetrics::new(&registry));
    let mut txs_data: TransactionsData = BTreeMap::new();
    let protocol_config = get_genesis_protocol_config(parameters.protocol_version);

    // In here the main genesis objects are created. This means the main system
    // objects and the ones that are created at genesis like the network coin.
    let (genesis_objects, events) = create_genesis_objects(
        &mut genesis_ctx,
        objects,
        &genesis_validators,
        &genesis_chain_parameters,
        token_distribution_schedule,
        system_packages,
        metrics.clone(),
    );

    // If the genesis_stake is not empty, then it means we are dealing with a
    // genesis with migration data. Thus we create the migration transaction data.
    if !genesis_stake.is_empty() {
        // Part of the migration objects were already used above during the creation of
        // genesis objects. In particular, when the genesis involves a migration, the
        // token distribution schedule takes into account assets coming from the
        // migration data. These are either timelocked coins or gas coins. The token
        // distribution schedule logic assumes that these assets are indeed distributed
        // to some addresses and this happens above during the creation of the genesis
        // objects. Here then we need to burn those assets from the original set of
        // migration objects.
        let migration_objects = burn_staked_migration_objects(
            &mut genesis_ctx,
            migration_objects.take_objects(),
            &genesis_objects,
            &genesis_chain_parameters,
            genesis_stake,
            metrics.clone(),
        );
        // Finally, we can create the data structure representing migration transaction
        // data.
        txs_data = create_migration_tx_data(
            migration_objects,
            &protocol_config,
            metrics.clone(),
            &epoch_data,
        );
    }

    // Create the main genesis transaction of kind `GenesisTransaction`
    let (genesis_transaction, genesis_effects, genesis_events, genesis_objects) =
        create_genesis_transaction(
            genesis_objects,
            events,
            &protocol_config,
            metrics,
            &epoch_data,
        );

    // Create the genesis checkpoint including the main transaction and, if present,
    // the migration transactions
    let (checkpoint, checkpoint_contents) = create_genesis_checkpoint(
        &protocol_config,
        parameters,
        &genesis_transaction,
        &genesis_effects,
        &txs_data,
    );

    (
        UnsignedGenesis {
            checkpoint,
            checkpoint_contents,
            transaction: genesis_transaction,
            effects: genesis_effects,
            events: genesis_events,
            objects: genesis_objects,
        },
        // Could be empty
        MigrationTxData::new(txs_data),
    )
}

// Creates a map of transaction digest to transaction content involving data
// coming from a migration. Migration objects come into a vector of objects,
// here it splits this vector into chunks and creates a `GenesisTransaction`
// for each chunk.
fn create_migration_tx_data(
    migration_objects: Vec<Object>,
    protocol_config: &ProtocolConfig,
    metrics: Arc<LimitsMetrics>,
    epoch_data: &EpochData,
) -> TransactionsData {
    let mut txs_data = TransactionsData::new();
    let migration_tx_max_amount = protocol_config
        .max_transactions_per_checkpoint_as_option()
        .unwrap_or(MAX_AMOUNT_OF_TX_PER_CHECKPOINT)
        - 1;
    let chunk_size = migration_objects.len() / (migration_tx_max_amount as usize) + 1;

    for objects_per_chunk in migration_objects.chunks(chunk_size) {
        let (migration_transaction, migration_effects, migration_events, _) =
            create_genesis_transaction(
                objects_per_chunk.to_vec(),
                vec![],
                protocol_config,
                metrics.clone(),
                epoch_data,
            );

        txs_data.insert(
            *migration_transaction.digest(),
            (migration_transaction, migration_effects, migration_events),
        );
    }

    txs_data
}

// Some tests provide an override of the system packages via objects to the
// genesis builder. When that happens we need to update the system packages with
// the new bytes provided. Mock system packages in protocol config tests are an
// example of that (today the only example).
// The problem here arises from the fact that if regular system packages are
// pushed first *AND* if any of them is loaded in the loader cache, there is no
// way to override them with the provided object (no way to mock properly).
// System packages are loaded only from internal dependencies (a system package
// depending on some other), and in that case they would be loaded in the
// VM/loader cache. The Bridge is an example of that and what led to this code.
// The bridge depends on `iota_system` which is mocked in some tests, but would
// be in the loader cache courtesy of the Bridge, thus causing the problem.
fn update_system_packages_from_objects(
    system_packages: &mut Vec<SystemPackage>,
    objects: &[Object],
) {
    // Filter `objects` for system packages, and make `SystemPackage`s out of them.
    let system_package_overrides: BTreeMap<ObjectID, Vec<Vec<u8>>> = objects
        .iter()
        .filter_map(|obj| {
            let pkg = obj.data.try_as_package()?;
            is_system_package(pkg.id()).then(|| {
                (
                    pkg.id(),
                    pkg.serialized_module_map().values().cloned().collect(),
                )
            })
        })
        .collect();

    // Replace packages in `system_packages` that are present in `objects` with
    // their counterparts from the previous step.
    for package in system_packages {
        if let Some(overrides) = system_package_overrides.get(&package.id).cloned() {
            package.bytes = overrides;
        }
    }
}

fn create_genesis_checkpoint(
    protocol_config: &ProtocolConfig,
    parameters: &GenesisCeremonyParameters,
    system_genesis_transaction: &Transaction,
    system_genesis_tx_effects: &TransactionEffects,
    migration_tx_data: &TransactionsData,
) -> (CheckpointSummary, CheckpointContents) {
    let genesis_execution_digests = ExecutionDigests {
        transaction: *system_genesis_transaction.digest(),
        effects: system_genesis_tx_effects.digest(),
    };

    let mut execution_digests = vec![genesis_execution_digests];

    for (_, effects, _) in migration_tx_data.values() {
        execution_digests.push(effects.execution_digests());
    }

    let execution_digests_len = execution_digests.len();

    let contents = CheckpointContents::new_with_digests_and_signatures(
        execution_digests,
        vec![vec![]; execution_digests_len],
    );
    let version_specific_data =
        match protocol_config.checkpoint_summary_version_specific_data_as_option() {
            None | Some(0) => Vec::new(),
            Some(1) => bcs::to_bytes(&CheckpointVersionSpecificData::V1(
                CheckpointVersionSpecificDataV1::default(),
            ))
            .unwrap(),
            _ => unimplemented!("unrecognized version_specific_data version for CheckpointSummary"),
        };
    let checkpoint = CheckpointSummary {
        epoch: 0,
        sequence_number: 0,
        network_total_transactions: contents.size().try_into().unwrap(),
        content_digest: *contents.digest(),
        previous_digest: None,
        epoch_rolling_gas_cost_summary: Default::default(),
        end_of_epoch_data: None,
        timestamp_ms: parameters.chain_start_timestamp_ms,
        version_specific_data,
        checkpoint_commitments: Default::default(),
    };

    (checkpoint, contents)
}

fn create_genesis_transaction(
    objects: Vec<Object>,
    events: Vec<Event>,
    protocol_config: &ProtocolConfig,
    metrics: Arc<LimitsMetrics>,
    epoch_data: &EpochData,
) -> (
    Transaction,
    TransactionEffects,
    TransactionEvents,
    Vec<Object>,
) {
    let genesis_transaction = {
        let genesis_objects = objects
            .into_iter()
            .map(|mut object| {
                if let Some(o) = object.data.try_as_move_mut() {
                    o.decrement_version_to(SequenceNumber::MIN);
                }

                if let Owner::Shared {
                    initial_shared_version,
                } = &mut object.owner
                {
                    *initial_shared_version = SequenceNumber::MIN;
                }

                let object = object.into_inner();
                iota_types::transaction::GenesisObject::RawObject {
                    data: object.data,
                    owner: object.owner,
                }
            })
            .collect();

        iota_types::transaction::VerifiedTransaction::new_genesis_transaction(
            genesis_objects,
            events,
        )
        .into_inner()
    };

    // execute txn to effects
    let (effects, events, objects) =
        execute_genesis_transaction(epoch_data, protocol_config, metrics, &genesis_transaction);

    (genesis_transaction, effects, events, objects)
}

fn create_genesis_objects(
    genesis_ctx: &mut TxContext,
    input_objects: Vec<Object>,
    validators: &[GenesisValidatorMetadata],
    parameters: &GenesisChainParameters,
    token_distribution_schedule: &TokenDistributionSchedule,
    system_packages: Vec<SystemPackage>,
    metrics: Arc<LimitsMetrics>,
) -> (Vec<Object>, Vec<Event>) {
    let mut store = InMemoryStorage::new(Vec::new());
    let mut events = Vec::new();
    // We don't know the chain ID here since we haven't yet created the genesis
    // checkpoint. However since we know there are no chain specific protool
    // config options in genesis, we use Chain::Unknown here.
    let protocol_config = ProtocolConfig::get_for_version(
        ProtocolVersion::new(parameters.protocol_version),
        Chain::Unknown,
    );

    let silent = true;
    let executor = iota_execution::executor(&protocol_config, silent, None)
        .expect("Creating an executor should not fail here");

    for system_package in system_packages.into_iter() {
        let tx_events = process_package(
            &mut store,
            executor.as_ref(),
            genesis_ctx,
            &system_package.modules(),
            system_package.dependencies().to_vec(),
            &protocol_config,
            metrics.clone(),
        )
        .expect("Processing a package should not fail here");

        events.extend(tx_events.data.into_iter());
    }

    for object in input_objects {
        store.insert_object(object);
    }

    generate_genesis_system_object(
        &mut store,
        executor.as_ref(),
        validators,
        genesis_ctx,
        parameters,
        token_distribution_schedule,
        metrics,
    )
    .expect("Genesis creation should not fail here");

    (store.into_inner().into_values().collect(), events)
}

pub(crate) fn process_package(
    store: &mut InMemoryStorage,
    executor: &dyn Executor,
    ctx: &mut TxContext,
    modules: &[CompiledModule],
    dependencies: Vec<ObjectID>,
    protocol_config: &ProtocolConfig,
    metrics: Arc<LimitsMetrics>,
) -> anyhow::Result<TransactionEvents> {
    let dependency_objects = store.get_objects(&dependencies);
    // When publishing genesis packages, since the std framework packages all have
    // non-zero addresses, [`Transaction::input_objects_in_compiled_modules`] will
    // consider them as dependencies even though they are not. Hence
    // input_objects contain objects that don't exist on-chain because they are
    // yet to be published.
    #[cfg(debug_assertions)]
    {
        use std::collections::HashSet;

        use move_core_types::account_address::AccountAddress;

        let to_be_published_addresses: HashSet<_> = modules
            .iter()
            .map(|module| *module.self_id().address())
            .collect();
        assert!(
            // An object either exists on-chain, or is one of the packages to be published.
            dependencies
                .iter()
                .zip(dependency_objects.iter())
                .all(|(dependency, obj_opt)| obj_opt.is_some()
                    || to_be_published_addresses.contains(&AccountAddress::from(*dependency)))
        );
    }
    let loaded_dependencies: Vec<_> = dependencies
        .iter()
        .zip(dependency_objects)
        .filter_map(|(dependency, object)| {
            Some(ObjectReadResult::new(
                InputObjectKind::MovePackage(*dependency),
                object?.clone().into(),
            ))
        })
        .collect();

    let module_bytes = modules
        .iter()
        .map(|m| {
            let mut buf = vec![];
            m.serialize_with_version(m.version, &mut buf).unwrap();
            buf
        })
        .collect();
    let pt = {
        let mut builder = ProgrammableTransactionBuilder::new();
        // executing in Genesis mode does not create an `UpgradeCap`.
        builder.command(Command::Publish(module_bytes, dependencies));
        builder.finish()
    };
    let InnerTemporaryStore {
        written, events, ..
    } = executor.update_genesis_state(
        &*store,
        protocol_config,
        metrics,
        ctx,
        CheckedInputObjects::new_for_genesis(loaded_dependencies),
        pt,
    )?;

    store.finish(written);

    Ok(events)
}

pub fn generate_genesis_system_object(
    store: &mut InMemoryStorage,
    executor: &dyn Executor,
    genesis_validators: &[GenesisValidatorMetadata],
    genesis_ctx: &mut TxContext,
    genesis_chain_parameters: &GenesisChainParameters,
    token_distribution_schedule: &TokenDistributionSchedule,
    metrics: Arc<LimitsMetrics>,
) -> anyhow::Result<()> {
    let protocol_config = ProtocolConfig::get_for_version(
        ProtocolVersion::new(genesis_chain_parameters.protocol_version),
        ChainIdentifier::default().chain(),
    );

    let pt = {
        let mut builder = ProgrammableTransactionBuilder::new();
        // Step 1: Create the IotaSystemState UID
        let iota_system_state_uid = builder.programmable_move_call(
            IOTA_FRAMEWORK_PACKAGE_ID,
            ident_str!("object").to_owned(),
            ident_str!("iota_system_state").to_owned(),
            vec![],
            vec![],
        );

        // Step 2: Create and share the Clock.
        builder.move_call(
            IOTA_FRAMEWORK_PACKAGE_ID,
            ident_str!("clock").to_owned(),
            ident_str!("create").to_owned(),
            vec![],
            vec![],
        )?;

        // Step 3: Create ProtocolConfig-controlled system objects, unless disabled
        // (which only happens in tests).
        if protocol_config.create_authenticator_state_in_genesis() {
            builder.move_call(
                IOTA_FRAMEWORK_PACKAGE_ID,
                ident_str!("authenticator_state").to_owned(),
                ident_str!("create").to_owned(),
                vec![],
                vec![],
            )?;
        }
<<<<<<< HEAD
        if protocol_config.random_beacon() {
            builder.move_call(
                IOTA_FRAMEWORK_PACKAGE_ID,
                ident_str!("random").to_owned(),
                ident_str!("create").to_owned(),
                vec![],
                vec![],
            )?;
        }
        if protocol_config.enable_coin_deny_list_v2() {
=======

        // Create the randomness state_object
        builder.move_call(
            IOTA_FRAMEWORK_PACKAGE_ID,
            RANDOMNESS_MODULE_NAME.to_owned(),
            RANDOMNESS_STATE_CREATE_FUNCTION_NAME.to_owned(),
            vec![],
            vec![],
        )?;

        if protocol_config.enable_coin_deny_list_v1() {
>>>>>>> afd43b4c
            builder.move_call(
                IOTA_FRAMEWORK_PACKAGE_ID,
                DENY_LIST_MODULE.to_owned(),
                DENY_LIST_CREATE_FUNC.to_owned(),
                vec![],
                vec![],
            )?;
        }

        if protocol_config.enable_bridge() {
            let bridge_uid = builder
                .input(CallArg::Pure(
                    UID::new(IOTA_BRIDGE_OBJECT_ID).to_bcs_bytes(),
                ))
                .unwrap();
            // TODO(bridge): this needs to be passed in as a parameter for next testnet
            // regenesis Hardcoding chain id to IotaCustom
            let bridge_chain_id = builder.pure(BridgeChainId::IotaCustom).unwrap();
            builder.programmable_move_call(
                BRIDGE_ADDRESS.into(),
                BRIDGE_MODULE_NAME.to_owned(),
                BRIDGE_CREATE_FUNCTION_NAME.to_owned(),
                vec![],
                vec![bridge_uid, bridge_chain_id],
            );
        }

        // Step 4: Create the IOTA Coin Treasury Cap.
        let iota_treasury_cap = builder.programmable_move_call(
            IOTA_FRAMEWORK_PACKAGE_ID,
            ident_str!("iota").to_owned(),
            ident_str!("new").to_owned(),
            vec![],
            vec![],
        );

        let pre_minted_supply_amount = builder
            .pure(token_distribution_schedule.pre_minted_supply)
            .expect("serialization of u64 should succeed");
        let pre_minted_supply = builder.programmable_move_call(
            IOTA_FRAMEWORK_PACKAGE_ID,
            ident_str!("iota").to_owned(),
            ident_str!("mint_balance").to_owned(),
            vec![],
            vec![iota_treasury_cap, pre_minted_supply_amount],
        );

        builder.programmable_move_call(
            IOTA_FRAMEWORK_PACKAGE_ID,
            BALANCE_MODULE_NAME.to_owned(),
            ident_str!("destroy_genesis_supply").to_owned(),
            vec![GAS::type_tag()],
            vec![pre_minted_supply],
        );

        // Step 5: Create System Timelock Cap.
        let system_timelock_cap = builder.programmable_move_call(
            IOTA_FRAMEWORK_PACKAGE_ID,
            ident_str!("timelock").to_owned(),
            ident_str!("new_system_timelock_cap").to_owned(),
            vec![],
            vec![],
        );

        // Step 6: Run genesis.
        // The first argument is the system state uid we got from step 1 and the second
        // one is the IOTA `TreasuryCap` we got from step 4.
        let mut arguments = vec![iota_system_state_uid, iota_treasury_cap];
        let mut call_arg_arguments = vec![
            CallArg::Pure(bcs::to_bytes(&genesis_chain_parameters).unwrap()),
            CallArg::Pure(bcs::to_bytes(&genesis_validators).unwrap()),
            CallArg::Pure(bcs::to_bytes(&token_distribution_schedule).unwrap()),
            CallArg::Pure(bcs::to_bytes(&Some(STARDUST_UPGRADE_LABEL_VALUE)).unwrap()),
        ]
        .into_iter()
        .map(|a| builder.input(a))
        .collect::<anyhow::Result<_, _>>()?;
        arguments.append(&mut call_arg_arguments);
        arguments.push(system_timelock_cap);
        builder.programmable_move_call(
            IOTA_SYSTEM_ADDRESS.into(),
            ident_str!("genesis").to_owned(),
            ident_str!("create").to_owned(),
            vec![],
            arguments,
        );

        builder.finish()
    };

    let InnerTemporaryStore { mut written, .. } = executor.update_genesis_state(
        &*store,
        &protocol_config,
        metrics,
        genesis_ctx,
        CheckedInputObjects::new_for_genesis(vec![]),
        pt,
    )?;

    // update the value of the clock to match the chain start time
    {
        let object = written.get_mut(&iota_types::IOTA_CLOCK_OBJECT_ID).unwrap();
        object
            .data
            .try_as_move_mut()
            .unwrap()
            .set_clock_timestamp_ms_unsafe(genesis_chain_parameters.chain_start_timestamp_ms);
    }

    store.finish(written);

    Ok(())
}

// Migration objects as input to this function were previously used to create a
// genesis stake, that in turn helps to create a token distribution schedule for
// the genesis. In this function the objects needed for the stake are burned
// (and, if needed, split) to provide a new set of migration object as output.
fn burn_staked_migration_objects(
    genesis_ctx: &mut TxContext,
    migration_objects: Vec<Object>,
    genesis_objects: &[Object],
    parameters: &GenesisChainParameters,
    genesis_stake: &mut GenesisStake,
    metrics: Arc<LimitsMetrics>,
) -> Vec<Object> {
    // create the temporary store and the executor
    let mut store = InMemoryStorage::new(genesis_objects.to_owned());
    let protocol_config = ProtocolConfig::get_for_version(
        ProtocolVersion::new(parameters.protocol_version),
        Chain::Unknown,
    );
    let silent = true;
    let executor = iota_execution::executor(&protocol_config, silent, None)
        .expect("Creating an executor should not fail here");

    for object in migration_objects {
        store.insert_object(object);
    }

    // First operation: split the timelock objects that are needed to be split
    // because of the genesis stake
    split_timelocks(
        &mut store,
        executor.as_ref(),
        genesis_ctx,
        parameters,
        &genesis_stake.take_timelocks_to_split(),
        metrics.clone(),
    )
    .expect("Splitting timelocks should not fail here");

    // Extract objects from the store
    let mut intermediate_store = store.into_inner();

    // Second operation: burn gas and timelocks objects.
    // If the genesis stake was created, then burn gas and timelock objects that
    // were added to the token distribution schedule, because they will be
    // created on the Move side during genesis. That means we need to prevent
    // cloning value by evicting these here.
    for (id, _, _) in genesis_stake.take_gas_coins_to_burn() {
        intermediate_store.remove(&id);
    }
    for (id, _, _) in genesis_stake.take_timelocks_to_burn() {
        intermediate_store.remove(&id);
    }

    // Clean the intermediate store from objects already present in genesis_objects
    for genesis_object in genesis_objects.iter() {
        intermediate_store.remove(&genesis_object.id());
    }

    intermediate_store.into_values().collect()
}

// Splits timelock objects given an amount to split.
pub fn split_timelocks(
    store: &mut InMemoryStorage,
    executor: &dyn Executor,
    genesis_ctx: &mut TxContext,
    genesis_chain_parameters: &GenesisChainParameters,
    timelocks_to_split: &[(ObjectRef, u64, IotaAddress)],
    metrics: Arc<LimitsMetrics>,
) -> anyhow::Result<()> {
    let protocol_config = ProtocolConfig::get_for_version(
        ProtocolVersion::new(genesis_chain_parameters.protocol_version),
        ChainIdentifier::default().chain(),
    );

    // Timelock split
    let mut timelock_split_input_objects: Vec<ObjectReadResult> = vec![];
    let pt = {
        let mut builder = ProgrammableTransactionBuilder::new();
        for (timelock, surplus_amount, recipient) in timelocks_to_split {
            timelock_split_input_objects.push(ObjectReadResult::new(
                InputObjectKind::ImmOrOwnedMoveObject(*timelock),
                store.get_object(&timelock.0).unwrap().clone().into(),
            ));
            let arguments = vec![
                builder.obj(ObjectArg::ImmOrOwnedObject(*timelock))?,
                builder.pure(surplus_amount)?,
            ];
            let surplus_timelock = builder.programmable_move_call(
                IOTA_FRAMEWORK_PACKAGE_ID,
                ident_str!("timelock").to_owned(),
                ident_str!("split").to_owned(),
                vec![GAS::type_tag()],
                arguments,
            );
            let arguments = vec![surplus_timelock, builder.pure(*recipient)?];
            builder.programmable_move_call(
                IOTA_FRAMEWORK_PACKAGE_ID,
                ident_str!("timelock").to_owned(),
                ident_str!("transfer").to_owned(),
                vec![Balance::type_tag(GAS::type_tag())],
                arguments,
            );
        }
        builder.finish()
    };

    let InnerTemporaryStore { written, .. } = executor.update_genesis_state(
        &*store,
        &protocol_config,
        metrics,
        genesis_ctx,
        CheckedInputObjects::new_for_genesis(timelock_split_input_objects),
        pt,
    )?;

    store.finish(written);

    Ok(())
}

#[derive(Clone, Debug, Deserialize, Serialize)]
pub enum SnapshotSource {
    /// Local uncompressed file.
    Local(PathBuf),
    /// Remote file (S3) with gzip compressed file
    S3(SnapshotUrl),
}

impl SnapshotSource {
    /// Convert to a reader.
    pub fn to_reader(&self) -> anyhow::Result<Box<dyn Read>> {
        Ok(match self {
            SnapshotSource::Local(path) => Box::new(BufReader::new(File::open(path)?)),
            SnapshotSource::S3(snapshot_url) => Box::new(snapshot_url.to_reader()?),
        })
    }
}

impl From<SnapshotUrl> for SnapshotSource {
    fn from(value: SnapshotUrl) -> Self {
        Self::S3(value)
    }
}

/// The URLs to download Iota object snapshot.
#[derive(Debug, Clone, Deserialize, Serialize)]
pub enum SnapshotUrl {
    Iota,
    /// Custom migration snapshot for testing purposes.
    Test(Url),
}

impl std::fmt::Display for SnapshotUrl {
    fn fmt(&self, f: &mut std::fmt::Formatter<'_>) -> std::fmt::Result {
        match self {
            SnapshotUrl::Iota => "iota".fmt(f),
            SnapshotUrl::Test(url) => url.as_str().fmt(f),
        }
    }
}

impl FromStr for SnapshotUrl {
    type Err = anyhow::Error;

    fn from_str(s: &str) -> Result<Self, Self::Err> {
        if let Ok(url) = reqwest::Url::from_str(s) {
            return Ok(Self::Test(url));
        }
        Ok(match s.to_lowercase().as_str() {
            "iota" => Self::Iota,
            e => bail!("unsupported snapshot url: {e}"),
        })
    }
}

impl SnapshotUrl {
    /// Returns the Iota object snapshot download URL.
    pub fn to_url(&self) -> Url {
        match self {
            Self::Iota => Url::parse(IOTA_OBJECT_SNAPSHOT_URL).expect("should be valid URL"),
            Self::Test(url) => url.clone(),
        }
    }

    /// Convert a gzip decoder to read the compressed object snapshot from S3.
    pub fn to_reader(&self) -> anyhow::Result<impl Read> {
        Ok(GzDecoder::new(BufReader::new(reqwest::blocking::get(
            self.to_url(),
        )?)))
    }
}

#[cfg(test)]
mod test {
    use fastcrypto::traits::KeyPair;
    use iota_config::{
        genesis::*,
        local_ip_utils,
        node::{DEFAULT_COMMISSION_RATE, DEFAULT_VALIDATOR_GAS_PRICE},
    };
    use iota_types::{
        base_types::IotaAddress,
        crypto::{
            AccountKeyPair, AuthorityKeyPair, NetworkKeyPair, generate_proof_of_possession,
            get_key_pair_from_rng,
        },
    };

    use crate::{Builder, validator_info::ValidatorInfo};

    #[test]
    fn allocation_csv() {
        let schedule = TokenDistributionSchedule::new_for_validators_with_default_allocation([
            IotaAddress::random_for_testing_only(),
            IotaAddress::random_for_testing_only(),
        ]);
        let mut output = Vec::new();

        schedule.to_csv(&mut output).unwrap();

        let parsed_schedule = TokenDistributionSchedule::from_csv(output.as_slice()).unwrap();

        assert_eq!(schedule, parsed_schedule);

        std::io::Write::write_all(&mut std::io::stdout(), &output).unwrap();
    }

    #[tokio::test]
    #[cfg_attr(msim, ignore)]
    async fn ceremony() {
        let dir = tempfile::TempDir::new().unwrap();

        let key: AuthorityKeyPair = get_key_pair_from_rng(&mut rand::rngs::OsRng).1;
        let worker_key: NetworkKeyPair = get_key_pair_from_rng(&mut rand::rngs::OsRng).1;
        let account_key: AccountKeyPair = get_key_pair_from_rng(&mut rand::rngs::OsRng).1;
        let network_key: NetworkKeyPair = get_key_pair_from_rng(&mut rand::rngs::OsRng).1;
        let validator = ValidatorInfo {
            name: "0".into(),
            protocol_key: key.public().into(),
            worker_key: worker_key.public().clone(),
            account_address: IotaAddress::from(account_key.public()),
            network_key: network_key.public().clone(),
            gas_price: DEFAULT_VALIDATOR_GAS_PRICE,
            commission_rate: DEFAULT_COMMISSION_RATE,
            network_address: local_ip_utils::new_local_tcp_address_for_testing(),
            p2p_address: local_ip_utils::new_local_udp_address_for_testing(),
            narwhal_primary_address: local_ip_utils::new_local_udp_address_for_testing(),
            narwhal_worker_address: local_ip_utils::new_local_udp_address_for_testing(),
            description: String::new(),
            image_url: String::new(),
            project_url: String::new(),
        };
        let pop = generate_proof_of_possession(&key, account_key.public().into());
        let mut builder = Builder::new().add_validator(validator, pop);

        let genesis = builder.get_or_build_unsigned_genesis();
        for object in genesis.objects() {
            println!("ObjectID: {} Type: {:?}", object.id(), object.type_());
        }
        builder.save(dir.path()).unwrap();
        Builder::load(dir.path()).await.unwrap();
    }
}<|MERGE_RESOLUTION|>--- conflicted
+++ resolved
@@ -1415,18 +1415,6 @@
                 vec![],
             )?;
         }
-<<<<<<< HEAD
-        if protocol_config.random_beacon() {
-            builder.move_call(
-                IOTA_FRAMEWORK_PACKAGE_ID,
-                ident_str!("random").to_owned(),
-                ident_str!("create").to_owned(),
-                vec![],
-                vec![],
-            )?;
-        }
-        if protocol_config.enable_coin_deny_list_v2() {
-=======
 
         // Create the randomness state_object
         builder.move_call(
@@ -1437,8 +1425,7 @@
             vec![],
         )?;
 
-        if protocol_config.enable_coin_deny_list_v1() {
->>>>>>> afd43b4c
+        if protocol_config.enable_coin_deny_list_v2() {
             builder.move_call(
                 IOTA_FRAMEWORK_PACKAGE_ID,
                 DENY_LIST_MODULE.to_owned(),
