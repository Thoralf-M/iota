--- conflicted
+++ resolved
@@ -36,11 +36,7 @@
       "dynamicFields": {
         "edges": [
           {
-<<<<<<< HEAD
-            "cursor": "IKEn1WHgDkAjUJKjQ3vdw/vTNabXA+LEKML9ovw6+RnEAQAAAAAAAAA=",
-=======
             "cursor": "IB3/+PN7K7rz6NhNeXi6jfD/6T7BDjv7nD6f+cyPBoYQAQAAAAAAAAA=",
->>>>>>> 4647c11f
             "node": {
               "name": {
                 "bcs": "KgAAAAAAAAA="
@@ -48,11 +44,7 @@
               "value": {
                 "contents": {
                   "json": {
-<<<<<<< HEAD
-                    "id": "0xb577808b3d76eb57e8d20f973b34f3f84a02d011b63dfafdf4123e373fab60cd",
-=======
                     "id": "0x80a0dcf98c3730a1ad5065971b9f22db79bd0f03c044b679699f85187072861e",
->>>>>>> 4647c11f
                     "count": "0"
                   }
                 }
@@ -68,11 +60,7 @@
         "value": {
           "contents": {
             "json": {
-<<<<<<< HEAD
-              "id": "0xb577808b3d76eb57e8d20f973b34f3f84a02d011b63dfafdf4123e373fab60cd",
-=======
               "id": "0x80a0dcf98c3730a1ad5065971b9f22db79bd0f03c044b679699f85187072861e",
->>>>>>> 4647c11f
               "count": "0"
             }
           }
@@ -83,11 +71,7 @@
       "dynamicFields": {
         "edges": [
           {
-<<<<<<< HEAD
-            "cursor": "IKEn1WHgDkAjUJKjQ3vdw/vTNabXA+LEKML9ovw6+RnEAQAAAAAAAAA=",
-=======
             "cursor": "IB3/+PN7K7rz6NhNeXi6jfD/6T7BDjv7nD6f+cyPBoYQAQAAAAAAAAA=",
->>>>>>> 4647c11f
             "node": {
               "name": {
                 "bcs": "KgAAAAAAAAA="
@@ -95,11 +79,7 @@
               "value": {
                 "contents": {
                   "json": {
-<<<<<<< HEAD
-                    "id": "0xb577808b3d76eb57e8d20f973b34f3f84a02d011b63dfafdf4123e373fab60cd",
-=======
                     "id": "0x80a0dcf98c3730a1ad5065971b9f22db79bd0f03c044b679699f85187072861e",
->>>>>>> 4647c11f
                     "count": "0"
                   }
                 }
@@ -115,11 +95,7 @@
         "value": {
           "contents": {
             "json": {
-<<<<<<< HEAD
-              "id": "0xb577808b3d76eb57e8d20f973b34f3f84a02d011b63dfafdf4123e373fab60cd",
-=======
               "id": "0x80a0dcf98c3730a1ad5065971b9f22db79bd0f03c044b679699f85187072861e",
->>>>>>> 4647c11f
               "count": "0"
             }
           }
@@ -131,11 +107,7 @@
       "dynamicFields": {
         "edges": [
           {
-<<<<<<< HEAD
-            "cursor": "IKEn1WHgDkAjUJKjQ3vdw/vTNabXA+LEKML9ovw6+RnEAQAAAAAAAAA=",
-=======
             "cursor": "IB3/+PN7K7rz6NhNeXi6jfD/6T7BDjv7nD6f+cyPBoYQAQAAAAAAAAA=",
->>>>>>> 4647c11f
             "node": {
               "name": {
                 "bcs": "KgAAAAAAAAA="
@@ -143,11 +115,7 @@
               "value": {
                 "contents": {
                   "json": {
-<<<<<<< HEAD
-                    "id": "0xb577808b3d76eb57e8d20f973b34f3f84a02d011b63dfafdf4123e373fab60cd",
-=======
                     "id": "0x80a0dcf98c3730a1ad5065971b9f22db79bd0f03c044b679699f85187072861e",
->>>>>>> 4647c11f
                     "count": "0"
                   }
                 }
@@ -163,11 +131,7 @@
         "value": {
           "contents": {
             "json": {
-<<<<<<< HEAD
-              "id": "0xb577808b3d76eb57e8d20f973b34f3f84a02d011b63dfafdf4123e373fab60cd",
-=======
               "id": "0x80a0dcf98c3730a1ad5065971b9f22db79bd0f03c044b679699f85187072861e",
->>>>>>> 4647c11f
               "count": "0"
             }
           }
@@ -220,11 +184,7 @@
         "value": {
           "contents": {
             "json": {
-<<<<<<< HEAD
-              "id": "0xb577808b3d76eb57e8d20f973b34f3f84a02d011b63dfafdf4123e373fab60cd",
-=======
               "id": "0x80a0dcf98c3730a1ad5065971b9f22db79bd0f03c044b679699f85187072861e",
->>>>>>> 4647c11f
               "count": "0"
             }
           }
