--- conflicted
+++ resolved
@@ -6,36 +6,20 @@
   "data": {
     "availableRange": {
       "first": {
-<<<<<<< HEAD
-        "digest": "nRKQ1Yr3sjWLTWfCGaKwRbGwfUdY8eLv1yAL4VwbQLf",
-        "sequenceNumber": 0
-      },
-      "last": {
-        "digest": "nRKQ1Yr3sjWLTWfCGaKwRbGwfUdY8eLv1yAL4VwbQLf",
-=======
         "digest": "AMwdGDcyNcxfCjDRN9y9AwYfuHHVrzd55rHKpwyfBimJ",
         "sequenceNumber": 0
       },
       "last": {
         "digest": "AMwdGDcyNcxfCjDRN9y9AwYfuHHVrzd55rHKpwyfBimJ",
->>>>>>> 4647c11f
         "sequenceNumber": 0
       }
     },
     "first": {
-<<<<<<< HEAD
-      "digest": "nRKQ1Yr3sjWLTWfCGaKwRbGwfUdY8eLv1yAL4VwbQLf",
-      "sequenceNumber": 0
-    },
-    "last": {
-      "digest": "nRKQ1Yr3sjWLTWfCGaKwRbGwfUdY8eLv1yAL4VwbQLf",
-=======
       "digest": "AMwdGDcyNcxfCjDRN9y9AwYfuHHVrzd55rHKpwyfBimJ",
       "sequenceNumber": 0
     },
     "last": {
       "digest": "AMwdGDcyNcxfCjDRN9y9AwYfuHHVrzd55rHKpwyfBimJ",
->>>>>>> 4647c11f
       "sequenceNumber": 0
     }
   }
@@ -55,36 +39,20 @@
   "data": {
     "availableRange": {
       "first": {
-<<<<<<< HEAD
-        "digest": "nRKQ1Yr3sjWLTWfCGaKwRbGwfUdY8eLv1yAL4VwbQLf",
-        "sequenceNumber": 0
-      },
-      "last": {
-        "digest": "SUWRmPTNg5oT2BEw4wajeaDPeLNeKmSwUPUBUPBpz4b",
-=======
         "digest": "AMwdGDcyNcxfCjDRN9y9AwYfuHHVrzd55rHKpwyfBimJ",
         "sequenceNumber": 0
       },
       "last": {
         "digest": "J1FHC69SWBoxSNVUVMKxWZt5jzZACEiFxDgYAj2MuNP8",
->>>>>>> 4647c11f
         "sequenceNumber": 2
       }
     },
     "first": {
-<<<<<<< HEAD
-      "digest": "nRKQ1Yr3sjWLTWfCGaKwRbGwfUdY8eLv1yAL4VwbQLf",
-      "sequenceNumber": 0
-    },
-    "last": {
-      "digest": "SUWRmPTNg5oT2BEw4wajeaDPeLNeKmSwUPUBUPBpz4b",
-=======
       "digest": "AMwdGDcyNcxfCjDRN9y9AwYfuHHVrzd55rHKpwyfBimJ",
       "sequenceNumber": 0
     },
     "last": {
       "digest": "J1FHC69SWBoxSNVUVMKxWZt5jzZACEiFxDgYAj2MuNP8",
->>>>>>> 4647c11f
       "sequenceNumber": 2
     }
   }
