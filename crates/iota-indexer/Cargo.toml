[package]
name = "iota-indexer"
version.workspace = true
authors = ["IOTA Foundation <info@iota.org>"]
edition = "2021"
license = "Apache-2.0"
publish = false

[dependencies]
# external dependencies
anyhow.workspace = true
async-trait.workspace = true
axum.workspace = true
backoff.workspace = true
bcs.workspace = true
<<<<<<< HEAD
=======
cached.workspace = true
chrono.workspace = true
>>>>>>> 7e9e00d1
clap.workspace = true
diesel = { workspace = true, optional = true }
diesel_migrations = "2.0.0"
downcast = "0.11.0"
fastcrypto = { workspace = true, features = ["copy_key"] }
futures.workspace = true
itertools.workspace = true
jsonrpsee.workspace = true
mysqlclient-sys = { version = "0.4", optional = true }
prometheus.workspace = true
rayon.workspace = true
regex.workspace = true
secrecy = "0.8.0"
serde.workspace = true
serde_with.workspace = true
tap.workspace = true
tempfile.workspace = true
thiserror.workspace = true
tokio = { workspace = true, features = ["full"] }
tokio-util = { workspace = true, features = ["rt"] }
tracing.workspace = true
url.workspace = true

# internal dependencies
iota-data-ingestion-core.workspace = true
iota-json.workspace = true
iota-json-rpc.workspace = true
iota-json-rpc-api.workspace = true
iota-json-rpc-types.workspace = true
iota-metrics.workspace = true
iota-open-rpc.workspace = true
iota-package-resolver.workspace = true
iota-protocol-config.workspace = true
iota-rest-api.workspace = true
iota-sdk.workspace = true
iota-transaction-builder.workspace = true
iota-types.workspace = true
move-binary-format.workspace = true
move-bytecode-utils.workspace = true
move-core-types.workspace = true
telemetry-subscribers.workspace = true

[features]
pg_integration = []
<<<<<<< HEAD
shared_test_runtime = []

[dev-dependencies]
fastcrypto.workspace = true
=======
default = ["postgres-feature"]
postgres-feature = ["diesel/postgres", "diesel/postgres_backend"]
mysql-feature = ["diesel/mysql", "diesel/mysql_backend", "dep:mysqlclient-sys"]
bundled-mysql = ["mysqlclient-sys?/bundled"]

[dev-dependencies]
# external dependencies
rand.workspace = true

# internal dependencies
>>>>>>> 7e9e00d1
iota-config.workspace = true
iota-genesis-builder.workspace = true
iota-keys.workspace = true
iota-move-build.workspace = true
iota-swarm-config.workspace = true
<<<<<<< HEAD
rand.workspace = true
serde_json.workspace = true
serial_test = "2.0"
=======
>>>>>>> 7e9e00d1
simulacrum.workspace = true
test-cluster.workspace = true

[[bin]]
name = "iota-indexer"
path = "src/main.rs"

[package.metadata.cargo-udeps.ignore]
development = ["simulacrum"]

[[example]]
name = "index_genesis_transaction"
path = "examples/index_genesis_transaction.rs"<|MERGE_RESOLUTION|>--- conflicted
+++ resolved
@@ -13,11 +13,8 @@
 axum.workspace = true
 backoff.workspace = true
 bcs.workspace = true
-<<<<<<< HEAD
-=======
 cached.workspace = true
 chrono.workspace = true
->>>>>>> 7e9e00d1
 clap.workspace = true
 diesel = { workspace = true, optional = true }
 diesel_migrations = "2.0.0"
@@ -62,12 +59,7 @@
 
 [features]
 pg_integration = []
-<<<<<<< HEAD
 shared_test_runtime = []
-
-[dev-dependencies]
-fastcrypto.workspace = true
-=======
 default = ["postgres-feature"]
 postgres-feature = ["diesel/postgres", "diesel/postgres_backend"]
 mysql-feature = ["diesel/mysql", "diesel/mysql_backend", "dep:mysqlclient-sys"]
@@ -78,18 +70,13 @@
 rand.workspace = true
 
 # internal dependencies
->>>>>>> 7e9e00d1
 iota-config.workspace = true
 iota-genesis-builder.workspace = true
 iota-keys.workspace = true
 iota-move-build.workspace = true
 iota-swarm-config.workspace = true
-<<<<<<< HEAD
-rand.workspace = true
 serde_json.workspace = true
 serial_test = "2.0"
-=======
->>>>>>> 7e9e00d1
 simulacrum.workspace = true
 test-cluster.workspace = true
 
