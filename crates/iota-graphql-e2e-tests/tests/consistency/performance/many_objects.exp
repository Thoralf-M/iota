processed 13 tasks

init:
A: object(0,0), B: object(0,1)

task 1, lines 13-36:
//# publish
created: object(1,0)
mutated: object(0,2)
gas summary: computation_cost: 1000000, storage_cost: 6118000,  storage_rebate: 0, non_refundable_storage_fee: 0

task 2, line 38:
//# run Test::M1::create_many --sender A --args @A
created: object(2,0), object(2,1), object(2,2), object(2,3), object(2,4), object(2,5), object(2,6), object(2,7), object(2,8), object(2,9), object(2,10), object(2,11), object(2,12), object(2,13), object(2,14), object(2,15), object(2,16), object(2,17), object(2,18), object(2,19), object(2,20), object(2,21), object(2,22), object(2,23), object(2,24), object(2,25), object(2,26), object(2,27), object(2,28), object(2,29), object(2,30), object(2,31), object(2,32), object(2,33), object(2,34), object(2,35), object(2,36), object(2,37), object(2,38), object(2,39), object(2,40), object(2,41), object(2,42), object(2,43), object(2,44), object(2,45), object(2,46), object(2,47), object(2,48), object(2,49), object(2,50), object(2,51), object(2,52), object(2,53), object(2,54), object(2,55), object(2,56), object(2,57), object(2,58), object(2,59), object(2,60), object(2,61), object(2,62), object(2,63), object(2,64), object(2,65), object(2,66), object(2,67), object(2,68), object(2,69), object(2,70), object(2,71), object(2,72), object(2,73), object(2,74), object(2,75), object(2,76), object(2,77), object(2,78), object(2,79), object(2,80), object(2,81), object(2,82), object(2,83), object(2,84), object(2,85), object(2,86), object(2,87), object(2,88), object(2,89), object(2,90), object(2,91), object(2,92), object(2,93), object(2,94), object(2,95), object(2,96), object(2,97), object(2,98), object(2,99), object(2,100), object(2,101), object(2,102), object(2,103), object(2,104), object(2,105), object(2,106), object(2,107), object(2,108), object(2,109), object(2,110), object(2,111), object(2,112), object(2,113), object(2,114), object(2,115), object(2,116), object(2,117), object(2,118), object(2,119), object(2,120), object(2,121), object(2,122), object(2,123), object(2,124), object(2,125), object(2,126), object(2,127), object(2,128), object(2,129), object(2,130), object(2,131), object(2,132), object(2,133), object(2,134), object(2,135), object(2,136), object(2,137), object(2,138), object(2,139), object(2,140), object(2,141), object(2,142), object(2,143), object(2,144), object(2,145), object(2,146), object(2,147), object(2,148), object(2,149), object(2,150), object(2,151), object(2,152), object(2,153), object(2,154), object(2,155), object(2,156), object(2,157), object(2,158), object(2,159), object(2,160), object(2,161), object(2,162), object(2,163), object(2,164), object(2,165), object(2,166), object(2,167), object(2,168), object(2,169), object(2,170), object(2,171), object(2,172), object(2,173), object(2,174), object(2,175), object(2,176), object(2,177), object(2,178), object(2,179), object(2,180), object(2,181), object(2,182), object(2,183), object(2,184), object(2,185), object(2,186), object(2,187), object(2,188), object(2,189), object(2,190), object(2,191), object(2,192), object(2,193), object(2,194), object(2,195), object(2,196), object(2,197), object(2,198), object(2,199), object(2,200), object(2,201), object(2,202), object(2,203), object(2,204), object(2,205), object(2,206), object(2,207), object(2,208), object(2,209), object(2,210), object(2,211), object(2,212), object(2,213), object(2,214), object(2,215), object(2,216), object(2,217), object(2,218), object(2,219), object(2,220), object(2,221), object(2,222), object(2,223), object(2,224), object(2,225), object(2,226), object(2,227), object(2,228), object(2,229), object(2,230), object(2,231), object(2,232), object(2,233), object(2,234), object(2,235), object(2,236), object(2,237), object(2,238), object(2,239), object(2,240), object(2,241), object(2,242), object(2,243), object(2,244), object(2,245), object(2,246), object(2,247), object(2,248), object(2,249), object(2,250), object(2,251), object(2,252), object(2,253), object(2,254), object(2,255), object(2,256), object(2,257), object(2,258), object(2,259), object(2,260), object(2,261), object(2,262), object(2,263), object(2,264), object(2,265), object(2,266), object(2,267), object(2,268), object(2,269), object(2,270), object(2,271), object(2,272), object(2,273), object(2,274), object(2,275), object(2,276), object(2,277), object(2,278), object(2,279), object(2,280), object(2,281), object(2,282), object(2,283), object(2,284), object(2,285), object(2,286), object(2,287), object(2,288), object(2,289), object(2,290), object(2,291), object(2,292), object(2,293), object(2,294), object(2,295), object(2,296), object(2,297), object(2,298), object(2,299), object(2,300), object(2,301), object(2,302), object(2,303), object(2,304), object(2,305), object(2,306), object(2,307), object(2,308), object(2,309), object(2,310), object(2,311), object(2,312), object(2,313), object(2,314), object(2,315), object(2,316), object(2,317), object(2,318), object(2,319), object(2,320), object(2,321), object(2,322), object(2,323), object(2,324), object(2,325), object(2,326), object(2,327), object(2,328), object(2,329), object(2,330), object(2,331), object(2,332), object(2,333), object(2,334), object(2,335), object(2,336), object(2,337), object(2,338), object(2,339), object(2,340), object(2,341), object(2,342), object(2,343), object(2,344), object(2,345), object(2,346), object(2,347), object(2,348), object(2,349), object(2,350), object(2,351), object(2,352), object(2,353), object(2,354), object(2,355), object(2,356), object(2,357), object(2,358), object(2,359), object(2,360), object(2,361), object(2,362), object(2,363), object(2,364), object(2,365), object(2,366), object(2,367), object(2,368), object(2,369), object(2,370), object(2,371), object(2,372), object(2,373), object(2,374), object(2,375), object(2,376), object(2,377), object(2,378), object(2,379), object(2,380), object(2,381), object(2,382), object(2,383), object(2,384), object(2,385), object(2,386), object(2,387), object(2,388), object(2,389), object(2,390), object(2,391), object(2,392), object(2,393), object(2,394), object(2,395), object(2,396), object(2,397), object(2,398), object(2,399), object(2,400), object(2,401), object(2,402), object(2,403), object(2,404), object(2,405), object(2,406), object(2,407), object(2,408), object(2,409), object(2,410), object(2,411), object(2,412), object(2,413), object(2,414), object(2,415), object(2,416), object(2,417), object(2,418), object(2,419), object(2,420), object(2,421), object(2,422), object(2,423), object(2,424), object(2,425), object(2,426), object(2,427), object(2,428), object(2,429), object(2,430), object(2,431), object(2,432), object(2,433), object(2,434), object(2,435), object(2,436), object(2,437), object(2,438), object(2,439), object(2,440), object(2,441), object(2,442), object(2,443), object(2,444), object(2,445), object(2,446), object(2,447), object(2,448), object(2,449), object(2,450), object(2,451), object(2,452), object(2,453), object(2,454), object(2,455), object(2,456), object(2,457), object(2,458), object(2,459), object(2,460), object(2,461), object(2,462), object(2,463), object(2,464), object(2,465), object(2,466), object(2,467), object(2,468), object(2,469), object(2,470), object(2,471), object(2,472), object(2,473), object(2,474), object(2,475), object(2,476), object(2,477), object(2,478), object(2,479), object(2,480), object(2,481), object(2,482), object(2,483), object(2,484), object(2,485), object(2,486), object(2,487), object(2,488), object(2,489), object(2,490), object(2,491), object(2,492), object(2,493), object(2,494), object(2,495), object(2,496), object(2,497), object(2,498), object(2,499)
mutated: object(0,0)
gas summary: computation_cost: 1000000, storage_cost: 658388000,  storage_rebate: 0, non_refundable_storage_fee: 0

task 3, line 40:
//# create-checkpoint 2
Checkpoint created: 2

task 4, lines 42-83:
//# run-graphql
Response: {
  "data": {
    "last_2": {
      "nodes": [
        {
          "version": 2,
          "asMoveObject": {
            "owner": {
              "owner": {
                "address": "0x8cca4e1ce0ba5904cea61df9242da2f7d29e3ef328fb7ec07c086b3bf47ca61a"
              }
            },
            "contents": {
              "json": {
<<<<<<< HEAD
                "id": "0xffb5b2d55b107295a59707d8ddab2a003ffc5aaeed975c5d18e91bd4da0e213b",
                "value": "452"
              },
              "type": {
                "repr": "0x575a325360613d46e3b4e541ad3315151aeeb9fb78d044b0bab625893d325c09::M1::Object"
=======
                "id": "0xff16067f769ef3bc98bc633149d4931b0007194765f5ed755e137eb9de9b0006",
                "value": "404"
              },
              "type": {
                "repr": "0x631f688f34224db4788adc9f9ada151bd14f106d898435ae5a15a8175beb5340::M1::Object"
>>>>>>> 56d3890a
              }
            }
          }
        },
        {
          "version": 2,
          "asMoveObject": {
            "owner": {
              "owner": {
                "address": "0x8cca4e1ce0ba5904cea61df9242da2f7d29e3ef328fb7ec07c086b3bf47ca61a"
              }
            },
            "contents": {
              "json": {
<<<<<<< HEAD
                "id": "0xffd18f44c385783dbc0b54acae6641f4fc2309a57902b2a4e475bd7499cf03ef",
                "value": "354"
              },
              "type": {
                "repr": "0x575a325360613d46e3b4e541ad3315151aeeb9fb78d044b0bab625893d325c09::M1::Object"
=======
                "id": "0xff1f35425ea3114f6e2bcc4826cc8cd0b46c739176cb77a1f5bbd3eaa337396b",
                "value": "129"
              },
              "type": {
                "repr": "0x631f688f34224db4788adc9f9ada151bd14f106d898435ae5a15a8175beb5340::M1::Object"
>>>>>>> 56d3890a
              }
            }
          }
        }
      ]
    },
    "last_4_objs_owned_by_A": {
      "objects": {
        "nodes": [
          {
            "owner": {
              "owner": {
                "address": "0x8cca4e1ce0ba5904cea61df9242da2f7d29e3ef328fb7ec07c086b3bf47ca61a"
              }
            },
            "contents": {
              "json": {
<<<<<<< HEAD
                "id": "0xfe993c8034be635518b6d66054662ccd96424c659886cc5baf10ce791ab5934c",
                "value": "203"
              },
              "type": {
                "repr": "0x575a325360613d46e3b4e541ad3315151aeeb9fb78d044b0bab625893d325c09::M1::Object"
=======
                "id": "0xfe77377885c8a4ec4f71ba419b768a8a954a7947a20bb97cecc7477f2f6bb6be",
                "value": "252"
              },
              "type": {
                "repr": "0x631f688f34224db4788adc9f9ada151bd14f106d898435ae5a15a8175beb5340::M1::Object"
>>>>>>> 56d3890a
              }
            }
          },
          {
            "owner": {
              "owner": {
                "address": "0x8cca4e1ce0ba5904cea61df9242da2f7d29e3ef328fb7ec07c086b3bf47ca61a"
              }
            },
            "contents": {
              "json": {
<<<<<<< HEAD
                "id": "0xff904deff09842b4250e4f99e6ed1a512046db8a71ccaf945a47a5d85d8c160d",
                "value": "244"
              },
              "type": {
                "repr": "0x575a325360613d46e3b4e541ad3315151aeeb9fb78d044b0bab625893d325c09::M1::Object"
=======
                "id": "0xff04a45d2f237003714537f2c255223a18f6806256af07bfb08e1973d302d541",
                "value": "279"
              },
              "type": {
                "repr": "0x631f688f34224db4788adc9f9ada151bd14f106d898435ae5a15a8175beb5340::M1::Object"
>>>>>>> 56d3890a
              }
            }
          },
          {
            "owner": {
              "owner": {
                "address": "0x8cca4e1ce0ba5904cea61df9242da2f7d29e3ef328fb7ec07c086b3bf47ca61a"
              }
            },
            "contents": {
              "json": {
<<<<<<< HEAD
                "id": "0xffb5b2d55b107295a59707d8ddab2a003ffc5aaeed975c5d18e91bd4da0e213b",
                "value": "452"
              },
              "type": {
                "repr": "0x575a325360613d46e3b4e541ad3315151aeeb9fb78d044b0bab625893d325c09::M1::Object"
=======
                "id": "0xff16067f769ef3bc98bc633149d4931b0007194765f5ed755e137eb9de9b0006",
                "value": "404"
              },
              "type": {
                "repr": "0x631f688f34224db4788adc9f9ada151bd14f106d898435ae5a15a8175beb5340::M1::Object"
>>>>>>> 56d3890a
              }
            }
          },
          {
            "owner": {
              "owner": {
                "address": "0x8cca4e1ce0ba5904cea61df9242da2f7d29e3ef328fb7ec07c086b3bf47ca61a"
              }
            },
            "contents": {
              "json": {
<<<<<<< HEAD
                "id": "0xffd18f44c385783dbc0b54acae6641f4fc2309a57902b2a4e475bd7499cf03ef",
                "value": "354"
              },
              "type": {
                "repr": "0x575a325360613d46e3b4e541ad3315151aeeb9fb78d044b0bab625893d325c09::M1::Object"
=======
                "id": "0xff1f35425ea3114f6e2bcc4826cc8cd0b46c739176cb77a1f5bbd3eaa337396b",
                "value": "129"
              },
              "type": {
                "repr": "0x631f688f34224db4788adc9f9ada151bd14f106d898435ae5a15a8175beb5340::M1::Object"
>>>>>>> 56d3890a
              }
            }
          }
        ]
      }
    }
  }
}

task 5, line 85:
//# transfer-object 2,499 --sender A --recipient B
mutated: object(0,0), object(2,499)
gas summary: computation_cost: 1000000, storage_cost: 2302800,  storage_rebate: 2302800, non_refundable_storage_fee: 0

task 6, line 87:
//# transfer-object 2,498 --sender A --recipient B
mutated: object(0,0), object(2,498)
gas summary: computation_cost: 1000000, storage_cost: 2302800,  storage_rebate: 2302800, non_refundable_storage_fee: 0

task 7, line 89:
//# transfer-object 2,497 --sender A --recipient B
mutated: object(0,0), object(2,497)
gas summary: computation_cost: 1000000, storage_cost: 2302800,  storage_rebate: 2302800, non_refundable_storage_fee: 0

task 8, line 91:
//# view-object 2,498
Owner: Account Address ( B )
Version: 4
Contents: Test::M1::Object {
    id: iota::object::UID {
        id: iota::object::ID {
            bytes: fake(2,498),
        },
    },
<<<<<<< HEAD
    value: 452u64,
=======
    value: 404u64,
>>>>>>> 56d3890a
}

task 9, line 93:
//# view-object 2,497
Owner: Account Address ( B )
Version: 5
Contents: Test::M1::Object {
    id: iota::object::UID {
        id: iota::object::ID {
            bytes: fake(2,497),
        },
    },
<<<<<<< HEAD
    value: 244u64,
=======
    value: 279u64,
>>>>>>> 56d3890a
}

task 10, line 95:
//# create-checkpoint
Checkpoint created: 3

task 11, lines 97-139:
//# run-graphql
Response: {
  "data": {
    "last_3": {
      "nodes": [
        {
          "version": 5,
          "asMoveObject": {
            "owner": {
              "owner": {
                "address": "0x28f02a953f3553f51a9365593c7d4bd0643d2085f004b18c6ca9de51682b2c80"
              }
            },
            "contents": {
              "json": {
<<<<<<< HEAD
                "id": "0xff904deff09842b4250e4f99e6ed1a512046db8a71ccaf945a47a5d85d8c160d",
                "value": "244"
              },
              "type": {
                "repr": "0x575a325360613d46e3b4e541ad3315151aeeb9fb78d044b0bab625893d325c09::M1::Object"
=======
                "id": "0xff04a45d2f237003714537f2c255223a18f6806256af07bfb08e1973d302d541",
                "value": "279"
              },
              "type": {
                "repr": "0x631f688f34224db4788adc9f9ada151bd14f106d898435ae5a15a8175beb5340::M1::Object"
>>>>>>> 56d3890a
              }
            }
          }
        },
        {
          "version": 4,
          "asMoveObject": {
            "owner": {
              "owner": {
                "address": "0x28f02a953f3553f51a9365593c7d4bd0643d2085f004b18c6ca9de51682b2c80"
              }
            },
            "contents": {
              "json": {
<<<<<<< HEAD
                "id": "0xffb5b2d55b107295a59707d8ddab2a003ffc5aaeed975c5d18e91bd4da0e213b",
                "value": "452"
              },
              "type": {
                "repr": "0x575a325360613d46e3b4e541ad3315151aeeb9fb78d044b0bab625893d325c09::M1::Object"
=======
                "id": "0xff16067f769ef3bc98bc633149d4931b0007194765f5ed755e137eb9de9b0006",
                "value": "404"
              },
              "type": {
                "repr": "0x631f688f34224db4788adc9f9ada151bd14f106d898435ae5a15a8175beb5340::M1::Object"
>>>>>>> 56d3890a
              }
            }
          }
        },
        {
          "version": 3,
          "asMoveObject": {
            "owner": {
              "owner": {
                "address": "0x28f02a953f3553f51a9365593c7d4bd0643d2085f004b18c6ca9de51682b2c80"
              }
            },
            "contents": {
              "json": {
<<<<<<< HEAD
                "id": "0xffd18f44c385783dbc0b54acae6641f4fc2309a57902b2a4e475bd7499cf03ef",
                "value": "354"
              },
              "type": {
                "repr": "0x575a325360613d46e3b4e541ad3315151aeeb9fb78d044b0bab625893d325c09::M1::Object"
=======
                "id": "0xff1f35425ea3114f6e2bcc4826cc8cd0b46c739176cb77a1f5bbd3eaa337396b",
                "value": "129"
              },
              "type": {
                "repr": "0x631f688f34224db4788adc9f9ada151bd14f106d898435ae5a15a8175beb5340::M1::Object"
>>>>>>> 56d3890a
              }
            }
          }
        }
      ]
    },
    "last_obj_owned_by_A": {
      "objects": {
        "nodes": [
          {
            "version": 2,
            "owner": {
              "owner": {
                "address": "0x8cca4e1ce0ba5904cea61df9242da2f7d29e3ef328fb7ec07c086b3bf47ca61a"
              }
            },
            "contents": {
              "json": {
<<<<<<< HEAD
                "id": "0xfe993c8034be635518b6d66054662ccd96424c659886cc5baf10ce791ab5934c",
                "value": "203"
              },
              "type": {
                "repr": "0x575a325360613d46e3b4e541ad3315151aeeb9fb78d044b0bab625893d325c09::M1::Object"
=======
                "id": "0xfe77377885c8a4ec4f71ba419b768a8a954a7947a20bb97cecc7477f2f6bb6be",
                "value": "252"
              },
              "type": {
                "repr": "0x631f688f34224db4788adc9f9ada151bd14f106d898435ae5a15a8175beb5340::M1::Object"
>>>>>>> 56d3890a
              }
            }
          }
        ]
      }
    }
  }
}

task 12, lines 141-245:
//# run-graphql
Response: {
  "data": {
    "a": {
      "asMoveObject": {
        "owner": {
          "owner": {
            "address": "0x8cca4e1ce0ba5904cea61df9242da2f7d29e3ef328fb7ec07c086b3bf47ca61a"
          }
        },
        "contents": {
          "json": {
<<<<<<< HEAD
            "id": "0xffd18f44c385783dbc0b54acae6641f4fc2309a57902b2a4e475bd7499cf03ef",
            "value": "354"
          },
          "type": {
            "repr": "0x575a325360613d46e3b4e541ad3315151aeeb9fb78d044b0bab625893d325c09::M1::Object"
=======
            "id": "0xff1f35425ea3114f6e2bcc4826cc8cd0b46c739176cb77a1f5bbd3eaa337396b",
            "value": "129"
          },
          "type": {
            "repr": "0x631f688f34224db4788adc9f9ada151bd14f106d898435ae5a15a8175beb5340::M1::Object"
>>>>>>> 56d3890a
          }
        }
      }
    },
    "b": {
      "asMoveObject": {
        "owner": {
          "owner": {
            "address": "0x28f02a953f3553f51a9365593c7d4bd0643d2085f004b18c6ca9de51682b2c80"
          }
        },
        "contents": {
          "json": {
<<<<<<< HEAD
            "id": "0xffd18f44c385783dbc0b54acae6641f4fc2309a57902b2a4e475bd7499cf03ef",
            "value": "354"
          },
          "type": {
            "repr": "0x575a325360613d46e3b4e541ad3315151aeeb9fb78d044b0bab625893d325c09::M1::Object"
=======
            "id": "0xff1f35425ea3114f6e2bcc4826cc8cd0b46c739176cb77a1f5bbd3eaa337396b",
            "value": "129"
          },
          "type": {
            "repr": "0x631f688f34224db4788adc9f9ada151bd14f106d898435ae5a15a8175beb5340::M1::Object"
>>>>>>> 56d3890a
          }
        }
      }
    },
    "objects_a": {
      "nodes": [
        {
          "asMoveObject": {
            "owner": {
              "owner": {
                "address": "0x8cca4e1ce0ba5904cea61df9242da2f7d29e3ef328fb7ec07c086b3bf47ca61a"
              }
            },
            "contents": {
              "json": {
<<<<<<< HEAD
                "id": "0xff904deff09842b4250e4f99e6ed1a512046db8a71ccaf945a47a5d85d8c160d",
                "value": "244"
              },
              "type": {
                "repr": "0x575a325360613d46e3b4e541ad3315151aeeb9fb78d044b0bab625893d325c09::M1::Object"
=======
                "id": "0xff04a45d2f237003714537f2c255223a18f6806256af07bfb08e1973d302d541",
                "value": "279"
              },
              "type": {
                "repr": "0x631f688f34224db4788adc9f9ada151bd14f106d898435ae5a15a8175beb5340::M1::Object"
>>>>>>> 56d3890a
              }
            }
          }
        },
        {
          "asMoveObject": {
            "owner": {
              "owner": {
                "address": "0x8cca4e1ce0ba5904cea61df9242da2f7d29e3ef328fb7ec07c086b3bf47ca61a"
              }
            },
            "contents": {
              "json": {
<<<<<<< HEAD
                "id": "0xffb5b2d55b107295a59707d8ddab2a003ffc5aaeed975c5d18e91bd4da0e213b",
                "value": "452"
              },
              "type": {
                "repr": "0x575a325360613d46e3b4e541ad3315151aeeb9fb78d044b0bab625893d325c09::M1::Object"
=======
                "id": "0xff16067f769ef3bc98bc633149d4931b0007194765f5ed755e137eb9de9b0006",
                "value": "404"
              },
              "type": {
                "repr": "0x631f688f34224db4788adc9f9ada151bd14f106d898435ae5a15a8175beb5340::M1::Object"
>>>>>>> 56d3890a
              }
            }
          }
        },
        {
          "asMoveObject": {
            "owner": {
              "owner": {
                "address": "0x8cca4e1ce0ba5904cea61df9242da2f7d29e3ef328fb7ec07c086b3bf47ca61a"
              }
            },
            "contents": {
              "json": {
<<<<<<< HEAD
                "id": "0xffd18f44c385783dbc0b54acae6641f4fc2309a57902b2a4e475bd7499cf03ef",
                "value": "354"
              },
              "type": {
                "repr": "0x575a325360613d46e3b4e541ad3315151aeeb9fb78d044b0bab625893d325c09::M1::Object"
=======
                "id": "0xff1f35425ea3114f6e2bcc4826cc8cd0b46c739176cb77a1f5bbd3eaa337396b",
                "value": "129"
              },
              "type": {
                "repr": "0x631f688f34224db4788adc9f9ada151bd14f106d898435ae5a15a8175beb5340::M1::Object"
>>>>>>> 56d3890a
              }
            }
          }
        }
      ]
    },
    "objects_b": {
      "nodes": [
        {
          "asMoveObject": {
            "owner": {
              "owner": {
                "address": "0x28f02a953f3553f51a9365593c7d4bd0643d2085f004b18c6ca9de51682b2c80"
              }
            },
            "contents": {
              "json": {
<<<<<<< HEAD
                "id": "0xff904deff09842b4250e4f99e6ed1a512046db8a71ccaf945a47a5d85d8c160d",
                "value": "244"
              },
              "type": {
                "repr": "0x575a325360613d46e3b4e541ad3315151aeeb9fb78d044b0bab625893d325c09::M1::Object"
=======
                "id": "0xff04a45d2f237003714537f2c255223a18f6806256af07bfb08e1973d302d541",
                "value": "279"
              },
              "type": {
                "repr": "0x631f688f34224db4788adc9f9ada151bd14f106d898435ae5a15a8175beb5340::M1::Object"
>>>>>>> 56d3890a
              }
            }
          }
        },
        {
          "asMoveObject": {
            "owner": {
              "owner": {
                "address": "0x28f02a953f3553f51a9365593c7d4bd0643d2085f004b18c6ca9de51682b2c80"
              }
            },
            "contents": {
              "json": {
<<<<<<< HEAD
                "id": "0xffb5b2d55b107295a59707d8ddab2a003ffc5aaeed975c5d18e91bd4da0e213b",
                "value": "452"
              },
              "type": {
                "repr": "0x575a325360613d46e3b4e541ad3315151aeeb9fb78d044b0bab625893d325c09::M1::Object"
=======
                "id": "0xff16067f769ef3bc98bc633149d4931b0007194765f5ed755e137eb9de9b0006",
                "value": "404"
              },
              "type": {
                "repr": "0x631f688f34224db4788adc9f9ada151bd14f106d898435ae5a15a8175beb5340::M1::Object"
>>>>>>> 56d3890a
              }
            }
          }
        },
        {
          "asMoveObject": {
            "owner": {
              "owner": {
                "address": "0x28f02a953f3553f51a9365593c7d4bd0643d2085f004b18c6ca9de51682b2c80"
              }
            },
            "contents": {
              "json": {
<<<<<<< HEAD
                "id": "0xffd18f44c385783dbc0b54acae6641f4fc2309a57902b2a4e475bd7499cf03ef",
                "value": "354"
              },
              "type": {
                "repr": "0x575a325360613d46e3b4e541ad3315151aeeb9fb78d044b0bab625893d325c09::M1::Object"
=======
                "id": "0xff1f35425ea3114f6e2bcc4826cc8cd0b46c739176cb77a1f5bbd3eaa337396b",
                "value": "129"
              },
              "type": {
                "repr": "0x631f688f34224db4788adc9f9ada151bd14f106d898435ae5a15a8175beb5340::M1::Object"
>>>>>>> 56d3890a
              }
            }
          }
        }
      ]
    },
    "owned_by_b": {
      "objects": {
        "nodes": [
          {
            "version": 1,
            "owner": {
              "owner": {
                "address": "0x28f02a953f3553f51a9365593c7d4bd0643d2085f004b18c6ca9de51682b2c80"
              }
            },
            "contents": {
              "json": {
                "id": "0x5797943d8ad2723ae586507c55dc1792e74fd33373e6541a7800d44414fa88e4",
                "balance": {
                  "value": "300000000000000"
                }
              },
              "type": {
                "repr": "0x0000000000000000000000000000000000000000000000000000000000000002::coin::Coin<0x0000000000000000000000000000000000000000000000000000000000000002::iota::IOTA>"
              }
            }
          },
          {
            "version": 5,
            "owner": {
              "owner": {
                "address": "0x28f02a953f3553f51a9365593c7d4bd0643d2085f004b18c6ca9de51682b2c80"
              }
            },
            "contents": {
              "json": {
<<<<<<< HEAD
                "id": "0xff904deff09842b4250e4f99e6ed1a512046db8a71ccaf945a47a5d85d8c160d",
                "value": "244"
              },
              "type": {
                "repr": "0x575a325360613d46e3b4e541ad3315151aeeb9fb78d044b0bab625893d325c09::M1::Object"
=======
                "id": "0xff04a45d2f237003714537f2c255223a18f6806256af07bfb08e1973d302d541",
                "value": "279"
              },
              "type": {
                "repr": "0x631f688f34224db4788adc9f9ada151bd14f106d898435ae5a15a8175beb5340::M1::Object"
>>>>>>> 56d3890a
              }
            }
          },
          {
            "version": 4,
            "owner": {
              "owner": {
                "address": "0x28f02a953f3553f51a9365593c7d4bd0643d2085f004b18c6ca9de51682b2c80"
              }
            },
            "contents": {
              "json": {
<<<<<<< HEAD
                "id": "0xffb5b2d55b107295a59707d8ddab2a003ffc5aaeed975c5d18e91bd4da0e213b",
                "value": "452"
              },
              "type": {
                "repr": "0x575a325360613d46e3b4e541ad3315151aeeb9fb78d044b0bab625893d325c09::M1::Object"
=======
                "id": "0xff16067f769ef3bc98bc633149d4931b0007194765f5ed755e137eb9de9b0006",
                "value": "404"
              },
              "type": {
                "repr": "0x631f688f34224db4788adc9f9ada151bd14f106d898435ae5a15a8175beb5340::M1::Object"
>>>>>>> 56d3890a
              }
            }
          },
          {
            "version": 3,
            "owner": {
              "owner": {
                "address": "0x28f02a953f3553f51a9365593c7d4bd0643d2085f004b18c6ca9de51682b2c80"
              }
            },
            "contents": {
              "json": {
<<<<<<< HEAD
                "id": "0xffd18f44c385783dbc0b54acae6641f4fc2309a57902b2a4e475bd7499cf03ef",
                "value": "354"
              },
              "type": {
                "repr": "0x575a325360613d46e3b4e541ad3315151aeeb9fb78d044b0bab625893d325c09::M1::Object"
=======
                "id": "0xff1f35425ea3114f6e2bcc4826cc8cd0b46c739176cb77a1f5bbd3eaa337396b",
                "value": "129"
              },
              "type": {
                "repr": "0x631f688f34224db4788adc9f9ada151bd14f106d898435ae5a15a8175beb5340::M1::Object"
>>>>>>> 56d3890a
              }
            }
          }
        ]
      }
    }
  }
}<|MERGE_RESOLUTION|>--- conflicted
+++ resolved
@@ -35,19 +35,11 @@
             },
             "contents": {
               "json": {
-<<<<<<< HEAD
-                "id": "0xffb5b2d55b107295a59707d8ddab2a003ffc5aaeed975c5d18e91bd4da0e213b",
-                "value": "452"
-              },
-              "type": {
-                "repr": "0x575a325360613d46e3b4e541ad3315151aeeb9fb78d044b0bab625893d325c09::M1::Object"
-=======
-                "id": "0xff16067f769ef3bc98bc633149d4931b0007194765f5ed755e137eb9de9b0006",
-                "value": "404"
-              },
-              "type": {
-                "repr": "0x631f688f34224db4788adc9f9ada151bd14f106d898435ae5a15a8175beb5340::M1::Object"
->>>>>>> 56d3890a
+                "id": "0xfe0894b932aa7aff0506434eb73868c89b5657429533a67bc03b307b6413579b",
+                "value": "12"
+              },
+              "type": {
+                "repr": "0x9bc0f0348b80bf814a30db9d6f15960840a95d859f355483b6a218ff048ea1aa::M1::Object"
               }
             }
           }
@@ -62,19 +54,11 @@
             },
             "contents": {
               "json": {
-<<<<<<< HEAD
-                "id": "0xffd18f44c385783dbc0b54acae6641f4fc2309a57902b2a4e475bd7499cf03ef",
-                "value": "354"
-              },
-              "type": {
-                "repr": "0x575a325360613d46e3b4e541ad3315151aeeb9fb78d044b0bab625893d325c09::M1::Object"
-=======
-                "id": "0xff1f35425ea3114f6e2bcc4826cc8cd0b46c739176cb77a1f5bbd3eaa337396b",
-                "value": "129"
-              },
-              "type": {
-                "repr": "0x631f688f34224db4788adc9f9ada151bd14f106d898435ae5a15a8175beb5340::M1::Object"
->>>>>>> 56d3890a
+                "id": "0xfebe105607da474024edee7e15a16d21e14ce7ec7d4c648e2465b6257c990f83",
+                "value": "160"
+              },
+              "type": {
+                "repr": "0x9bc0f0348b80bf814a30db9d6f15960840a95d859f355483b6a218ff048ea1aa::M1::Object"
               }
             }
           }
@@ -92,91 +76,59 @@
             },
             "contents": {
               "json": {
-<<<<<<< HEAD
-                "id": "0xfe993c8034be635518b6d66054662ccd96424c659886cc5baf10ce791ab5934c",
-                "value": "203"
-              },
-              "type": {
-                "repr": "0x575a325360613d46e3b4e541ad3315151aeeb9fb78d044b0bab625893d325c09::M1::Object"
-=======
-                "id": "0xfe77377885c8a4ec4f71ba419b768a8a954a7947a20bb97cecc7477f2f6bb6be",
-                "value": "252"
-              },
-              "type": {
-                "repr": "0x631f688f34224db4788adc9f9ada151bd14f106d898435ae5a15a8175beb5340::M1::Object"
->>>>>>> 56d3890a
-              }
-            }
-          },
-          {
-            "owner": {
-              "owner": {
-                "address": "0x8cca4e1ce0ba5904cea61df9242da2f7d29e3ef328fb7ec07c086b3bf47ca61a"
-              }
-            },
-            "contents": {
-              "json": {
-<<<<<<< HEAD
-                "id": "0xff904deff09842b4250e4f99e6ed1a512046db8a71ccaf945a47a5d85d8c160d",
-                "value": "244"
-              },
-              "type": {
-                "repr": "0x575a325360613d46e3b4e541ad3315151aeeb9fb78d044b0bab625893d325c09::M1::Object"
-=======
-                "id": "0xff04a45d2f237003714537f2c255223a18f6806256af07bfb08e1973d302d541",
-                "value": "279"
-              },
-              "type": {
-                "repr": "0x631f688f34224db4788adc9f9ada151bd14f106d898435ae5a15a8175beb5340::M1::Object"
->>>>>>> 56d3890a
-              }
-            }
-          },
-          {
-            "owner": {
-              "owner": {
-                "address": "0x8cca4e1ce0ba5904cea61df9242da2f7d29e3ef328fb7ec07c086b3bf47ca61a"
-              }
-            },
-            "contents": {
-              "json": {
-<<<<<<< HEAD
-                "id": "0xffb5b2d55b107295a59707d8ddab2a003ffc5aaeed975c5d18e91bd4da0e213b",
-                "value": "452"
-              },
-              "type": {
-                "repr": "0x575a325360613d46e3b4e541ad3315151aeeb9fb78d044b0bab625893d325c09::M1::Object"
-=======
-                "id": "0xff16067f769ef3bc98bc633149d4931b0007194765f5ed755e137eb9de9b0006",
-                "value": "404"
-              },
-              "type": {
-                "repr": "0x631f688f34224db4788adc9f9ada151bd14f106d898435ae5a15a8175beb5340::M1::Object"
->>>>>>> 56d3890a
-              }
-            }
-          },
-          {
-            "owner": {
-              "owner": {
-                "address": "0x8cca4e1ce0ba5904cea61df9242da2f7d29e3ef328fb7ec07c086b3bf47ca61a"
-              }
-            },
-            "contents": {
-              "json": {
-<<<<<<< HEAD
-                "id": "0xffd18f44c385783dbc0b54acae6641f4fc2309a57902b2a4e475bd7499cf03ef",
-                "value": "354"
-              },
-              "type": {
-                "repr": "0x575a325360613d46e3b4e541ad3315151aeeb9fb78d044b0bab625893d325c09::M1::Object"
-=======
-                "id": "0xff1f35425ea3114f6e2bcc4826cc8cd0b46c739176cb77a1f5bbd3eaa337396b",
-                "value": "129"
-              },
-              "type": {
-                "repr": "0x631f688f34224db4788adc9f9ada151bd14f106d898435ae5a15a8175beb5340::M1::Object"
->>>>>>> 56d3890a
+                "id": "0xfcec836a45ea152c4f2d672a1912e439c94033dab260b39c041b0c469fa9cc5b",
+                "value": "114"
+              },
+              "type": {
+                "repr": "0x9bc0f0348b80bf814a30db9d6f15960840a95d859f355483b6a218ff048ea1aa::M1::Object"
+              }
+            }
+          },
+          {
+            "owner": {
+              "owner": {
+                "address": "0x8cca4e1ce0ba5904cea61df9242da2f7d29e3ef328fb7ec07c086b3bf47ca61a"
+              }
+            },
+            "contents": {
+              "json": {
+                "id": "0xfdc2f96ca78ce5afac7279675e45198bd6a6cdac8717d7bd053891ec9ece3649",
+                "value": "349"
+              },
+              "type": {
+                "repr": "0x9bc0f0348b80bf814a30db9d6f15960840a95d859f355483b6a218ff048ea1aa::M1::Object"
+              }
+            }
+          },
+          {
+            "owner": {
+              "owner": {
+                "address": "0x8cca4e1ce0ba5904cea61df9242da2f7d29e3ef328fb7ec07c086b3bf47ca61a"
+              }
+            },
+            "contents": {
+              "json": {
+                "id": "0xfe0894b932aa7aff0506434eb73868c89b5657429533a67bc03b307b6413579b",
+                "value": "12"
+              },
+              "type": {
+                "repr": "0x9bc0f0348b80bf814a30db9d6f15960840a95d859f355483b6a218ff048ea1aa::M1::Object"
+              }
+            }
+          },
+          {
+            "owner": {
+              "owner": {
+                "address": "0x8cca4e1ce0ba5904cea61df9242da2f7d29e3ef328fb7ec07c086b3bf47ca61a"
+              }
+            },
+            "contents": {
+              "json": {
+                "id": "0xfebe105607da474024edee7e15a16d21e14ce7ec7d4c648e2465b6257c990f83",
+                "value": "160"
+              },
+              "type": {
+                "repr": "0x9bc0f0348b80bf814a30db9d6f15960840a95d859f355483b6a218ff048ea1aa::M1::Object"
               }
             }
           }
@@ -211,11 +163,7 @@
             bytes: fake(2,498),
         },
     },
-<<<<<<< HEAD
-    value: 452u64,
-=======
-    value: 404u64,
->>>>>>> 56d3890a
+    value: 12u64,
 }
 
 task 9, line 93:
@@ -228,11 +176,7 @@
             bytes: fake(2,497),
         },
     },
-<<<<<<< HEAD
-    value: 244u64,
-=======
-    value: 279u64,
->>>>>>> 56d3890a
+    value: 349u64,
 }
 
 task 10, line 95:
@@ -255,19 +199,11 @@
             },
             "contents": {
               "json": {
-<<<<<<< HEAD
-                "id": "0xff904deff09842b4250e4f99e6ed1a512046db8a71ccaf945a47a5d85d8c160d",
-                "value": "244"
-              },
-              "type": {
-                "repr": "0x575a325360613d46e3b4e541ad3315151aeeb9fb78d044b0bab625893d325c09::M1::Object"
-=======
-                "id": "0xff04a45d2f237003714537f2c255223a18f6806256af07bfb08e1973d302d541",
-                "value": "279"
-              },
-              "type": {
-                "repr": "0x631f688f34224db4788adc9f9ada151bd14f106d898435ae5a15a8175beb5340::M1::Object"
->>>>>>> 56d3890a
+                "id": "0xfdc2f96ca78ce5afac7279675e45198bd6a6cdac8717d7bd053891ec9ece3649",
+                "value": "349"
+              },
+              "type": {
+                "repr": "0x9bc0f0348b80bf814a30db9d6f15960840a95d859f355483b6a218ff048ea1aa::M1::Object"
               }
             }
           }
@@ -282,19 +218,11 @@
             },
             "contents": {
               "json": {
-<<<<<<< HEAD
-                "id": "0xffb5b2d55b107295a59707d8ddab2a003ffc5aaeed975c5d18e91bd4da0e213b",
-                "value": "452"
-              },
-              "type": {
-                "repr": "0x575a325360613d46e3b4e541ad3315151aeeb9fb78d044b0bab625893d325c09::M1::Object"
-=======
-                "id": "0xff16067f769ef3bc98bc633149d4931b0007194765f5ed755e137eb9de9b0006",
-                "value": "404"
-              },
-              "type": {
-                "repr": "0x631f688f34224db4788adc9f9ada151bd14f106d898435ae5a15a8175beb5340::M1::Object"
->>>>>>> 56d3890a
+                "id": "0xfe0894b932aa7aff0506434eb73868c89b5657429533a67bc03b307b6413579b",
+                "value": "12"
+              },
+              "type": {
+                "repr": "0x9bc0f0348b80bf814a30db9d6f15960840a95d859f355483b6a218ff048ea1aa::M1::Object"
               }
             }
           }
@@ -309,19 +237,11 @@
             },
             "contents": {
               "json": {
-<<<<<<< HEAD
-                "id": "0xffd18f44c385783dbc0b54acae6641f4fc2309a57902b2a4e475bd7499cf03ef",
-                "value": "354"
-              },
-              "type": {
-                "repr": "0x575a325360613d46e3b4e541ad3315151aeeb9fb78d044b0bab625893d325c09::M1::Object"
-=======
-                "id": "0xff1f35425ea3114f6e2bcc4826cc8cd0b46c739176cb77a1f5bbd3eaa337396b",
-                "value": "129"
-              },
-              "type": {
-                "repr": "0x631f688f34224db4788adc9f9ada151bd14f106d898435ae5a15a8175beb5340::M1::Object"
->>>>>>> 56d3890a
+                "id": "0xfebe105607da474024edee7e15a16d21e14ce7ec7d4c648e2465b6257c990f83",
+                "value": "160"
+              },
+              "type": {
+                "repr": "0x9bc0f0348b80bf814a30db9d6f15960840a95d859f355483b6a218ff048ea1aa::M1::Object"
               }
             }
           }
@@ -340,19 +260,11 @@
             },
             "contents": {
               "json": {
-<<<<<<< HEAD
-                "id": "0xfe993c8034be635518b6d66054662ccd96424c659886cc5baf10ce791ab5934c",
-                "value": "203"
-              },
-              "type": {
-                "repr": "0x575a325360613d46e3b4e541ad3315151aeeb9fb78d044b0bab625893d325c09::M1::Object"
-=======
-                "id": "0xfe77377885c8a4ec4f71ba419b768a8a954a7947a20bb97cecc7477f2f6bb6be",
-                "value": "252"
-              },
-              "type": {
-                "repr": "0x631f688f34224db4788adc9f9ada151bd14f106d898435ae5a15a8175beb5340::M1::Object"
->>>>>>> 56d3890a
+                "id": "0xfcec836a45ea152c4f2d672a1912e439c94033dab260b39c041b0c469fa9cc5b",
+                "value": "114"
+              },
+              "type": {
+                "repr": "0x9bc0f0348b80bf814a30db9d6f15960840a95d859f355483b6a218ff048ea1aa::M1::Object"
               }
             }
           }
@@ -375,19 +287,11 @@
         },
         "contents": {
           "json": {
-<<<<<<< HEAD
-            "id": "0xffd18f44c385783dbc0b54acae6641f4fc2309a57902b2a4e475bd7499cf03ef",
-            "value": "354"
+            "id": "0xfebe105607da474024edee7e15a16d21e14ce7ec7d4c648e2465b6257c990f83",
+            "value": "160"
           },
           "type": {
-            "repr": "0x575a325360613d46e3b4e541ad3315151aeeb9fb78d044b0bab625893d325c09::M1::Object"
-=======
-            "id": "0xff1f35425ea3114f6e2bcc4826cc8cd0b46c739176cb77a1f5bbd3eaa337396b",
-            "value": "129"
-          },
-          "type": {
-            "repr": "0x631f688f34224db4788adc9f9ada151bd14f106d898435ae5a15a8175beb5340::M1::Object"
->>>>>>> 56d3890a
+            "repr": "0x9bc0f0348b80bf814a30db9d6f15960840a95d859f355483b6a218ff048ea1aa::M1::Object"
           }
         }
       }
@@ -401,19 +305,11 @@
         },
         "contents": {
           "json": {
-<<<<<<< HEAD
-            "id": "0xffd18f44c385783dbc0b54acae6641f4fc2309a57902b2a4e475bd7499cf03ef",
-            "value": "354"
+            "id": "0xfebe105607da474024edee7e15a16d21e14ce7ec7d4c648e2465b6257c990f83",
+            "value": "160"
           },
           "type": {
-            "repr": "0x575a325360613d46e3b4e541ad3315151aeeb9fb78d044b0bab625893d325c09::M1::Object"
-=======
-            "id": "0xff1f35425ea3114f6e2bcc4826cc8cd0b46c739176cb77a1f5bbd3eaa337396b",
-            "value": "129"
-          },
-          "type": {
-            "repr": "0x631f688f34224db4788adc9f9ada151bd14f106d898435ae5a15a8175beb5340::M1::Object"
->>>>>>> 56d3890a
+            "repr": "0x9bc0f0348b80bf814a30db9d6f15960840a95d859f355483b6a218ff048ea1aa::M1::Object"
           }
         }
       }
@@ -429,71 +325,47 @@
             },
             "contents": {
               "json": {
-<<<<<<< HEAD
-                "id": "0xff904deff09842b4250e4f99e6ed1a512046db8a71ccaf945a47a5d85d8c160d",
-                "value": "244"
-              },
-              "type": {
-                "repr": "0x575a325360613d46e3b4e541ad3315151aeeb9fb78d044b0bab625893d325c09::M1::Object"
-=======
-                "id": "0xff04a45d2f237003714537f2c255223a18f6806256af07bfb08e1973d302d541",
-                "value": "279"
-              },
-              "type": {
-                "repr": "0x631f688f34224db4788adc9f9ada151bd14f106d898435ae5a15a8175beb5340::M1::Object"
->>>>>>> 56d3890a
-              }
-            }
-          }
-        },
-        {
-          "asMoveObject": {
-            "owner": {
-              "owner": {
-                "address": "0x8cca4e1ce0ba5904cea61df9242da2f7d29e3ef328fb7ec07c086b3bf47ca61a"
-              }
-            },
-            "contents": {
-              "json": {
-<<<<<<< HEAD
-                "id": "0xffb5b2d55b107295a59707d8ddab2a003ffc5aaeed975c5d18e91bd4da0e213b",
-                "value": "452"
-              },
-              "type": {
-                "repr": "0x575a325360613d46e3b4e541ad3315151aeeb9fb78d044b0bab625893d325c09::M1::Object"
-=======
-                "id": "0xff16067f769ef3bc98bc633149d4931b0007194765f5ed755e137eb9de9b0006",
-                "value": "404"
-              },
-              "type": {
-                "repr": "0x631f688f34224db4788adc9f9ada151bd14f106d898435ae5a15a8175beb5340::M1::Object"
->>>>>>> 56d3890a
-              }
-            }
-          }
-        },
-        {
-          "asMoveObject": {
-            "owner": {
-              "owner": {
-                "address": "0x8cca4e1ce0ba5904cea61df9242da2f7d29e3ef328fb7ec07c086b3bf47ca61a"
-              }
-            },
-            "contents": {
-              "json": {
-<<<<<<< HEAD
-                "id": "0xffd18f44c385783dbc0b54acae6641f4fc2309a57902b2a4e475bd7499cf03ef",
-                "value": "354"
-              },
-              "type": {
-                "repr": "0x575a325360613d46e3b4e541ad3315151aeeb9fb78d044b0bab625893d325c09::M1::Object"
-=======
-                "id": "0xff1f35425ea3114f6e2bcc4826cc8cd0b46c739176cb77a1f5bbd3eaa337396b",
-                "value": "129"
-              },
-              "type": {
-                "repr": "0x631f688f34224db4788adc9f9ada151bd14f106d898435ae5a15a8175beb5340::M1::Object"
->>>>>>> 56d3890a
+                "id": "0xfdc2f96ca78ce5afac7279675e45198bd6a6cdac8717d7bd053891ec9ece3649",
+                "value": "349"
+              },
+              "type": {
+                "repr": "0x9bc0f0348b80bf814a30db9d6f15960840a95d859f355483b6a218ff048ea1aa::M1::Object"
+              }
+            }
+          }
+        },
+        {
+          "asMoveObject": {
+            "owner": {
+              "owner": {
+                "address": "0x8cca4e1ce0ba5904cea61df9242da2f7d29e3ef328fb7ec07c086b3bf47ca61a"
+              }
+            },
+            "contents": {
+              "json": {
+                "id": "0xfe0894b932aa7aff0506434eb73868c89b5657429533a67bc03b307b6413579b",
+                "value": "12"
+              },
+              "type": {
+                "repr": "0x9bc0f0348b80bf814a30db9d6f15960840a95d859f355483b6a218ff048ea1aa::M1::Object"
+              }
+            }
+          }
+        },
+        {
+          "asMoveObject": {
+            "owner": {
+              "owner": {
+                "address": "0x8cca4e1ce0ba5904cea61df9242da2f7d29e3ef328fb7ec07c086b3bf47ca61a"
+              }
+            },
+            "contents": {
+              "json": {
+                "id": "0xfebe105607da474024edee7e15a16d21e14ce7ec7d4c648e2465b6257c990f83",
+                "value": "160"
+              },
+              "type": {
+                "repr": "0x9bc0f0348b80bf814a30db9d6f15960840a95d859f355483b6a218ff048ea1aa::M1::Object"
               }
             }
           }
@@ -511,71 +383,47 @@
             },
             "contents": {
               "json": {
-<<<<<<< HEAD
-                "id": "0xff904deff09842b4250e4f99e6ed1a512046db8a71ccaf945a47a5d85d8c160d",
-                "value": "244"
-              },
-              "type": {
-                "repr": "0x575a325360613d46e3b4e541ad3315151aeeb9fb78d044b0bab625893d325c09::M1::Object"
-=======
-                "id": "0xff04a45d2f237003714537f2c255223a18f6806256af07bfb08e1973d302d541",
-                "value": "279"
-              },
-              "type": {
-                "repr": "0x631f688f34224db4788adc9f9ada151bd14f106d898435ae5a15a8175beb5340::M1::Object"
->>>>>>> 56d3890a
-              }
-            }
-          }
-        },
-        {
-          "asMoveObject": {
-            "owner": {
-              "owner": {
-                "address": "0x28f02a953f3553f51a9365593c7d4bd0643d2085f004b18c6ca9de51682b2c80"
-              }
-            },
-            "contents": {
-              "json": {
-<<<<<<< HEAD
-                "id": "0xffb5b2d55b107295a59707d8ddab2a003ffc5aaeed975c5d18e91bd4da0e213b",
-                "value": "452"
-              },
-              "type": {
-                "repr": "0x575a325360613d46e3b4e541ad3315151aeeb9fb78d044b0bab625893d325c09::M1::Object"
-=======
-                "id": "0xff16067f769ef3bc98bc633149d4931b0007194765f5ed755e137eb9de9b0006",
-                "value": "404"
-              },
-              "type": {
-                "repr": "0x631f688f34224db4788adc9f9ada151bd14f106d898435ae5a15a8175beb5340::M1::Object"
->>>>>>> 56d3890a
-              }
-            }
-          }
-        },
-        {
-          "asMoveObject": {
-            "owner": {
-              "owner": {
-                "address": "0x28f02a953f3553f51a9365593c7d4bd0643d2085f004b18c6ca9de51682b2c80"
-              }
-            },
-            "contents": {
-              "json": {
-<<<<<<< HEAD
-                "id": "0xffd18f44c385783dbc0b54acae6641f4fc2309a57902b2a4e475bd7499cf03ef",
-                "value": "354"
-              },
-              "type": {
-                "repr": "0x575a325360613d46e3b4e541ad3315151aeeb9fb78d044b0bab625893d325c09::M1::Object"
-=======
-                "id": "0xff1f35425ea3114f6e2bcc4826cc8cd0b46c739176cb77a1f5bbd3eaa337396b",
-                "value": "129"
-              },
-              "type": {
-                "repr": "0x631f688f34224db4788adc9f9ada151bd14f106d898435ae5a15a8175beb5340::M1::Object"
->>>>>>> 56d3890a
+                "id": "0xfdc2f96ca78ce5afac7279675e45198bd6a6cdac8717d7bd053891ec9ece3649",
+                "value": "349"
+              },
+              "type": {
+                "repr": "0x9bc0f0348b80bf814a30db9d6f15960840a95d859f355483b6a218ff048ea1aa::M1::Object"
+              }
+            }
+          }
+        },
+        {
+          "asMoveObject": {
+            "owner": {
+              "owner": {
+                "address": "0x28f02a953f3553f51a9365593c7d4bd0643d2085f004b18c6ca9de51682b2c80"
+              }
+            },
+            "contents": {
+              "json": {
+                "id": "0xfe0894b932aa7aff0506434eb73868c89b5657429533a67bc03b307b6413579b",
+                "value": "12"
+              },
+              "type": {
+                "repr": "0x9bc0f0348b80bf814a30db9d6f15960840a95d859f355483b6a218ff048ea1aa::M1::Object"
+              }
+            }
+          }
+        },
+        {
+          "asMoveObject": {
+            "owner": {
+              "owner": {
+                "address": "0x28f02a953f3553f51a9365593c7d4bd0643d2085f004b18c6ca9de51682b2c80"
+              }
+            },
+            "contents": {
+              "json": {
+                "id": "0xfebe105607da474024edee7e15a16d21e14ce7ec7d4c648e2465b6257c990f83",
+                "value": "160"
+              },
+              "type": {
+                "repr": "0x9bc0f0348b80bf814a30db9d6f15960840a95d859f355483b6a218ff048ea1aa::M1::Object"
               }
             }
           }
@@ -613,19 +461,11 @@
             },
             "contents": {
               "json": {
-<<<<<<< HEAD
-                "id": "0xff904deff09842b4250e4f99e6ed1a512046db8a71ccaf945a47a5d85d8c160d",
-                "value": "244"
-              },
-              "type": {
-                "repr": "0x575a325360613d46e3b4e541ad3315151aeeb9fb78d044b0bab625893d325c09::M1::Object"
-=======
-                "id": "0xff04a45d2f237003714537f2c255223a18f6806256af07bfb08e1973d302d541",
-                "value": "279"
-              },
-              "type": {
-                "repr": "0x631f688f34224db4788adc9f9ada151bd14f106d898435ae5a15a8175beb5340::M1::Object"
->>>>>>> 56d3890a
+                "id": "0xfdc2f96ca78ce5afac7279675e45198bd6a6cdac8717d7bd053891ec9ece3649",
+                "value": "349"
+              },
+              "type": {
+                "repr": "0x9bc0f0348b80bf814a30db9d6f15960840a95d859f355483b6a218ff048ea1aa::M1::Object"
               }
             }
           },
@@ -638,19 +478,11 @@
             },
             "contents": {
               "json": {
-<<<<<<< HEAD
-                "id": "0xffb5b2d55b107295a59707d8ddab2a003ffc5aaeed975c5d18e91bd4da0e213b",
-                "value": "452"
-              },
-              "type": {
-                "repr": "0x575a325360613d46e3b4e541ad3315151aeeb9fb78d044b0bab625893d325c09::M1::Object"
-=======
-                "id": "0xff16067f769ef3bc98bc633149d4931b0007194765f5ed755e137eb9de9b0006",
-                "value": "404"
-              },
-              "type": {
-                "repr": "0x631f688f34224db4788adc9f9ada151bd14f106d898435ae5a15a8175beb5340::M1::Object"
->>>>>>> 56d3890a
+                "id": "0xfe0894b932aa7aff0506434eb73868c89b5657429533a67bc03b307b6413579b",
+                "value": "12"
+              },
+              "type": {
+                "repr": "0x9bc0f0348b80bf814a30db9d6f15960840a95d859f355483b6a218ff048ea1aa::M1::Object"
               }
             }
           },
@@ -663,19 +495,11 @@
             },
             "contents": {
               "json": {
-<<<<<<< HEAD
-                "id": "0xffd18f44c385783dbc0b54acae6641f4fc2309a57902b2a4e475bd7499cf03ef",
-                "value": "354"
-              },
-              "type": {
-                "repr": "0x575a325360613d46e3b4e541ad3315151aeeb9fb78d044b0bab625893d325c09::M1::Object"
-=======
-                "id": "0xff1f35425ea3114f6e2bcc4826cc8cd0b46c739176cb77a1f5bbd3eaa337396b",
-                "value": "129"
-              },
-              "type": {
-                "repr": "0x631f688f34224db4788adc9f9ada151bd14f106d898435ae5a15a8175beb5340::M1::Object"
->>>>>>> 56d3890a
+                "id": "0xfebe105607da474024edee7e15a16d21e14ce7ec7d4c648e2465b6257c990f83",
+                "value": "160"
+              },
+              "type": {
+                "repr": "0x9bc0f0348b80bf814a30db9d6f15960840a95d859f355483b6a218ff048ea1aa::M1::Object"
               }
             }
           }
