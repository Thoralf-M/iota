processed 29 tasks

init:
A: object(0,0)

task 1, lines 7-82:
//# publish --upgradeable --sender A
created: object(1,0), object(1,1)
mutated: object(0,0)
gas summary: computation_cost: 1000000, storage_cost: 9743200,  storage_rebate: 0, non_refundable_storage_fee: 0

task 2, line 84:
//# run P0::m::callU8
Error: Transaction Effects Status: Move Runtime Abort. Location: P0::m::callU8 (function index 0) at offset 1, Abort Code: 9223372165703794689
Execution Error: ExecutionError: ExecutionError { inner: ExecutionErrorInner { kind: MoveAbort(MoveLocation { module: ModuleId { address: P0, name: Identifier("m") }, function: 0, instruction: 1, function_name: Some("callU8") }, 9223372165703794689), source: Some(VMError { major_status: ABORTED, sub_status: Some(9223372165703794689), message: Some("P0::m::callU8 at offset 1"), exec_state: None, location: Module(ModuleId { address: P0, name: Identifier("m") }), indices: [], offsets: [(FunctionDefinitionIndex(0), 1)] }), command: Some(0) } }

task 3, line 86:
//# run P0::m::callU16
Error: Transaction Effects Status: Move Runtime Abort. Location: P0::m::callU16 (function index 1) at offset 1, Abort Code: 9223372178588827651
Execution Error: ExecutionError: ExecutionError { inner: ExecutionErrorInner { kind: MoveAbort(MoveLocation { module: ModuleId { address: P0, name: Identifier("m") }, function: 1, instruction: 1, function_name: Some("callU16") }, 9223372178588827651), source: Some(VMError { major_status: ABORTED, sub_status: Some(9223372178588827651), message: Some("P0::m::callU16 at offset 1"), exec_state: None, location: Module(ModuleId { address: P0, name: Identifier("m") }), indices: [], offsets: [(FunctionDefinitionIndex(1), 1)] }), command: Some(0) } }

task 4, line 88:
//# run P0::m::callU32
Error: Transaction Effects Status: Move Runtime Abort. Location: P0::m::callU32 (function index 2) at offset 1, Abort Code: 9223372191473860613
Execution Error: ExecutionError: ExecutionError { inner: ExecutionErrorInner { kind: MoveAbort(MoveLocation { module: ModuleId { address: P0, name: Identifier("m") }, function: 2, instruction: 1, function_name: Some("callU32") }, 9223372191473860613), source: Some(VMError { major_status: ABORTED, sub_status: Some(9223372191473860613), message: Some("P0::m::callU32 at offset 1"), exec_state: None, location: Module(ModuleId { address: P0, name: Identifier("m") }), indices: [], offsets: [(FunctionDefinitionIndex(2), 1)] }), command: Some(0) } }

task 5, line 90:
//# run P0::m::callU64
Error: Transaction Effects Status: Move Runtime Abort. Location: P0::m::callU64 (function index 3) at offset 1, Abort Code: 9223372204358893575
Execution Error: ExecutionError: ExecutionError { inner: ExecutionErrorInner { kind: MoveAbort(MoveLocation { module: ModuleId { address: P0, name: Identifier("m") }, function: 3, instruction: 1, function_name: Some("callU64") }, 9223372204358893575), source: Some(VMError { major_status: ABORTED, sub_status: Some(9223372204358893575), message: Some("P0::m::callU64 at offset 1"), exec_state: None, location: Module(ModuleId { address: P0, name: Identifier("m") }), indices: [], offsets: [(FunctionDefinitionIndex(3), 1)] }), command: Some(0) } }

task 6, line 92:
//# run P0::m::callU128
Error: Transaction Effects Status: Move Runtime Abort. Location: P0::m::callU128 (function index 4) at offset 1, Abort Code: 9223372217243926537
Execution Error: ExecutionError: ExecutionError { inner: ExecutionErrorInner { kind: MoveAbort(MoveLocation { module: ModuleId { address: P0, name: Identifier("m") }, function: 4, instruction: 1, function_name: Some("callU128") }, 9223372217243926537), source: Some(VMError { major_status: ABORTED, sub_status: Some(9223372217243926537), message: Some("P0::m::callU128 at offset 1"), exec_state: None, location: Module(ModuleId { address: P0, name: Identifier("m") }), indices: [], offsets: [(FunctionDefinitionIndex(4), 1)] }), command: Some(0) } }

task 7, line 94:
//# run P0::m::callU256
Error: Transaction Effects Status: Move Runtime Abort. Location: P0::m::callU256 (function index 5) at offset 1, Abort Code: 9223372230128959499
Execution Error: ExecutionError: ExecutionError { inner: ExecutionErrorInner { kind: MoveAbort(MoveLocation { module: ModuleId { address: P0, name: Identifier("m") }, function: 5, instruction: 1, function_name: Some("callU256") }, 9223372230128959499), source: Some(VMError { major_status: ABORTED, sub_status: Some(9223372230128959499), message: Some("P0::m::callU256 at offset 1"), exec_state: None, location: Module(ModuleId { address: P0, name: Identifier("m") }), indices: [], offsets: [(FunctionDefinitionIndex(5), 1)] }), command: Some(0) } }

task 8, line 96:
//# run P0::m::callAddress
Error: Transaction Effects Status: Move Runtime Abort. Location: P0::m::callAddress (function index 6) at offset 1, Abort Code: 9223372243014123535
Execution Error: ExecutionError: ExecutionError { inner: ExecutionErrorInner { kind: MoveAbort(MoveLocation { module: ModuleId { address: P0, name: Identifier("m") }, function: 6, instruction: 1, function_name: Some("callAddress") }, 9223372243014123535), source: Some(VMError { major_status: ABORTED, sub_status: Some(9223372243014123535), message: Some("P0::m::callAddress at offset 1"), exec_state: None, location: Module(ModuleId { address: P0, name: Identifier("m") }), indices: [], offsets: [(FunctionDefinitionIndex(6), 1)] }), command: Some(0) } }

task 9, line 98:
//# run P0::m::callString
Error: Transaction Effects Status: Move Runtime Abort. Location: P0::m::callString (function index 7) at offset 1, Abort Code: 9223372255899156497
Execution Error: ExecutionError: ExecutionError { inner: ExecutionErrorInner { kind: MoveAbort(MoveLocation { module: ModuleId { address: P0, name: Identifier("m") }, function: 7, instruction: 1, function_name: Some("callString") }, 9223372255899156497), source: Some(VMError { major_status: ABORTED, sub_status: Some(9223372255899156497), message: Some("P0::m::callString at offset 1"), exec_state: None, location: Module(ModuleId { address: P0, name: Identifier("m") }), indices: [], offsets: [(FunctionDefinitionIndex(7), 1)] }), command: Some(0) } }

task 10, line 100:
//# run P0::m::callU64vec
Error: Transaction Effects Status: Move Runtime Abort. Location: P0::m::callU64vec (function index 8) at offset 1, Abort Code: 9223372268784189459
Execution Error: ExecutionError: ExecutionError { inner: ExecutionErrorInner { kind: MoveAbort(MoveLocation { module: ModuleId { address: P0, name: Identifier("m") }, function: 8, instruction: 1, function_name: Some("callU64vec") }, 9223372268784189459), source: Some(VMError { major_status: ABORTED, sub_status: Some(9223372268784189459), message: Some("P0::m::callU64vec at offset 1"), exec_state: None, location: Module(ModuleId { address: P0, name: Identifier("m") }), indices: [], offsets: [(FunctionDefinitionIndex(8), 1)] }), command: Some(0) } }

task 11, line 102:
//# run P0::m::normalAbort
Error: Transaction Effects Status: Move Runtime Abort. Location: P0::m::normalAbort (function index 9) at offset 1, Abort Code: 0
Execution Error: ExecutionError: ExecutionError { inner: ExecutionErrorInner { kind: MoveAbort(MoveLocation { module: ModuleId { address: P0, name: Identifier("m") }, function: 9, instruction: 1, function_name: Some("normalAbort") }, 0), source: Some(VMError { major_status: ABORTED, sub_status: Some(0), message: Some("P0::m::normalAbort at offset 1"), exec_state: None, location: Module(ModuleId { address: P0, name: Identifier("m") }), indices: [], offsets: [(FunctionDefinitionIndex(9), 1)] }), command: Some(0) } }

task 12, line 104:
//# run P0::m::assertLineNo
Error: Transaction Effects Status: Move Runtime Abort. Location: P0::m::assertLineNo (function index 10) at offset 1, Abort Code: 9223372298847780863
Execution Error: ExecutionError: ExecutionError { inner: ExecutionErrorInner { kind: MoveAbort(MoveLocation { module: ModuleId { address: P0, name: Identifier("m") }, function: 10, instruction: 1, function_name: Some("assertLineNo") }, 9223372298847780863), source: Some(VMError { major_status: ABORTED, sub_status: Some(9223372298847780863), message: Some("P0::m::assertLineNo at offset 1"), exec_state: None, location: Module(ModuleId { address: P0, name: Identifier("m") }), indices: [], offsets: [(FunctionDefinitionIndex(10), 1)] }), command: Some(0) } }

task 13, line 106:
//# create-checkpoint
Checkpoint created: 1

task 14, lines 108-118:
//# run-graphql
Response: {
  "data": {
    "transactionBlocks": {
      "nodes": [
        {
          "effects": {
            "status": "FAILURE",
<<<<<<< HEAD
            "errors": "Error in 1st command, from '0x24252d45e0246d0f73313ea12c946eab6b0366dc87703f0e77674de992cc2d85::m::callU8' (line 30), abort 'ImAU8': 0"
=======
            "errors": "Error in 1st command, from '0x19a93560fe61effaece5dd2390abc520d7d84fcef93809511e1008fa4f51120d::m::callU8' (line 30), abort 'ImAU8': 0"
>>>>>>> 56d3890a
          }
        },
        {
          "effects": {
            "status": "FAILURE",
<<<<<<< HEAD
            "errors": "Error in 1st command, from '0x24252d45e0246d0f73313ea12c946eab6b0366dc87703f0e77674de992cc2d85::m::callU16' (line 33), abort 'ImAU16': 1"
=======
            "errors": "Error in 1st command, from '0x19a93560fe61effaece5dd2390abc520d7d84fcef93809511e1008fa4f51120d::m::callU16' (line 33), abort 'ImAU16': 1"
>>>>>>> 56d3890a
          }
        },
        {
          "effects": {
            "status": "FAILURE",
<<<<<<< HEAD
            "errors": "Error in 1st command, from '0x24252d45e0246d0f73313ea12c946eab6b0366dc87703f0e77674de992cc2d85::m::callU32' (line 36), abort 'ImAU32': 2"
=======
            "errors": "Error in 1st command, from '0x19a93560fe61effaece5dd2390abc520d7d84fcef93809511e1008fa4f51120d::m::callU32' (line 36), abort 'ImAU32': 2"
>>>>>>> 56d3890a
          }
        },
        {
          "effects": {
            "status": "FAILURE",
<<<<<<< HEAD
            "errors": "Error in 1st command, from '0x24252d45e0246d0f73313ea12c946eab6b0366dc87703f0e77674de992cc2d85::m::callU64' (line 39), abort 'ImAU64': 3"
=======
            "errors": "Error in 1st command, from '0x19a93560fe61effaece5dd2390abc520d7d84fcef93809511e1008fa4f51120d::m::callU64' (line 39), abort 'ImAU64': 3"
>>>>>>> 56d3890a
          }
        },
        {
          "effects": {
            "status": "FAILURE",
<<<<<<< HEAD
            "errors": "Error in 1st command, from '0x24252d45e0246d0f73313ea12c946eab6b0366dc87703f0e77674de992cc2d85::m::callU128' (line 42), abort 'ImAU128': 4"
=======
            "errors": "Error in 1st command, from '0x19a93560fe61effaece5dd2390abc520d7d84fcef93809511e1008fa4f51120d::m::callU128' (line 42), abort 'ImAU128': 4"
>>>>>>> 56d3890a
          }
        },
        {
          "effects": {
            "status": "FAILURE",
<<<<<<< HEAD
            "errors": "Error in 1st command, from '0x24252d45e0246d0f73313ea12c946eab6b0366dc87703f0e77674de992cc2d85::m::callU256' (line 45), abort 'ImAU256': 5"
=======
            "errors": "Error in 1st command, from '0x19a93560fe61effaece5dd2390abc520d7d84fcef93809511e1008fa4f51120d::m::callU256' (line 45), abort 'ImAU256': 5"
>>>>>>> 56d3890a
          }
        },
        {
          "effects": {
            "status": "FAILURE",
<<<<<<< HEAD
            "errors": "Error in 1st command, from '0x24252d45e0246d0f73313ea12c946eab6b0366dc87703f0e77674de992cc2d85::m::callAddress' (line 48), abort 'ImAnAddress': 0x0000000000000000000000000000000000000000000000000000000000000006"
=======
            "errors": "Error in 1st command, from '0x19a93560fe61effaece5dd2390abc520d7d84fcef93809511e1008fa4f51120d::m::callAddress' (line 48), abort 'ImAnAddress': 0x0000000000000000000000000000000000000000000000000000000000000006"
>>>>>>> 56d3890a
          }
        },
        {
          "effects": {
            "status": "FAILURE",
<<<<<<< HEAD
            "errors": "Error in 1st command, from '0x24252d45e0246d0f73313ea12c946eab6b0366dc87703f0e77674de992cc2d85::m::callString' (line 51), abort 'ImAString': This is a string"
=======
            "errors": "Error in 1st command, from '0x19a93560fe61effaece5dd2390abc520d7d84fcef93809511e1008fa4f51120d::m::callString' (line 51), abort 'ImAString': This is a string"
>>>>>>> 56d3890a
          }
        },
        {
          "effects": {
            "status": "FAILURE",
<<<<<<< HEAD
            "errors": "Error in 1st command, from '0x24252d45e0246d0f73313ea12c946eab6b0366dc87703f0e77674de992cc2d85::m::callU64vec' (line 54), abort 'ImNotAString': BQEAAAAAAAAAAgAAAAAAAAADAAAAAAAAAAQAAAAAAAAABQAAAAAAAAA="
=======
            "errors": "Error in 1st command, from '0x19a93560fe61effaece5dd2390abc520d7d84fcef93809511e1008fa4f51120d::m::callU64vec' (line 54), abort 'ImNotAString': BQEAAAAAAAAAAgAAAAAAAAADAAAAAAAAAAQAAAAAAAAABQAAAAAAAAA="
>>>>>>> 56d3890a
          }
        },
        {
          "effects": {
            "status": "FAILURE",
<<<<<<< HEAD
            "errors": "Error in 1st command, from '0x24252d45e0246d0f73313ea12c946eab6b0366dc87703f0e77674de992cc2d85::m::normalAbort' (instruction 1), abort code: 0"
=======
            "errors": "Error in 1st command, from '0x19a93560fe61effaece5dd2390abc520d7d84fcef93809511e1008fa4f51120d::m::normalAbort' (instruction 1), abort code: 0"
>>>>>>> 56d3890a
          }
        },
        {
          "effects": {
            "status": "FAILURE",
<<<<<<< HEAD
            "errors": "Error in 1st command, from '0x24252d45e0246d0f73313ea12c946eab6b0366dc87703f0e77674de992cc2d85::m::assertLineNo' (line 60)"
=======
            "errors": "Error in 1st command, from '0x19a93560fe61effaece5dd2390abc520d7d84fcef93809511e1008fa4f51120d::m::assertLineNo' (line 60)"
>>>>>>> 56d3890a
          }
        }
      ]
    }
  }
}

task 15, lines 120-198:
//# upgrade --package P0 --upgrade-capability 1,0 --sender A
created: object(15,0)
mutated: object(0,0), object(1,0)
gas summary: computation_cost: 1000000, storage_cost: 9849600,  storage_rebate: 2622000, non_refundable_storage_fee: 0

task 16, line 200:
//# run P0::m::callU8
Error: Transaction Effects Status: Move Runtime Abort. Location: P0::m::callU8 (function index 0) at offset 1, Abort Code: 9223372663920001025
Execution Error: ExecutionError: ExecutionError { inner: ExecutionErrorInner { kind: MoveAbort(MoveLocation { module: ModuleId { address: P0, name: Identifier("m") }, function: 0, instruction: 1, function_name: Some("callU8") }, 9223372663920001025), source: Some(VMError { major_status: ABORTED, sub_status: Some(9223372663920001025), message: Some("fake(1,1)::m::callU8 at offset 1"), exec_state: None, location: Module(ModuleId { address: fake(1,1), name: Identifier("m") }), indices: [], offsets: [(FunctionDefinitionIndex(0), 1)] }), command: Some(0) } }

task 17, line 202:
//# run P0::m::callU16
Error: Transaction Effects Status: Move Runtime Abort. Location: P0::m::callU16 (function index 1) at offset 1, Abort Code: 9223372676805033987
Execution Error: ExecutionError: ExecutionError { inner: ExecutionErrorInner { kind: MoveAbort(MoveLocation { module: ModuleId { address: P0, name: Identifier("m") }, function: 1, instruction: 1, function_name: Some("callU16") }, 9223372676805033987), source: Some(VMError { major_status: ABORTED, sub_status: Some(9223372676805033987), message: Some("fake(1,1)::m::callU16 at offset 1"), exec_state: None, location: Module(ModuleId { address: fake(1,1), name: Identifier("m") }), indices: [], offsets: [(FunctionDefinitionIndex(1), 1)] }), command: Some(0) } }

task 18, line 204:
//# run P0::m::callU32
Error: Transaction Effects Status: Move Runtime Abort. Location: P0::m::callU32 (function index 2) at offset 1, Abort Code: 9223372689690066949
Execution Error: ExecutionError: ExecutionError { inner: ExecutionErrorInner { kind: MoveAbort(MoveLocation { module: ModuleId { address: P0, name: Identifier("m") }, function: 2, instruction: 1, function_name: Some("callU32") }, 9223372689690066949), source: Some(VMError { major_status: ABORTED, sub_status: Some(9223372689690066949), message: Some("fake(1,1)::m::callU32 at offset 1"), exec_state: None, location: Module(ModuleId { address: fake(1,1), name: Identifier("m") }), indices: [], offsets: [(FunctionDefinitionIndex(2), 1)] }), command: Some(0) } }

task 19, line 206:
//# run P0::m::callU64
Error: Transaction Effects Status: Move Runtime Abort. Location: P0::m::callU64 (function index 3) at offset 1, Abort Code: 9223372702575099911
Execution Error: ExecutionError: ExecutionError { inner: ExecutionErrorInner { kind: MoveAbort(MoveLocation { module: ModuleId { address: P0, name: Identifier("m") }, function: 3, instruction: 1, function_name: Some("callU64") }, 9223372702575099911), source: Some(VMError { major_status: ABORTED, sub_status: Some(9223372702575099911), message: Some("fake(1,1)::m::callU64 at offset 1"), exec_state: None, location: Module(ModuleId { address: fake(1,1), name: Identifier("m") }), indices: [], offsets: [(FunctionDefinitionIndex(3), 1)] }), command: Some(0) } }

task 20, line 208:
//# run P0::m::callU128
Error: Transaction Effects Status: Move Runtime Abort. Location: P0::m::callU128 (function index 4) at offset 1, Abort Code: 9223372715460132873
Execution Error: ExecutionError: ExecutionError { inner: ExecutionErrorInner { kind: MoveAbort(MoveLocation { module: ModuleId { address: P0, name: Identifier("m") }, function: 4, instruction: 1, function_name: Some("callU128") }, 9223372715460132873), source: Some(VMError { major_status: ABORTED, sub_status: Some(9223372715460132873), message: Some("fake(1,1)::m::callU128 at offset 1"), exec_state: None, location: Module(ModuleId { address: fake(1,1), name: Identifier("m") }), indices: [], offsets: [(FunctionDefinitionIndex(4), 1)] }), command: Some(0) } }

task 21, line 210:
//# run P0::m::callU256
Error: Transaction Effects Status: Move Runtime Abort. Location: P0::m::callU256 (function index 5) at offset 1, Abort Code: 9223372728345165835
Execution Error: ExecutionError: ExecutionError { inner: ExecutionErrorInner { kind: MoveAbort(MoveLocation { module: ModuleId { address: P0, name: Identifier("m") }, function: 5, instruction: 1, function_name: Some("callU256") }, 9223372728345165835), source: Some(VMError { major_status: ABORTED, sub_status: Some(9223372728345165835), message: Some("fake(1,1)::m::callU256 at offset 1"), exec_state: None, location: Module(ModuleId { address: fake(1,1), name: Identifier("m") }), indices: [], offsets: [(FunctionDefinitionIndex(5), 1)] }), command: Some(0) } }

task 22, line 212:
//# run P0::m::callAddress
Error: Transaction Effects Status: Move Runtime Abort. Location: P0::m::callAddress (function index 6) at offset 1, Abort Code: 9223372741230329871
Execution Error: ExecutionError: ExecutionError { inner: ExecutionErrorInner { kind: MoveAbort(MoveLocation { module: ModuleId { address: P0, name: Identifier("m") }, function: 6, instruction: 1, function_name: Some("callAddress") }, 9223372741230329871), source: Some(VMError { major_status: ABORTED, sub_status: Some(9223372741230329871), message: Some("fake(1,1)::m::callAddress at offset 1"), exec_state: None, location: Module(ModuleId { address: fake(1,1), name: Identifier("m") }), indices: [], offsets: [(FunctionDefinitionIndex(6), 1)] }), command: Some(0) } }

task 23, line 214:
//# run P0::m::callString
Error: Transaction Effects Status: Move Runtime Abort. Location: P0::m::callString (function index 7) at offset 1, Abort Code: 9223372754115362833
Execution Error: ExecutionError: ExecutionError { inner: ExecutionErrorInner { kind: MoveAbort(MoveLocation { module: ModuleId { address: P0, name: Identifier("m") }, function: 7, instruction: 1, function_name: Some("callString") }, 9223372754115362833), source: Some(VMError { major_status: ABORTED, sub_status: Some(9223372754115362833), message: Some("fake(1,1)::m::callString at offset 1"), exec_state: None, location: Module(ModuleId { address: fake(1,1), name: Identifier("m") }), indices: [], offsets: [(FunctionDefinitionIndex(7), 1)] }), command: Some(0) } }

task 24, line 216:
//# run P0::m::callU64vec
Error: Transaction Effects Status: Move Runtime Abort. Location: P0::m::callU64vec (function index 8) at offset 1, Abort Code: 9223372767000395795
Execution Error: ExecutionError: ExecutionError { inner: ExecutionErrorInner { kind: MoveAbort(MoveLocation { module: ModuleId { address: P0, name: Identifier("m") }, function: 8, instruction: 1, function_name: Some("callU64vec") }, 9223372767000395795), source: Some(VMError { major_status: ABORTED, sub_status: Some(9223372767000395795), message: Some("fake(1,1)::m::callU64vec at offset 1"), exec_state: None, location: Module(ModuleId { address: fake(1,1), name: Identifier("m") }), indices: [], offsets: [(FunctionDefinitionIndex(8), 1)] }), command: Some(0) } }

task 25, line 218:
//# run P0::m::normalAbort
Error: Transaction Effects Status: Move Runtime Abort. Location: P0::m::normalAbort (function index 9) at offset 1, Abort Code: 0
Execution Error: ExecutionError: ExecutionError { inner: ExecutionErrorInner { kind: MoveAbort(MoveLocation { module: ModuleId { address: P0, name: Identifier("m") }, function: 9, instruction: 1, function_name: Some("normalAbort") }, 0), source: Some(VMError { major_status: ABORTED, sub_status: Some(0), message: Some("fake(1,1)::m::normalAbort at offset 1"), exec_state: None, location: Module(ModuleId { address: fake(1,1), name: Identifier("m") }), indices: [], offsets: [(FunctionDefinitionIndex(9), 1)] }), command: Some(0) } }

task 26, line 220:
//# run P0::m::assertLineNo
Error: Transaction Effects Status: Move Runtime Abort. Location: P0::m::assertLineNo (function index 10) at offset 1, Abort Code: 9223372797063987199
Execution Error: ExecutionError: ExecutionError { inner: ExecutionErrorInner { kind: MoveAbort(MoveLocation { module: ModuleId { address: P0, name: Identifier("m") }, function: 10, instruction: 1, function_name: Some("assertLineNo") }, 9223372797063987199), source: Some(VMError { major_status: ABORTED, sub_status: Some(9223372797063987199), message: Some("fake(1,1)::m::assertLineNo at offset 1"), exec_state: None, location: Module(ModuleId { address: fake(1,1), name: Identifier("m") }), indices: [], offsets: [(FunctionDefinitionIndex(10), 1)] }), command: Some(0) } }

task 27, line 222:
//# create-checkpoint
Checkpoint created: 2

task 28, lines 224-234:
//# run-graphql
Response: {
  "data": {
    "transactionBlocks": {
      "nodes": [
        {
          "effects": null
        },
        {
          "effects": null
        },
        {
          "effects": null
        },
        {
          "effects": null
        },
        {
          "effects": null
        },
        {
          "effects": null
        },
        {
          "effects": null
        },
        {
          "effects": null
        },
        {
          "effects": null
        }
      ]
    }
  },
  "errors": [
    {
<<<<<<< HEAD
      "message": "Internal error occurred while processing request: Error resolving Move location: Linkage not found for package: 2fa54f6c2c7f85edb68b8730494dad96e551e606c0f55b3d621782c04e555330",
=======
      "message": "Internal error occurred while processing request: Error resolving Move location: Linkage not found for package: a502ae141cddb22120b4fe2940150ff342b390b35c5b41e88f617fe015a08301",
>>>>>>> 56d3890a
      "locations": [
        {
          "line": 6,
          "column": 9
        }
      ],
      "path": [
        "transactionBlocks",
        "nodes",
        0,
        "effects",
        "errors"
      ]
    },
    {
<<<<<<< HEAD
      "message": "Internal error occurred while processing request: Error resolving Move location: Linkage not found for package: 2fa54f6c2c7f85edb68b8730494dad96e551e606c0f55b3d621782c04e555330",
=======
      "message": "Internal error occurred while processing request: Error resolving Move location: Linkage not found for package: a502ae141cddb22120b4fe2940150ff342b390b35c5b41e88f617fe015a08301",
>>>>>>> 56d3890a
      "locations": [
        {
          "line": 6,
          "column": 9
        }
      ],
      "path": [
        "transactionBlocks",
        "nodes",
        1,
        "effects",
        "errors"
      ]
    },
    {
<<<<<<< HEAD
      "message": "Internal error occurred while processing request: Error resolving Move location: Linkage not found for package: 2fa54f6c2c7f85edb68b8730494dad96e551e606c0f55b3d621782c04e555330",
=======
      "message": "Internal error occurred while processing request: Error resolving Move location: Linkage not found for package: a502ae141cddb22120b4fe2940150ff342b390b35c5b41e88f617fe015a08301",
>>>>>>> 56d3890a
      "locations": [
        {
          "line": 6,
          "column": 9
        }
      ],
      "path": [
        "transactionBlocks",
        "nodes",
        2,
        "effects",
        "errors"
      ]
    },
    {
<<<<<<< HEAD
      "message": "Internal error occurred while processing request: Error resolving Move location: Linkage not found for package: 2fa54f6c2c7f85edb68b8730494dad96e551e606c0f55b3d621782c04e555330",
=======
      "message": "Internal error occurred while processing request: Error resolving Move location: Linkage not found for package: a502ae141cddb22120b4fe2940150ff342b390b35c5b41e88f617fe015a08301",
>>>>>>> 56d3890a
      "locations": [
        {
          "line": 6,
          "column": 9
        }
      ],
      "path": [
        "transactionBlocks",
        "nodes",
        3,
        "effects",
        "errors"
      ]
    },
    {
<<<<<<< HEAD
      "message": "Internal error occurred while processing request: Error resolving Move location: Linkage not found for package: 2fa54f6c2c7f85edb68b8730494dad96e551e606c0f55b3d621782c04e555330",
=======
      "message": "Internal error occurred while processing request: Error resolving Move location: Linkage not found for package: a502ae141cddb22120b4fe2940150ff342b390b35c5b41e88f617fe015a08301",
>>>>>>> 56d3890a
      "locations": [
        {
          "line": 6,
          "column": 9
        }
      ],
      "path": [
        "transactionBlocks",
        "nodes",
        4,
        "effects",
        "errors"
      ]
    },
    {
<<<<<<< HEAD
      "message": "Internal error occurred while processing request: Error resolving Move location: Linkage not found for package: 2fa54f6c2c7f85edb68b8730494dad96e551e606c0f55b3d621782c04e555330",
=======
      "message": "Internal error occurred while processing request: Error resolving Move location: Linkage not found for package: a502ae141cddb22120b4fe2940150ff342b390b35c5b41e88f617fe015a08301",
>>>>>>> 56d3890a
      "locations": [
        {
          "line": 6,
          "column": 9
        }
      ],
      "path": [
        "transactionBlocks",
        "nodes",
        5,
        "effects",
        "errors"
      ]
    },
    {
<<<<<<< HEAD
      "message": "Internal error occurred while processing request: Error resolving Move location: Linkage not found for package: 2fa54f6c2c7f85edb68b8730494dad96e551e606c0f55b3d621782c04e555330",
=======
      "message": "Internal error occurred while processing request: Error resolving Move location: Linkage not found for package: a502ae141cddb22120b4fe2940150ff342b390b35c5b41e88f617fe015a08301",
>>>>>>> 56d3890a
      "locations": [
        {
          "line": 6,
          "column": 9
        }
      ],
      "path": [
        "transactionBlocks",
        "nodes",
        6,
        "effects",
        "errors"
      ]
    },
    {
<<<<<<< HEAD
      "message": "Internal error occurred while processing request: Error resolving Move location: Linkage not found for package: 2fa54f6c2c7f85edb68b8730494dad96e551e606c0f55b3d621782c04e555330",
=======
      "message": "Internal error occurred while processing request: Error resolving Move location: Linkage not found for package: a502ae141cddb22120b4fe2940150ff342b390b35c5b41e88f617fe015a08301",
>>>>>>> 56d3890a
      "locations": [
        {
          "line": 6,
          "column": 9
        }
      ],
      "path": [
        "transactionBlocks",
        "nodes",
        7,
        "effects",
        "errors"
      ]
    },
    {
<<<<<<< HEAD
      "message": "Internal error occurred while processing request: Error resolving Move location: Linkage not found for package: 2fa54f6c2c7f85edb68b8730494dad96e551e606c0f55b3d621782c04e555330",
=======
      "message": "Internal error occurred while processing request: Error resolving Move location: Linkage not found for package: a502ae141cddb22120b4fe2940150ff342b390b35c5b41e88f617fe015a08301",
>>>>>>> 56d3890a
      "locations": [
        {
          "line": 6,
          "column": 9
        }
      ],
      "path": [
        "transactionBlocks",
        "nodes",
        8,
        "effects",
        "errors"
      ]
    }
  ]
}<|MERGE_RESOLUTION|>--- conflicted
+++ resolved
@@ -77,111 +77,67 @@
         {
           "effects": {
             "status": "FAILURE",
-<<<<<<< HEAD
-            "errors": "Error in 1st command, from '0x24252d45e0246d0f73313ea12c946eab6b0366dc87703f0e77674de992cc2d85::m::callU8' (line 30), abort 'ImAU8': 0"
-=======
-            "errors": "Error in 1st command, from '0x19a93560fe61effaece5dd2390abc520d7d84fcef93809511e1008fa4f51120d::m::callU8' (line 30), abort 'ImAU8': 0"
->>>>>>> 56d3890a
-          }
-        },
-        {
-          "effects": {
-            "status": "FAILURE",
-<<<<<<< HEAD
-            "errors": "Error in 1st command, from '0x24252d45e0246d0f73313ea12c946eab6b0366dc87703f0e77674de992cc2d85::m::callU16' (line 33), abort 'ImAU16': 1"
-=======
-            "errors": "Error in 1st command, from '0x19a93560fe61effaece5dd2390abc520d7d84fcef93809511e1008fa4f51120d::m::callU16' (line 33), abort 'ImAU16': 1"
->>>>>>> 56d3890a
-          }
-        },
-        {
-          "effects": {
-            "status": "FAILURE",
-<<<<<<< HEAD
-            "errors": "Error in 1st command, from '0x24252d45e0246d0f73313ea12c946eab6b0366dc87703f0e77674de992cc2d85::m::callU32' (line 36), abort 'ImAU32': 2"
-=======
-            "errors": "Error in 1st command, from '0x19a93560fe61effaece5dd2390abc520d7d84fcef93809511e1008fa4f51120d::m::callU32' (line 36), abort 'ImAU32': 2"
->>>>>>> 56d3890a
-          }
-        },
-        {
-          "effects": {
-            "status": "FAILURE",
-<<<<<<< HEAD
-            "errors": "Error in 1st command, from '0x24252d45e0246d0f73313ea12c946eab6b0366dc87703f0e77674de992cc2d85::m::callU64' (line 39), abort 'ImAU64': 3"
-=======
-            "errors": "Error in 1st command, from '0x19a93560fe61effaece5dd2390abc520d7d84fcef93809511e1008fa4f51120d::m::callU64' (line 39), abort 'ImAU64': 3"
->>>>>>> 56d3890a
-          }
-        },
-        {
-          "effects": {
-            "status": "FAILURE",
-<<<<<<< HEAD
-            "errors": "Error in 1st command, from '0x24252d45e0246d0f73313ea12c946eab6b0366dc87703f0e77674de992cc2d85::m::callU128' (line 42), abort 'ImAU128': 4"
-=======
-            "errors": "Error in 1st command, from '0x19a93560fe61effaece5dd2390abc520d7d84fcef93809511e1008fa4f51120d::m::callU128' (line 42), abort 'ImAU128': 4"
->>>>>>> 56d3890a
-          }
-        },
-        {
-          "effects": {
-            "status": "FAILURE",
-<<<<<<< HEAD
-            "errors": "Error in 1st command, from '0x24252d45e0246d0f73313ea12c946eab6b0366dc87703f0e77674de992cc2d85::m::callU256' (line 45), abort 'ImAU256': 5"
-=======
-            "errors": "Error in 1st command, from '0x19a93560fe61effaece5dd2390abc520d7d84fcef93809511e1008fa4f51120d::m::callU256' (line 45), abort 'ImAU256': 5"
->>>>>>> 56d3890a
-          }
-        },
-        {
-          "effects": {
-            "status": "FAILURE",
-<<<<<<< HEAD
-            "errors": "Error in 1st command, from '0x24252d45e0246d0f73313ea12c946eab6b0366dc87703f0e77674de992cc2d85::m::callAddress' (line 48), abort 'ImAnAddress': 0x0000000000000000000000000000000000000000000000000000000000000006"
-=======
-            "errors": "Error in 1st command, from '0x19a93560fe61effaece5dd2390abc520d7d84fcef93809511e1008fa4f51120d::m::callAddress' (line 48), abort 'ImAnAddress': 0x0000000000000000000000000000000000000000000000000000000000000006"
->>>>>>> 56d3890a
-          }
-        },
-        {
-          "effects": {
-            "status": "FAILURE",
-<<<<<<< HEAD
-            "errors": "Error in 1st command, from '0x24252d45e0246d0f73313ea12c946eab6b0366dc87703f0e77674de992cc2d85::m::callString' (line 51), abort 'ImAString': This is a string"
-=======
-            "errors": "Error in 1st command, from '0x19a93560fe61effaece5dd2390abc520d7d84fcef93809511e1008fa4f51120d::m::callString' (line 51), abort 'ImAString': This is a string"
->>>>>>> 56d3890a
-          }
-        },
-        {
-          "effects": {
-            "status": "FAILURE",
-<<<<<<< HEAD
-            "errors": "Error in 1st command, from '0x24252d45e0246d0f73313ea12c946eab6b0366dc87703f0e77674de992cc2d85::m::callU64vec' (line 54), abort 'ImNotAString': BQEAAAAAAAAAAgAAAAAAAAADAAAAAAAAAAQAAAAAAAAABQAAAAAAAAA="
-=======
-            "errors": "Error in 1st command, from '0x19a93560fe61effaece5dd2390abc520d7d84fcef93809511e1008fa4f51120d::m::callU64vec' (line 54), abort 'ImNotAString': BQEAAAAAAAAAAgAAAAAAAAADAAAAAAAAAAQAAAAAAAAABQAAAAAAAAA="
->>>>>>> 56d3890a
-          }
-        },
-        {
-          "effects": {
-            "status": "FAILURE",
-<<<<<<< HEAD
-            "errors": "Error in 1st command, from '0x24252d45e0246d0f73313ea12c946eab6b0366dc87703f0e77674de992cc2d85::m::normalAbort' (instruction 1), abort code: 0"
-=======
-            "errors": "Error in 1st command, from '0x19a93560fe61effaece5dd2390abc520d7d84fcef93809511e1008fa4f51120d::m::normalAbort' (instruction 1), abort code: 0"
->>>>>>> 56d3890a
-          }
-        },
-        {
-          "effects": {
-            "status": "FAILURE",
-<<<<<<< HEAD
-            "errors": "Error in 1st command, from '0x24252d45e0246d0f73313ea12c946eab6b0366dc87703f0e77674de992cc2d85::m::assertLineNo' (line 60)"
-=======
-            "errors": "Error in 1st command, from '0x19a93560fe61effaece5dd2390abc520d7d84fcef93809511e1008fa4f51120d::m::assertLineNo' (line 60)"
->>>>>>> 56d3890a
+            "errors": "Error in 1st command, from '0x8fc07d4a4ad93c18b7064b84b36ff2c37b148fba967032f1b1243f8112edd3c7::m::callU8' (line 30), abort 'ImAU8': 0"
+          }
+        },
+        {
+          "effects": {
+            "status": "FAILURE",
+            "errors": "Error in 1st command, from '0x8fc07d4a4ad93c18b7064b84b36ff2c37b148fba967032f1b1243f8112edd3c7::m::callU16' (line 33), abort 'ImAU16': 1"
+          }
+        },
+        {
+          "effects": {
+            "status": "FAILURE",
+            "errors": "Error in 1st command, from '0x8fc07d4a4ad93c18b7064b84b36ff2c37b148fba967032f1b1243f8112edd3c7::m::callU32' (line 36), abort 'ImAU32': 2"
+          }
+        },
+        {
+          "effects": {
+            "status": "FAILURE",
+            "errors": "Error in 1st command, from '0x8fc07d4a4ad93c18b7064b84b36ff2c37b148fba967032f1b1243f8112edd3c7::m::callU64' (line 39), abort 'ImAU64': 3"
+          }
+        },
+        {
+          "effects": {
+            "status": "FAILURE",
+            "errors": "Error in 1st command, from '0x8fc07d4a4ad93c18b7064b84b36ff2c37b148fba967032f1b1243f8112edd3c7::m::callU128' (line 42), abort 'ImAU128': 4"
+          }
+        },
+        {
+          "effects": {
+            "status": "FAILURE",
+            "errors": "Error in 1st command, from '0x8fc07d4a4ad93c18b7064b84b36ff2c37b148fba967032f1b1243f8112edd3c7::m::callU256' (line 45), abort 'ImAU256': 5"
+          }
+        },
+        {
+          "effects": {
+            "status": "FAILURE",
+            "errors": "Error in 1st command, from '0x8fc07d4a4ad93c18b7064b84b36ff2c37b148fba967032f1b1243f8112edd3c7::m::callAddress' (line 48), abort 'ImAnAddress': 0x0000000000000000000000000000000000000000000000000000000000000006"
+          }
+        },
+        {
+          "effects": {
+            "status": "FAILURE",
+            "errors": "Error in 1st command, from '0x8fc07d4a4ad93c18b7064b84b36ff2c37b148fba967032f1b1243f8112edd3c7::m::callString' (line 51), abort 'ImAString': This is a string"
+          }
+        },
+        {
+          "effects": {
+            "status": "FAILURE",
+            "errors": "Error in 1st command, from '0x8fc07d4a4ad93c18b7064b84b36ff2c37b148fba967032f1b1243f8112edd3c7::m::callU64vec' (line 54), abort 'ImNotAString': BQEAAAAAAAAAAgAAAAAAAAADAAAAAAAAAAQAAAAAAAAABQAAAAAAAAA="
+          }
+        },
+        {
+          "effects": {
+            "status": "FAILURE",
+            "errors": "Error in 1st command, from '0x8fc07d4a4ad93c18b7064b84b36ff2c37b148fba967032f1b1243f8112edd3c7::m::normalAbort' (instruction 1), abort code: 0"
+          }
+        },
+        {
+          "effects": {
+            "status": "FAILURE",
+            "errors": "Error in 1st command, from '0x8fc07d4a4ad93c18b7064b84b36ff2c37b148fba967032f1b1243f8112edd3c7::m::assertLineNo' (line 60)"
           }
         }
       ]
@@ -292,11 +248,7 @@
   },
   "errors": [
     {
-<<<<<<< HEAD
-      "message": "Internal error occurred while processing request: Error resolving Move location: Linkage not found for package: 2fa54f6c2c7f85edb68b8730494dad96e551e606c0f55b3d621782c04e555330",
-=======
-      "message": "Internal error occurred while processing request: Error resolving Move location: Linkage not found for package: a502ae141cddb22120b4fe2940150ff342b390b35c5b41e88f617fe015a08301",
->>>>>>> 56d3890a
+      "message": "Internal error occurred while processing request: Error resolving Move location: Linkage not found for package: 531cd4f083a0d64996f63883819f4595a4a5a841710cbfea8f7cfcb106ca2c17",
       "locations": [
         {
           "line": 6,
@@ -312,11 +264,7 @@
       ]
     },
     {
-<<<<<<< HEAD
-      "message": "Internal error occurred while processing request: Error resolving Move location: Linkage not found for package: 2fa54f6c2c7f85edb68b8730494dad96e551e606c0f55b3d621782c04e555330",
-=======
-      "message": "Internal error occurred while processing request: Error resolving Move location: Linkage not found for package: a502ae141cddb22120b4fe2940150ff342b390b35c5b41e88f617fe015a08301",
->>>>>>> 56d3890a
+      "message": "Internal error occurred while processing request: Error resolving Move location: Linkage not found for package: 531cd4f083a0d64996f63883819f4595a4a5a841710cbfea8f7cfcb106ca2c17",
       "locations": [
         {
           "line": 6,
@@ -332,11 +280,7 @@
       ]
     },
     {
-<<<<<<< HEAD
-      "message": "Internal error occurred while processing request: Error resolving Move location: Linkage not found for package: 2fa54f6c2c7f85edb68b8730494dad96e551e606c0f55b3d621782c04e555330",
-=======
-      "message": "Internal error occurred while processing request: Error resolving Move location: Linkage not found for package: a502ae141cddb22120b4fe2940150ff342b390b35c5b41e88f617fe015a08301",
->>>>>>> 56d3890a
+      "message": "Internal error occurred while processing request: Error resolving Move location: Linkage not found for package: 531cd4f083a0d64996f63883819f4595a4a5a841710cbfea8f7cfcb106ca2c17",
       "locations": [
         {
           "line": 6,
@@ -352,11 +296,7 @@
       ]
     },
     {
-<<<<<<< HEAD
-      "message": "Internal error occurred while processing request: Error resolving Move location: Linkage not found for package: 2fa54f6c2c7f85edb68b8730494dad96e551e606c0f55b3d621782c04e555330",
-=======
-      "message": "Internal error occurred while processing request: Error resolving Move location: Linkage not found for package: a502ae141cddb22120b4fe2940150ff342b390b35c5b41e88f617fe015a08301",
->>>>>>> 56d3890a
+      "message": "Internal error occurred while processing request: Error resolving Move location: Linkage not found for package: 531cd4f083a0d64996f63883819f4595a4a5a841710cbfea8f7cfcb106ca2c17",
       "locations": [
         {
           "line": 6,
@@ -372,11 +312,7 @@
       ]
     },
     {
-<<<<<<< HEAD
-      "message": "Internal error occurred while processing request: Error resolving Move location: Linkage not found for package: 2fa54f6c2c7f85edb68b8730494dad96e551e606c0f55b3d621782c04e555330",
-=======
-      "message": "Internal error occurred while processing request: Error resolving Move location: Linkage not found for package: a502ae141cddb22120b4fe2940150ff342b390b35c5b41e88f617fe015a08301",
->>>>>>> 56d3890a
+      "message": "Internal error occurred while processing request: Error resolving Move location: Linkage not found for package: 531cd4f083a0d64996f63883819f4595a4a5a841710cbfea8f7cfcb106ca2c17",
       "locations": [
         {
           "line": 6,
@@ -392,11 +328,7 @@
       ]
     },
     {
-<<<<<<< HEAD
-      "message": "Internal error occurred while processing request: Error resolving Move location: Linkage not found for package: 2fa54f6c2c7f85edb68b8730494dad96e551e606c0f55b3d621782c04e555330",
-=======
-      "message": "Internal error occurred while processing request: Error resolving Move location: Linkage not found for package: a502ae141cddb22120b4fe2940150ff342b390b35c5b41e88f617fe015a08301",
->>>>>>> 56d3890a
+      "message": "Internal error occurred while processing request: Error resolving Move location: Linkage not found for package: 531cd4f083a0d64996f63883819f4595a4a5a841710cbfea8f7cfcb106ca2c17",
       "locations": [
         {
           "line": 6,
@@ -412,11 +344,7 @@
       ]
     },
     {
-<<<<<<< HEAD
-      "message": "Internal error occurred while processing request: Error resolving Move location: Linkage not found for package: 2fa54f6c2c7f85edb68b8730494dad96e551e606c0f55b3d621782c04e555330",
-=======
-      "message": "Internal error occurred while processing request: Error resolving Move location: Linkage not found for package: a502ae141cddb22120b4fe2940150ff342b390b35c5b41e88f617fe015a08301",
->>>>>>> 56d3890a
+      "message": "Internal error occurred while processing request: Error resolving Move location: Linkage not found for package: 531cd4f083a0d64996f63883819f4595a4a5a841710cbfea8f7cfcb106ca2c17",
       "locations": [
         {
           "line": 6,
@@ -432,11 +360,7 @@
       ]
     },
     {
-<<<<<<< HEAD
-      "message": "Internal error occurred while processing request: Error resolving Move location: Linkage not found for package: 2fa54f6c2c7f85edb68b8730494dad96e551e606c0f55b3d621782c04e555330",
-=======
-      "message": "Internal error occurred while processing request: Error resolving Move location: Linkage not found for package: a502ae141cddb22120b4fe2940150ff342b390b35c5b41e88f617fe015a08301",
->>>>>>> 56d3890a
+      "message": "Internal error occurred while processing request: Error resolving Move location: Linkage not found for package: 531cd4f083a0d64996f63883819f4595a4a5a841710cbfea8f7cfcb106ca2c17",
       "locations": [
         {
           "line": 6,
@@ -452,11 +376,7 @@
       ]
     },
     {
-<<<<<<< HEAD
-      "message": "Internal error occurred while processing request: Error resolving Move location: Linkage not found for package: 2fa54f6c2c7f85edb68b8730494dad96e551e606c0f55b3d621782c04e555330",
-=======
-      "message": "Internal error occurred while processing request: Error resolving Move location: Linkage not found for package: a502ae141cddb22120b4fe2940150ff342b390b35c5b41e88f617fe015a08301",
->>>>>>> 56d3890a
+      "message": "Internal error occurred while processing request: Error resolving Move location: Linkage not found for package: 531cd4f083a0d64996f63883819f4595a4a5a841710cbfea8f7cfcb106ca2c17",
       "locations": [
         {
           "line": 6,
