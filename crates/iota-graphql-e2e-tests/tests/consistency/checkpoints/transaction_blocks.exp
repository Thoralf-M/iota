processed 16 tasks

init:
A: object(0,0), B: object(0,1)

task 1, lines 14-27:
//# publish
created: object(1,0)
mutated: object(0,2)
gas summary: computation_cost: 1000000, storage_cost: 5175600,  storage_rebate: 0, non_refundable_storage_fee: 0

task 2, line 29:
//# run Test::M1::create --args 0 @A --sender A
created: object(2,0)
mutated: object(0,0)
gas summary: computation_cost: 1000000, storage_cost: 2302800,  storage_rebate: 0, non_refundable_storage_fee: 0

task 3, line 31:
//# run Test::M1::create --args 0 @A --sender A
created: object(3,0)
mutated: object(0,0)
gas summary: computation_cost: 1000000, storage_cost: 2302800,  storage_rebate: 988000, non_refundable_storage_fee: 0

task 4, line 33:
//# run Test::M1::create --args 0 @A --sender A
created: object(4,0)
mutated: object(0,0)
gas summary: computation_cost: 1000000, storage_cost: 2302800,  storage_rebate: 988000, non_refundable_storage_fee: 0

task 5, line 35:
//# run Test::M1::create --args 0 @A --sender A
created: object(5,0)
mutated: object(0,0)
gas summary: computation_cost: 1000000, storage_cost: 2302800,  storage_rebate: 988000, non_refundable_storage_fee: 0

task 6, line 37:
//# create-checkpoint
Checkpoint created: 1

task 7, line 39:
//# run Test::M1::create --args 0 @A --sender A
created: object(7,0)
mutated: object(0,0)
gas summary: computation_cost: 1000000, storage_cost: 2302800,  storage_rebate: 988000, non_refundable_storage_fee: 0

task 8, line 41:
//# run Test::M1::create --args 0 @A --sender A
created: object(8,0)
mutated: object(0,0)
gas summary: computation_cost: 1000000, storage_cost: 2302800,  storage_rebate: 988000, non_refundable_storage_fee: 0

task 9, line 43:
//# run Test::M1::create --args 0 @A --sender A
created: object(9,0)
mutated: object(0,0)
gas summary: computation_cost: 1000000, storage_cost: 2302800,  storage_rebate: 988000, non_refundable_storage_fee: 0

task 10, line 45:
//# create-checkpoint
Checkpoint created: 2

task 11, line 47:
//# run Test::M1::create --args 0 @A --sender A
created: object(11,0)
mutated: object(0,0)
gas summary: computation_cost: 1000000, storage_cost: 2302800,  storage_rebate: 988000, non_refundable_storage_fee: 0

task 12, line 49:
//# run Test::M1::create --args 0 @A --sender A
created: object(12,0)
mutated: object(0,0)
gas summary: computation_cost: 1000000, storage_cost: 2302800,  storage_rebate: 988000, non_refundable_storage_fee: 0

task 13, line 51:
//# create-checkpoint
Checkpoint created: 3

task 14, lines 53-77:
//# run-graphql
Response: {
  "data": {
    "checkpoints": {
      "nodes": [
        {
          "sequenceNumber": 0,
          "transactionBlocks": {
            "edges": []
          }
        },
        {
          "sequenceNumber": 1,
          "transactionBlocks": {
            "edges": [
              {
                "cursor": "eyJjIjozLCJ0IjoyLCJpIjpmYWxzZX0",
                "node": {
<<<<<<< HEAD
                  "digest": "4J43qrQAdM4XaVJN772X2kEhpby5t4RVazHoU9fCqgBa",
=======
                  "digest": "BNJZ8W35LZ7cKqi5jz3YszfJ6B625GJvzE4zuPv9XWpJ",
>>>>>>> 56d3890a
                  "sender": {
                    "objects": {
                      "edges": [
                        {
<<<<<<< HEAD
                          "cursor": "IO1gY6Df9hx729YtJ91ARA6ocKNUYQHdFYy9Maagh7iHAwAAAAAAAAA="
=======
                          "cursor": "IOLfEc/NYDHBRsV4lhq+ivcZKNi3U634oYDoIEwUWXviAwAAAAAAAAA="
>>>>>>> 56d3890a
                        }
                      ]
                    }
                  }
                }
              },
              {
                "cursor": "eyJjIjozLCJ0IjozLCJpIjpmYWxzZX0",
                "node": {
<<<<<<< HEAD
                  "digest": "F94ufRPrJ5Nre8w8QkNvCC2uiPMsDjWeYzBHjj77zarG",
=======
                  "digest": "Fg2esP3QA5ByZHpmgPXDUfLLzQAaTegjt822br9xvpJq",
>>>>>>> 56d3890a
                  "sender": {
                    "objects": {
                      "edges": [
                        {
<<<<<<< HEAD
                          "cursor": "IO1gY6Df9hx729YtJ91ARA6ocKNUYQHdFYy9Maagh7iHAwAAAAAAAAA="
=======
                          "cursor": "IOLfEc/NYDHBRsV4lhq+ivcZKNi3U634oYDoIEwUWXviAwAAAAAAAAA="
>>>>>>> 56d3890a
                        }
                      ]
                    }
                  }
                }
              },
              {
                "cursor": "eyJjIjozLCJ0Ijo0LCJpIjpmYWxzZX0",
                "node": {
<<<<<<< HEAD
                  "digest": "993b6SADHfPPQbWPBYhHM22DAmxXyVNua1q5fJxHRafb",
=======
                  "digest": "CNjfCK7peXGHmjaqWay5ztKLZ1keHpVFWosotmSkJiaM",
>>>>>>> 56d3890a
                  "sender": {
                    "objects": {
                      "edges": [
                        {
<<<<<<< HEAD
                          "cursor": "IO1gY6Df9hx729YtJ91ARA6ocKNUYQHdFYy9Maagh7iHAwAAAAAAAAA="
=======
                          "cursor": "IOLfEc/NYDHBRsV4lhq+ivcZKNi3U634oYDoIEwUWXviAwAAAAAAAAA="
>>>>>>> 56d3890a
                        }
                      ]
                    }
                  }
                }
              },
              {
                "cursor": "eyJjIjozLCJ0Ijo1LCJpIjpmYWxzZX0",
                "node": {
<<<<<<< HEAD
                  "digest": "DAo2BosXCbSGh6RkKWy5hKb1B9hsbdMz95MdAZ9abwgF",
=======
                  "digest": "98ZVzi2oAdiJQPJeBNcQ46aZZ3aa6DdwtKTi23tW4MgX",
>>>>>>> 56d3890a
                  "sender": {
                    "objects": {
                      "edges": [
                        {
<<<<<<< HEAD
                          "cursor": "IO1gY6Df9hx729YtJ91ARA6ocKNUYQHdFYy9Maagh7iHAwAAAAAAAAA="
=======
                          "cursor": "IOLfEc/NYDHBRsV4lhq+ivcZKNi3U634oYDoIEwUWXviAwAAAAAAAAA="
>>>>>>> 56d3890a
                        }
                      ]
                    }
                  }
                }
              }
            ]
          }
        },
        {
          "sequenceNumber": 2,
          "transactionBlocks": {
            "edges": [
              {
                "cursor": "eyJjIjozLCJ0Ijo2LCJpIjpmYWxzZX0",
                "node": {
<<<<<<< HEAD
                  "digest": "2LxhLEWAXXPRfPMG8ECn2eXBtjj3d8wQQequdeGGTrvZ",
=======
                  "digest": "4K5dUxSAsfrG1mSToZDozAcTH1dqHgbfLTYkmtr78XV2",
>>>>>>> 56d3890a
                  "sender": {
                    "objects": {
                      "edges": [
                        {
<<<<<<< HEAD
                          "cursor": "IO1gY6Df9hx729YtJ91ARA6ocKNUYQHdFYy9Maagh7iHAwAAAAAAAAA="
=======
                          "cursor": "IOLfEc/NYDHBRsV4lhq+ivcZKNi3U634oYDoIEwUWXviAwAAAAAAAAA="
>>>>>>> 56d3890a
                        }
                      ]
                    }
                  }
                }
              },
              {
                "cursor": "eyJjIjozLCJ0Ijo3LCJpIjpmYWxzZX0",
                "node": {
<<<<<<< HEAD
                  "digest": "DxJ1kn8PJWb6CKXj6KtkS32nRP1ewcmU2FVsMrhEXWi8",
=======
                  "digest": "Gpo99hs7fUp9Jqo2HQWkngmCz1qfKXB3Sv5JdNwgqvKe",
>>>>>>> 56d3890a
                  "sender": {
                    "objects": {
                      "edges": [
                        {
<<<<<<< HEAD
                          "cursor": "IO1gY6Df9hx729YtJ91ARA6ocKNUYQHdFYy9Maagh7iHAwAAAAAAAAA="
=======
                          "cursor": "IOLfEc/NYDHBRsV4lhq+ivcZKNi3U634oYDoIEwUWXviAwAAAAAAAAA="
>>>>>>> 56d3890a
                        }
                      ]
                    }
                  }
                }
              },
              {
                "cursor": "eyJjIjozLCJ0Ijo4LCJpIjpmYWxzZX0",
                "node": {
<<<<<<< HEAD
                  "digest": "Dh9x3Nz6DxfvNXKpQyA3a9jXtTmvBhY69kymD3znWY1S",
=======
                  "digest": "H59p7HecK7yNTWpbJAqMAHBdtXrSus86NHVmsvpHL3cv",
>>>>>>> 56d3890a
                  "sender": {
                    "objects": {
                      "edges": [
                        {
<<<<<<< HEAD
                          "cursor": "IO1gY6Df9hx729YtJ91ARA6ocKNUYQHdFYy9Maagh7iHAwAAAAAAAAA="
=======
                          "cursor": "IOLfEc/NYDHBRsV4lhq+ivcZKNi3U634oYDoIEwUWXviAwAAAAAAAAA="
>>>>>>> 56d3890a
                        }
                      ]
                    }
                  }
                }
              }
            ]
          }
        },
        {
          "sequenceNumber": 3,
          "transactionBlocks": {
            "edges": [
              {
                "cursor": "eyJjIjozLCJ0Ijo5LCJpIjpmYWxzZX0",
                "node": {
<<<<<<< HEAD
                  "digest": "3D2EgwuuxBcGQDo4EAp4mpez5mGZe5xCR76a63QHyMxJ",
=======
                  "digest": "GHUThdwLgfdTb5Z9LEbY61HzDQFtbA7JPZon1GXo5y2B",
>>>>>>> 56d3890a
                  "sender": {
                    "objects": {
                      "edges": [
                        {
<<<<<<< HEAD
                          "cursor": "IO1gY6Df9hx729YtJ91ARA6ocKNUYQHdFYy9Maagh7iHAwAAAAAAAAA="
=======
                          "cursor": "IOLfEc/NYDHBRsV4lhq+ivcZKNi3U634oYDoIEwUWXviAwAAAAAAAAA="
>>>>>>> 56d3890a
                        }
                      ]
                    }
                  }
                }
              },
              {
                "cursor": "eyJjIjozLCJ0IjoxMCwiaSI6ZmFsc2V9",
                "node": {
<<<<<<< HEAD
                  "digest": "D93tTwn3dPf1R8p5Sfkuwr57aqFjVHqooUqua7nKvrpm",
=======
                  "digest": "592qhCa2vKRTCRBUaSQ6KJGSGPh5BadnGogi8M3GZ78G",
>>>>>>> 56d3890a
                  "sender": {
                    "objects": {
                      "edges": [
                        {
<<<<<<< HEAD
                          "cursor": "IO1gY6Df9hx729YtJ91ARA6ocKNUYQHdFYy9Maagh7iHAwAAAAAAAAA="
=======
                          "cursor": "IOLfEc/NYDHBRsV4lhq+ivcZKNi3U634oYDoIEwUWXviAwAAAAAAAAA="
>>>>>>> 56d3890a
                        }
                      ]
                    }
                  }
                }
              }
            ]
          }
        }
      ]
    }
  }
}

task 15, lines 79-96:
//# run-graphql
Response: {
  "data": {
    "checkpoints": {
      "nodes": [
        {
          "sequenceNumber": 0,
          "epoch": {
            "epochId": 0,
            "checkpoints": {
              "nodes": [
                {
                  "sequenceNumber": 0
                },
                {
                  "sequenceNumber": 1
                },
                {
                  "sequenceNumber": 2
                },
                {
                  "sequenceNumber": 3
                }
              ]
            }
          }
        },
        {
          "sequenceNumber": 1,
          "epoch": {
            "epochId": 0,
            "checkpoints": {
              "nodes": [
                {
                  "sequenceNumber": 0
                },
                {
                  "sequenceNumber": 1
                },
                {
                  "sequenceNumber": 2
                },
                {
                  "sequenceNumber": 3
                }
              ]
            }
          }
        },
        {
          "sequenceNumber": 2,
          "epoch": {
            "epochId": 0,
            "checkpoints": {
              "nodes": [
                {
                  "sequenceNumber": 0
                },
                {
                  "sequenceNumber": 1
                },
                {
                  "sequenceNumber": 2
                },
                {
                  "sequenceNumber": 3
                }
              ]
            }
          }
        },
        {
          "sequenceNumber": 3,
          "epoch": {
            "epochId": 0,
            "checkpoints": {
              "nodes": [
                {
                  "sequenceNumber": 0
                },
                {
                  "sequenceNumber": 1
                },
                {
                  "sequenceNumber": 2
                },
                {
                  "sequenceNumber": 3
                }
              ]
            }
          }
        }
      ]
    }
  }
}<|MERGE_RESOLUTION|>--- conflicted
+++ resolved
@@ -94,20 +94,12 @@
               {
                 "cursor": "eyJjIjozLCJ0IjoyLCJpIjpmYWxzZX0",
                 "node": {
-<<<<<<< HEAD
-                  "digest": "4J43qrQAdM4XaVJN772X2kEhpby5t4RVazHoU9fCqgBa",
-=======
-                  "digest": "BNJZ8W35LZ7cKqi5jz3YszfJ6B625GJvzE4zuPv9XWpJ",
->>>>>>> 56d3890a
-                  "sender": {
-                    "objects": {
-                      "edges": [
-                        {
-<<<<<<< HEAD
-                          "cursor": "IO1gY6Df9hx729YtJ91ARA6ocKNUYQHdFYy9Maagh7iHAwAAAAAAAAA="
-=======
-                          "cursor": "IOLfEc/NYDHBRsV4lhq+ivcZKNi3U634oYDoIEwUWXviAwAAAAAAAAA="
->>>>>>> 56d3890a
+                  "digest": "q5yBS1foUGKxVET8XdzCokPPf7J6RKHD5b2USdWarR2",
+                  "sender": {
+                    "objects": {
+                      "edges": [
+                        {
+                          "cursor": "IPbOaICNxv7LDzqSa1q0EClI2FXvhU8FxwIqtPFs03bXAwAAAAAAAAA="
                         }
                       ]
                     }
@@ -117,20 +109,12 @@
               {
                 "cursor": "eyJjIjozLCJ0IjozLCJpIjpmYWxzZX0",
                 "node": {
-<<<<<<< HEAD
-                  "digest": "F94ufRPrJ5Nre8w8QkNvCC2uiPMsDjWeYzBHjj77zarG",
-=======
-                  "digest": "Fg2esP3QA5ByZHpmgPXDUfLLzQAaTegjt822br9xvpJq",
->>>>>>> 56d3890a
-                  "sender": {
-                    "objects": {
-                      "edges": [
-                        {
-<<<<<<< HEAD
-                          "cursor": "IO1gY6Df9hx729YtJ91ARA6ocKNUYQHdFYy9Maagh7iHAwAAAAAAAAA="
-=======
-                          "cursor": "IOLfEc/NYDHBRsV4lhq+ivcZKNi3U634oYDoIEwUWXviAwAAAAAAAAA="
->>>>>>> 56d3890a
+                  "digest": "H7ZqaxVctFmJ1JwQfsyRSMp4CMcMRaneFyQiFxuSiWym",
+                  "sender": {
+                    "objects": {
+                      "edges": [
+                        {
+                          "cursor": "IPbOaICNxv7LDzqSa1q0EClI2FXvhU8FxwIqtPFs03bXAwAAAAAAAAA="
                         }
                       ]
                     }
@@ -140,20 +124,12 @@
               {
                 "cursor": "eyJjIjozLCJ0Ijo0LCJpIjpmYWxzZX0",
                 "node": {
-<<<<<<< HEAD
-                  "digest": "993b6SADHfPPQbWPBYhHM22DAmxXyVNua1q5fJxHRafb",
-=======
-                  "digest": "CNjfCK7peXGHmjaqWay5ztKLZ1keHpVFWosotmSkJiaM",
->>>>>>> 56d3890a
-                  "sender": {
-                    "objects": {
-                      "edges": [
-                        {
-<<<<<<< HEAD
-                          "cursor": "IO1gY6Df9hx729YtJ91ARA6ocKNUYQHdFYy9Maagh7iHAwAAAAAAAAA="
-=======
-                          "cursor": "IOLfEc/NYDHBRsV4lhq+ivcZKNi3U634oYDoIEwUWXviAwAAAAAAAAA="
->>>>>>> 56d3890a
+                  "digest": "9UYfmVxPCw6r8MWvjndpWGzxbP37P1rF9VWHr64NbFPq",
+                  "sender": {
+                    "objects": {
+                      "edges": [
+                        {
+                          "cursor": "IPbOaICNxv7LDzqSa1q0EClI2FXvhU8FxwIqtPFs03bXAwAAAAAAAAA="
                         }
                       ]
                     }
@@ -163,20 +139,12 @@
               {
                 "cursor": "eyJjIjozLCJ0Ijo1LCJpIjpmYWxzZX0",
                 "node": {
-<<<<<<< HEAD
-                  "digest": "DAo2BosXCbSGh6RkKWy5hKb1B9hsbdMz95MdAZ9abwgF",
-=======
-                  "digest": "98ZVzi2oAdiJQPJeBNcQ46aZZ3aa6DdwtKTi23tW4MgX",
->>>>>>> 56d3890a
-                  "sender": {
-                    "objects": {
-                      "edges": [
-                        {
-<<<<<<< HEAD
-                          "cursor": "IO1gY6Df9hx729YtJ91ARA6ocKNUYQHdFYy9Maagh7iHAwAAAAAAAAA="
-=======
-                          "cursor": "IOLfEc/NYDHBRsV4lhq+ivcZKNi3U634oYDoIEwUWXviAwAAAAAAAAA="
->>>>>>> 56d3890a
+                  "digest": "C578ax51Fa2tE1SzpndkxpFxXdcgJsn8DtUZrx1y4pZm",
+                  "sender": {
+                    "objects": {
+                      "edges": [
+                        {
+                          "cursor": "IPbOaICNxv7LDzqSa1q0EClI2FXvhU8FxwIqtPFs03bXAwAAAAAAAAA="
                         }
                       ]
                     }
@@ -193,20 +161,12 @@
               {
                 "cursor": "eyJjIjozLCJ0Ijo2LCJpIjpmYWxzZX0",
                 "node": {
-<<<<<<< HEAD
-                  "digest": "2LxhLEWAXXPRfPMG8ECn2eXBtjj3d8wQQequdeGGTrvZ",
-=======
-                  "digest": "4K5dUxSAsfrG1mSToZDozAcTH1dqHgbfLTYkmtr78XV2",
->>>>>>> 56d3890a
-                  "sender": {
-                    "objects": {
-                      "edges": [
-                        {
-<<<<<<< HEAD
-                          "cursor": "IO1gY6Df9hx729YtJ91ARA6ocKNUYQHdFYy9Maagh7iHAwAAAAAAAAA="
-=======
-                          "cursor": "IOLfEc/NYDHBRsV4lhq+ivcZKNi3U634oYDoIEwUWXviAwAAAAAAAAA="
->>>>>>> 56d3890a
+                  "digest": "7VZ3iTkZobLwB9sdMBSyRyME54w2AGkWx2nSNNKr3SCx",
+                  "sender": {
+                    "objects": {
+                      "edges": [
+                        {
+                          "cursor": "IPbOaICNxv7LDzqSa1q0EClI2FXvhU8FxwIqtPFs03bXAwAAAAAAAAA="
                         }
                       ]
                     }
@@ -216,20 +176,12 @@
               {
                 "cursor": "eyJjIjozLCJ0Ijo3LCJpIjpmYWxzZX0",
                 "node": {
-<<<<<<< HEAD
-                  "digest": "DxJ1kn8PJWb6CKXj6KtkS32nRP1ewcmU2FVsMrhEXWi8",
-=======
-                  "digest": "Gpo99hs7fUp9Jqo2HQWkngmCz1qfKXB3Sv5JdNwgqvKe",
->>>>>>> 56d3890a
-                  "sender": {
-                    "objects": {
-                      "edges": [
-                        {
-<<<<<<< HEAD
-                          "cursor": "IO1gY6Df9hx729YtJ91ARA6ocKNUYQHdFYy9Maagh7iHAwAAAAAAAAA="
-=======
-                          "cursor": "IOLfEc/NYDHBRsV4lhq+ivcZKNi3U634oYDoIEwUWXviAwAAAAAAAAA="
->>>>>>> 56d3890a
+                  "digest": "33YoiygwdhQhouyo46PAxqC2V6Va4Dz5pnmFm2aVSDFu",
+                  "sender": {
+                    "objects": {
+                      "edges": [
+                        {
+                          "cursor": "IPbOaICNxv7LDzqSa1q0EClI2FXvhU8FxwIqtPFs03bXAwAAAAAAAAA="
                         }
                       ]
                     }
@@ -239,20 +191,12 @@
               {
                 "cursor": "eyJjIjozLCJ0Ijo4LCJpIjpmYWxzZX0",
                 "node": {
-<<<<<<< HEAD
-                  "digest": "Dh9x3Nz6DxfvNXKpQyA3a9jXtTmvBhY69kymD3znWY1S",
-=======
-                  "digest": "H59p7HecK7yNTWpbJAqMAHBdtXrSus86NHVmsvpHL3cv",
->>>>>>> 56d3890a
-                  "sender": {
-                    "objects": {
-                      "edges": [
-                        {
-<<<<<<< HEAD
-                          "cursor": "IO1gY6Df9hx729YtJ91ARA6ocKNUYQHdFYy9Maagh7iHAwAAAAAAAAA="
-=======
-                          "cursor": "IOLfEc/NYDHBRsV4lhq+ivcZKNi3U634oYDoIEwUWXviAwAAAAAAAAA="
->>>>>>> 56d3890a
+                  "digest": "3eGMR5W8rvo1AB67PiuX2Y3mf2NqdcXfs4fjQhQtMEqm",
+                  "sender": {
+                    "objects": {
+                      "edges": [
+                        {
+                          "cursor": "IPbOaICNxv7LDzqSa1q0EClI2FXvhU8FxwIqtPFs03bXAwAAAAAAAAA="
                         }
                       ]
                     }
@@ -269,20 +213,12 @@
               {
                 "cursor": "eyJjIjozLCJ0Ijo5LCJpIjpmYWxzZX0",
                 "node": {
-<<<<<<< HEAD
-                  "digest": "3D2EgwuuxBcGQDo4EAp4mpez5mGZe5xCR76a63QHyMxJ",
-=======
-                  "digest": "GHUThdwLgfdTb5Z9LEbY61HzDQFtbA7JPZon1GXo5y2B",
->>>>>>> 56d3890a
-                  "sender": {
-                    "objects": {
-                      "edges": [
-                        {
-<<<<<<< HEAD
-                          "cursor": "IO1gY6Df9hx729YtJ91ARA6ocKNUYQHdFYy9Maagh7iHAwAAAAAAAAA="
-=======
-                          "cursor": "IOLfEc/NYDHBRsV4lhq+ivcZKNi3U634oYDoIEwUWXviAwAAAAAAAAA="
->>>>>>> 56d3890a
+                  "digest": "HXSdWvui1ZzCnUmBJzZUgacDBT5EN14Th5RbNj9GEqsZ",
+                  "sender": {
+                    "objects": {
+                      "edges": [
+                        {
+                          "cursor": "IPbOaICNxv7LDzqSa1q0EClI2FXvhU8FxwIqtPFs03bXAwAAAAAAAAA="
                         }
                       ]
                     }
@@ -292,20 +228,12 @@
               {
                 "cursor": "eyJjIjozLCJ0IjoxMCwiaSI6ZmFsc2V9",
                 "node": {
-<<<<<<< HEAD
-                  "digest": "D93tTwn3dPf1R8p5Sfkuwr57aqFjVHqooUqua7nKvrpm",
-=======
-                  "digest": "592qhCa2vKRTCRBUaSQ6KJGSGPh5BadnGogi8M3GZ78G",
->>>>>>> 56d3890a
-                  "sender": {
-                    "objects": {
-                      "edges": [
-                        {
-<<<<<<< HEAD
-                          "cursor": "IO1gY6Df9hx729YtJ91ARA6ocKNUYQHdFYy9Maagh7iHAwAAAAAAAAA="
-=======
-                          "cursor": "IOLfEc/NYDHBRsV4lhq+ivcZKNi3U634oYDoIEwUWXviAwAAAAAAAAA="
->>>>>>> 56d3890a
+                  "digest": "6MPAAYggrKNTpHKjSzi5t8ciwXpb9D5NP92nCskT67pq",
+                  "sender": {
+                    "objects": {
+                      "edges": [
+                        {
+                          "cursor": "IPbOaICNxv7LDzqSa1q0EClI2FXvhU8FxwIqtPFs03bXAwAAAAAAAAA="
                         }
                       ]
                     }
