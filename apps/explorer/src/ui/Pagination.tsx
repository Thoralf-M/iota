--- conflicted
+++ resolved
@@ -2,14 +2,7 @@
 // Modifications Copyright (c) 2024 IOTA Stiftung
 // SPDX-License-Identifier: Apache-2.0
 
-<<<<<<< HEAD
-// Modifications Copyright (c) 2024 IOTA Stiftung
-// SPDX-License-Identifier: Apache-2.0
-
-import { PaginationFirst24, PaginationNext24, PaginationPrev24 } from '@mysten/icons';
-=======
 import { PaginationFirst24, PaginationNext24, PaginationPrev24 } from '@iota/icons';
->>>>>>> df09fc72
 import { type InfiniteData, type UseInfiniteQueryResult } from '@tanstack/react-query';
 import { useState } from 'react';
 
