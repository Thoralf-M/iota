processed 34 tasks

init:
A: object(0,0), B: object(0,1)

task 1, lines 7-28:
//# publish
created: object(1,0)
mutated: object(0,2)
gas summary: computation_cost: 1000000, storage_cost: 5798800,  storage_rebate: 0, non_refundable_storage_fee: 0

task 2, line 30:
//# create-checkpoint
Checkpoint created: 1

task 3, line 32:
//# run Test::M1::create --args 0 @A --sender A
created: object(3,0)
mutated: object(0,0)
gas summary: computation_cost: 1000000, storage_cost: 2302800,  storage_rebate: 0, non_refundable_storage_fee: 0

task 4, line 34:
//# run Test::M1::create --args 1 @A --sender A
created: object(4,0)
mutated: object(0,0)
gas summary: computation_cost: 1000000, storage_cost: 2302800,  storage_rebate: 988000, non_refundable_storage_fee: 0

task 5, line 36:
//# run Test::M1::create --args 2 @B --sender B
created: object(5,0)
mutated: object(0,1)
gas summary: computation_cost: 1000000, storage_cost: 2302800,  storage_rebate: 0, non_refundable_storage_fee: 0

task 6, line 38:
//# run Test::M1::create --args 3 @B --sender B
created: object(6,0)
mutated: object(0,1)
gas summary: computation_cost: 1000000, storage_cost: 2302800,  storage_rebate: 988000, non_refundable_storage_fee: 0

task 7, line 40:
//# run Test::M1::create --args 4 @B --sender B
created: object(7,0)
mutated: object(0,1)
gas summary: computation_cost: 1000000, storage_cost: 2302800,  storage_rebate: 988000, non_refundable_storage_fee: 0

task 8, line 42:
//# create-checkpoint
Checkpoint created: 2

task 9, line 44:
//# run Test::M1::create --args 100 @B --sender B
created: object(9,0)
mutated: object(0,1)
gas summary: computation_cost: 1000000, storage_cost: 2302800,  storage_rebate: 988000, non_refundable_storage_fee: 0

task 10, line 46:
//# run Test::M1::create --args 101 @B --sender B
created: object(10,0)
mutated: object(0,1)
gas summary: computation_cost: 1000000, storage_cost: 2302800,  storage_rebate: 988000, non_refundable_storage_fee: 0

task 11, line 48:
//# run Test::M1::create --args 102 @B --sender B
created: object(11,0)
mutated: object(0,1)
gas summary: computation_cost: 1000000, storage_cost: 2302800,  storage_rebate: 988000, non_refundable_storage_fee: 0

task 12, line 50:
//# run Test::M1::create --args 103 @B --sender B
created: object(12,0)
mutated: object(0,1)
gas summary: computation_cost: 1000000, storage_cost: 2302800,  storage_rebate: 988000, non_refundable_storage_fee: 0

task 13, line 52:
//# run Test::M1::create --args 104 @B --sender B
created: object(13,0)
mutated: object(0,1)
gas summary: computation_cost: 1000000, storage_cost: 2302800,  storage_rebate: 988000, non_refundable_storage_fee: 0

task 14, line 54:
//# create-checkpoint
Checkpoint created: 3

task 15, line 56:
//# run Test::M1::create --args 100 @B --sender B
created: object(15,0)
mutated: object(0,1)
gas summary: computation_cost: 1000000, storage_cost: 2302800,  storage_rebate: 988000, non_refundable_storage_fee: 0

task 16, line 58:
//# run Test::M1::create --args 101 @B --sender B
created: object(16,0)
mutated: object(0,1)
gas summary: computation_cost: 1000000, storage_cost: 2302800,  storage_rebate: 988000, non_refundable_storage_fee: 0

task 17, line 60:
//# run Test::M1::create --args 102 @B --sender B
created: object(17,0)
mutated: object(0,1)
gas summary: computation_cost: 1000000, storage_cost: 2302800,  storage_rebate: 988000, non_refundable_storage_fee: 0

task 18, line 62:
//# run Test::M1::create --args 103 @B --sender B
created: object(18,0)
mutated: object(0,1)
gas summary: computation_cost: 1000000, storage_cost: 2302800,  storage_rebate: 988000, non_refundable_storage_fee: 0

task 19, line 64:
//# run Test::M1::create --args 104 @B --sender B
created: object(19,0)
mutated: object(0,1)
gas summary: computation_cost: 1000000, storage_cost: 2302800,  storage_rebate: 988000, non_refundable_storage_fee: 0

task 20, line 66:
//# create-checkpoint
Checkpoint created: 4

task 21, line 68:
//# run Test::M1::create --args 200 @A --sender A
created: object(21,0)
mutated: object(0,0)
gas summary: computation_cost: 1000000, storage_cost: 2302800,  storage_rebate: 988000, non_refundable_storage_fee: 0

task 22, line 70:
//# run Test::M1::create --args 201 @B --sender A
created: object(22,0)
mutated: object(0,0)
gas summary: computation_cost: 1000000, storage_cost: 2302800,  storage_rebate: 988000, non_refundable_storage_fee: 0

task 23, line 72:
//# run Test::M1::create --args 202 @B --sender B
created: object(23,0)
mutated: object(0,1)
gas summary: computation_cost: 1000000, storage_cost: 2302800,  storage_rebate: 988000, non_refundable_storage_fee: 0

task 24, line 74:
//# run Test::M1::create --args 203 @B --sender B
created: object(24,0)
mutated: object(0,1)
gas summary: computation_cost: 1000000, storage_cost: 2302800,  storage_rebate: 988000, non_refundable_storage_fee: 0

task 25, line 76:
//# run Test::M1::create --args 204 @A --sender A
created: object(25,0)
mutated: object(0,0)
gas summary: computation_cost: 1000000, storage_cost: 2302800,  storage_rebate: 988000, non_refundable_storage_fee: 0

task 26, line 78:
//# create-checkpoint
Checkpoint created: 5

task 27, lines 80-101:
//# run-graphql
Response: {
  "data": {
    "transactionBlocks": {
      "pageInfo": {
        "hasPreviousPage": false,
        "hasNextPage": false,
        "startCursor": "eyJjIjo1LCJ0IjoyLCJpIjpmYWxzZX0",
        "endCursor": "eyJjIjo1LCJ0IjoyMSwiaSI6ZmFsc2V9"
      },
      "edges": [
        {
          "cursor": "eyJjIjo1LCJ0IjoyLCJpIjpmYWxzZX0",
          "node": {
<<<<<<< HEAD
            "digest": "FFnK5yRBGAfuUWSe86h5YLbZg5V2fNkv9oGHdehq6uYn",
=======
            "digest": "F6UUrknKYHnEQ75iHNdw5Yhf6G69Th9EWQfvpq1CKNi7",
>>>>>>> 56d3890a
            "effects": {
              "checkpoint": {
                "sequenceNumber": 2
              }
            }
          }
        },
        {
          "cursor": "eyJjIjo1LCJ0IjozLCJpIjpmYWxzZX0",
          "node": {
<<<<<<< HEAD
            "digest": "J1421j5D3FiABCXPzoEbbcaT26n9LVwbK1CjrzesnxgG",
=======
            "digest": "yso1ASjjaXbfeVnReStKKDes3Unj8uGQ1YL5hoWW9pP",
>>>>>>> 56d3890a
            "effects": {
              "checkpoint": {
                "sequenceNumber": 2
              }
            }
          }
        },
        {
          "cursor": "eyJjIjo1LCJ0IjoxNywiaSI6ZmFsc2V9",
          "node": {
<<<<<<< HEAD
            "digest": "6cqvsbPTh8KpwNhnbitVaKYk1jZTD8NxRnsqFRNoiCsf",
=======
            "digest": "GEAgedkwNV5uLiZjhkDhrEQtY9RM95i7YhpFTn1BDgv2",
>>>>>>> 56d3890a
            "effects": {
              "checkpoint": {
                "sequenceNumber": 5
              }
            }
          }
        },
        {
          "cursor": "eyJjIjo1LCJ0IjoxOCwiaSI6ZmFsc2V9",
          "node": {
<<<<<<< HEAD
            "digest": "BV1oUkRzxgegotqkTN4gXRdapBnWGmZAJ443KG1RhxLd",
=======
            "digest": "CvPrSGh4D8CdGc4C395esFZxYnrc6rCzSpuxUhepsWrP",
>>>>>>> 56d3890a
            "effects": {
              "checkpoint": {
                "sequenceNumber": 5
              }
            }
          }
        },
        {
          "cursor": "eyJjIjo1LCJ0IjoyMSwiaSI6ZmFsc2V9",
          "node": {
<<<<<<< HEAD
            "digest": "BFnk6aAKvQkjesacac48BB1aSXox42BxD1nDnXj2Rnbx",
=======
            "digest": "AwqqdcDC7WTdsm96GUt5myST2ro7G6Nam28EFYZZWtQW",
>>>>>>> 56d3890a
            "effects": {
              "checkpoint": {
                "sequenceNumber": 5
              }
            }
          }
        }
      ]
    }
  }
}

task 28, lines 104-130:
//# run-graphql
Response: {
  "data": {
    "transactionBlocks": {
      "pageInfo": {
        "hasPreviousPage": false,
        "hasNextPage": true,
        "startCursor": "eyJjIjo1LCJ0IjoyLCJpIjp0cnVlfQ",
        "endCursor": "eyJjIjo1LCJ0IjoyLCJpIjpmYWxzZX0"
      },
      "edges": [
        {
          "cursor": "eyJjIjo1LCJ0IjoyLCJpIjpmYWxzZX0",
          "node": {
<<<<<<< HEAD
            "digest": "FFnK5yRBGAfuUWSe86h5YLbZg5V2fNkv9oGHdehq6uYn",
=======
            "digest": "F6UUrknKYHnEQ75iHNdw5Yhf6G69Th9EWQfvpq1CKNi7",
>>>>>>> 56d3890a
            "effects": {
              "checkpoint": {
                "sequenceNumber": 2
              }
            }
          }
        }
      ]
    }
  }
}

task 29, lines 132-156:
//# run-graphql --cursors {"c":7,"t":2,"i":false}
Response: {
  "data": {
    "transactionBlocks": {
      "pageInfo": {
        "hasPreviousPage": true,
        "hasNextPage": true,
        "startCursor": "eyJjIjo3LCJ0IjozLCJpIjp0cnVlfQ",
        "endCursor": "eyJjIjo3LCJ0Ijo3LCJpIjp0cnVlfQ"
      },
      "edges": [
        {
          "cursor": "eyJjIjo3LCJ0IjozLCJpIjpmYWxzZX0",
          "node": {
<<<<<<< HEAD
            "digest": "J1421j5D3FiABCXPzoEbbcaT26n9LVwbK1CjrzesnxgG",
=======
            "digest": "yso1ASjjaXbfeVnReStKKDes3Unj8uGQ1YL5hoWW9pP",
>>>>>>> 56d3890a
            "effects": {
              "checkpoint": {
                "sequenceNumber": 2
              }
            }
          }
        }
      ]
    }
  }
}

task 30, lines 158-181:
//# run-graphql --cursors {"c":7,"t":7,"i":true}
Response: {
  "data": {
    "transactionBlocks": {
      "pageInfo": {
        "hasPreviousPage": true,
        "hasNextPage": true,
        "startCursor": "eyJjIjo3LCJ0Ijo4LCJpIjp0cnVlfQ",
        "endCursor": "eyJjIjo3LCJ0IjoxMiwiaSI6dHJ1ZX0"
      },
      "edges": []
    }
  }
}

task 31, lines 183-206:
//# run-graphql --cursors {"c":7,"t":12,"i":true}
Response: {
  "data": {
    "transactionBlocks": {
      "pageInfo": {
        "hasPreviousPage": true,
        "hasNextPage": true,
        "startCursor": "eyJjIjo3LCJ0IjoxMywiaSI6dHJ1ZX0",
        "endCursor": "eyJjIjo3LCJ0IjoxNywiaSI6dHJ1ZX0"
      },
      "edges": [
        {
          "cursor": "eyJjIjo3LCJ0IjoxNywiaSI6ZmFsc2V9",
          "node": {
<<<<<<< HEAD
            "digest": "6cqvsbPTh8KpwNhnbitVaKYk1jZTD8NxRnsqFRNoiCsf",
=======
            "digest": "GEAgedkwNV5uLiZjhkDhrEQtY9RM95i7YhpFTn1BDgv2",
>>>>>>> 56d3890a
            "effects": {
              "checkpoint": {
                "sequenceNumber": 5
              }
            }
          }
        }
      ]
    }
  }
}

task 32, lines 208-233:
//# run-graphql --cursors {"c":7,"t":17,"i":true}
Response: {
  "data": {
    "transactionBlocks": {
      "pageInfo": {
        "hasPreviousPage": true,
        "hasNextPage": true,
        "startCursor": "eyJjIjo3LCJ0IjoxOCwiaSI6dHJ1ZX0",
        "endCursor": "eyJjIjo3LCJ0IjoxOCwiaSI6ZmFsc2V9"
      },
      "edges": [
        {
          "cursor": "eyJjIjo3LCJ0IjoxOCwiaSI6ZmFsc2V9",
          "node": {
<<<<<<< HEAD
            "digest": "BV1oUkRzxgegotqkTN4gXRdapBnWGmZAJ443KG1RhxLd",
=======
            "digest": "CvPrSGh4D8CdGc4C395esFZxYnrc6rCzSpuxUhepsWrP",
>>>>>>> 56d3890a
            "effects": {
              "checkpoint": {
                "sequenceNumber": 5
              }
            }
          }
        }
      ]
    }
  }
}

task 33, lines 235-259:
//# run-graphql --cursors {"c":7,"t":18,"i":false}
Response: {
  "data": {
    "transactionBlocks": {
      "pageInfo": {
        "hasPreviousPage": true,
        "hasNextPage": false,
        "startCursor": "eyJjIjo3LCJ0IjoxOSwiaSI6dHJ1ZX0",
        "endCursor": "eyJjIjo3LCJ0IjoyMSwiaSI6dHJ1ZX0"
      },
      "edges": [
        {
          "cursor": "eyJjIjo3LCJ0IjoyMSwiaSI6ZmFsc2V9",
          "node": {
<<<<<<< HEAD
            "digest": "BFnk6aAKvQkjesacac48BB1aSXox42BxD1nDnXj2Rnbx",
=======
            "digest": "AwqqdcDC7WTdsm96GUt5myST2ro7G6Nam28EFYZZWtQW",
>>>>>>> 56d3890a
            "effects": {
              "checkpoint": {
                "sequenceNumber": 5
              }
            }
          }
        }
      ]
    }
  }
}<|MERGE_RESOLUTION|>--- conflicted
+++ resolved
@@ -164,11 +164,7 @@
         {
           "cursor": "eyJjIjo1LCJ0IjoyLCJpIjpmYWxzZX0",
           "node": {
-<<<<<<< HEAD
-            "digest": "FFnK5yRBGAfuUWSe86h5YLbZg5V2fNkv9oGHdehq6uYn",
-=======
-            "digest": "F6UUrknKYHnEQ75iHNdw5Yhf6G69Th9EWQfvpq1CKNi7",
->>>>>>> 56d3890a
+            "digest": "GvGERM8QuifPRyyrN2xVBR6vj2oQspyhTVGmzxYv2CdQ",
             "effects": {
               "checkpoint": {
                 "sequenceNumber": 2
@@ -179,11 +175,7 @@
         {
           "cursor": "eyJjIjo1LCJ0IjozLCJpIjpmYWxzZX0",
           "node": {
-<<<<<<< HEAD
-            "digest": "J1421j5D3FiABCXPzoEbbcaT26n9LVwbK1CjrzesnxgG",
-=======
-            "digest": "yso1ASjjaXbfeVnReStKKDes3Unj8uGQ1YL5hoWW9pP",
->>>>>>> 56d3890a
+            "digest": "FHTdysv63nTvfcBQTo94WUdb789tZFCrLuK1WHTsqfYr",
             "effects": {
               "checkpoint": {
                 "sequenceNumber": 2
@@ -194,11 +186,7 @@
         {
           "cursor": "eyJjIjo1LCJ0IjoxNywiaSI6ZmFsc2V9",
           "node": {
-<<<<<<< HEAD
-            "digest": "6cqvsbPTh8KpwNhnbitVaKYk1jZTD8NxRnsqFRNoiCsf",
-=======
-            "digest": "GEAgedkwNV5uLiZjhkDhrEQtY9RM95i7YhpFTn1BDgv2",
->>>>>>> 56d3890a
+            "digest": "DFqxtSQbo33rdcPxUqT93Wacr6AVQgamSpxnV6VXNfrr",
             "effects": {
               "checkpoint": {
                 "sequenceNumber": 5
@@ -209,11 +197,7 @@
         {
           "cursor": "eyJjIjo1LCJ0IjoxOCwiaSI6ZmFsc2V9",
           "node": {
-<<<<<<< HEAD
-            "digest": "BV1oUkRzxgegotqkTN4gXRdapBnWGmZAJ443KG1RhxLd",
-=======
-            "digest": "CvPrSGh4D8CdGc4C395esFZxYnrc6rCzSpuxUhepsWrP",
->>>>>>> 56d3890a
+            "digest": "5N2wLGhC1ebS5fThvfn3b5du3o7ui4t6kJ2utVUPEQLB",
             "effects": {
               "checkpoint": {
                 "sequenceNumber": 5
@@ -224,11 +208,7 @@
         {
           "cursor": "eyJjIjo1LCJ0IjoyMSwiaSI6ZmFsc2V9",
           "node": {
-<<<<<<< HEAD
-            "digest": "BFnk6aAKvQkjesacac48BB1aSXox42BxD1nDnXj2Rnbx",
-=======
-            "digest": "AwqqdcDC7WTdsm96GUt5myST2ro7G6Nam28EFYZZWtQW",
->>>>>>> 56d3890a
+            "digest": "GDT62HBGWg1XsLbdrxVKJX9BSjnf43NFeALDUrFkWiRb",
             "effects": {
               "checkpoint": {
                 "sequenceNumber": 5
@@ -256,11 +236,7 @@
         {
           "cursor": "eyJjIjo1LCJ0IjoyLCJpIjpmYWxzZX0",
           "node": {
-<<<<<<< HEAD
-            "digest": "FFnK5yRBGAfuUWSe86h5YLbZg5V2fNkv9oGHdehq6uYn",
-=======
-            "digest": "F6UUrknKYHnEQ75iHNdw5Yhf6G69Th9EWQfvpq1CKNi7",
->>>>>>> 56d3890a
+            "digest": "GvGERM8QuifPRyyrN2xVBR6vj2oQspyhTVGmzxYv2CdQ",
             "effects": {
               "checkpoint": {
                 "sequenceNumber": 2
@@ -288,11 +264,7 @@
         {
           "cursor": "eyJjIjo3LCJ0IjozLCJpIjpmYWxzZX0",
           "node": {
-<<<<<<< HEAD
-            "digest": "J1421j5D3FiABCXPzoEbbcaT26n9LVwbK1CjrzesnxgG",
-=======
-            "digest": "yso1ASjjaXbfeVnReStKKDes3Unj8uGQ1YL5hoWW9pP",
->>>>>>> 56d3890a
+            "digest": "FHTdysv63nTvfcBQTo94WUdb789tZFCrLuK1WHTsqfYr",
             "effects": {
               "checkpoint": {
                 "sequenceNumber": 2
@@ -336,11 +308,7 @@
         {
           "cursor": "eyJjIjo3LCJ0IjoxNywiaSI6ZmFsc2V9",
           "node": {
-<<<<<<< HEAD
-            "digest": "6cqvsbPTh8KpwNhnbitVaKYk1jZTD8NxRnsqFRNoiCsf",
-=======
-            "digest": "GEAgedkwNV5uLiZjhkDhrEQtY9RM95i7YhpFTn1BDgv2",
->>>>>>> 56d3890a
+            "digest": "DFqxtSQbo33rdcPxUqT93Wacr6AVQgamSpxnV6VXNfrr",
             "effects": {
               "checkpoint": {
                 "sequenceNumber": 5
@@ -368,11 +336,7 @@
         {
           "cursor": "eyJjIjo3LCJ0IjoxOCwiaSI6ZmFsc2V9",
           "node": {
-<<<<<<< HEAD
-            "digest": "BV1oUkRzxgegotqkTN4gXRdapBnWGmZAJ443KG1RhxLd",
-=======
-            "digest": "CvPrSGh4D8CdGc4C395esFZxYnrc6rCzSpuxUhepsWrP",
->>>>>>> 56d3890a
+            "digest": "5N2wLGhC1ebS5fThvfn3b5du3o7ui4t6kJ2utVUPEQLB",
             "effects": {
               "checkpoint": {
                 "sequenceNumber": 5
@@ -400,11 +364,7 @@
         {
           "cursor": "eyJjIjo3LCJ0IjoyMSwiaSI6ZmFsc2V9",
           "node": {
-<<<<<<< HEAD
-            "digest": "BFnk6aAKvQkjesacac48BB1aSXox42BxD1nDnXj2Rnbx",
-=======
-            "digest": "AwqqdcDC7WTdsm96GUt5myST2ro7G6Nam28EFYZZWtQW",
->>>>>>> 56d3890a
+            "digest": "GDT62HBGWg1XsLbdrxVKJX9BSjnf43NFeALDUrFkWiRb",
             "effects": {
               "checkpoint": {
                 "sequenceNumber": 5
