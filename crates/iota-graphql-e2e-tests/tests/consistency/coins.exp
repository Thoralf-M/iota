--- conflicted
+++ resolved
@@ -33,11 +33,7 @@
     "queryCoinsAtLatest": {
       "edges": [
         {
-<<<<<<< HEAD
-          "cursor": "ICU53cfn3TledcAJKLhwNH9C5EPk8npwmvsn0zbLJElvAgAAAAAAAAA=",
-=======
-          "cursor": "IDUYDw/7OyB55OgZxQyc+tZm1TcLwL+tlPDfFWcNvK3CAgAAAAAAAAA=",
->>>>>>> 56d3890a
+          "cursor": "ICYEeAEr2VD3UeeQM9pJBW5B3ynyh+Sb5lU5hafhJmibAgAAAAAAAAA=",
           "node": {
             "consistentStateForEachCoin": {
               "owner": {
@@ -45,94 +41,121 @@
                 "coins": {
                   "edges": [
                     {
-<<<<<<< HEAD
-                      "cursor": "ICU53cfn3TledcAJKLhwNH9C5EPk8npwmvsn0zbLJElvAgAAAAAAAAA=",
-                      "node": {
-                        "contents": {
-                          "json": {
-                            "id": "0x2539ddc7e7dd395e75c00928b870347f42e443e4f27a709afb27d336cb24496f",
-=======
-                      "cursor": "IDUYDw/7OyB55OgZxQyc+tZm1TcLwL+tlPDfFWcNvK3CAgAAAAAAAAA=",
-                      "node": {
-                        "contents": {
-                          "json": {
-                            "id": "0x35180f0ffb3b2079e4e819c50c9cfad666d5370bc0bfad94f0df15670dbcadc2",
->>>>>>> 56d3890a
-                            "balance": {
-                              "value": "100200"
-                            }
-                          }
-                        }
-                      }
-                    },
-                    {
-<<<<<<< HEAD
-                      "cursor": "IOFjE6UC8kQEH9q1jIdM7cnP2DnFrNjiEifVeA+m3m7rAgAAAAAAAAA=",
-                      "node": {
-                        "contents": {
-                          "json": {
-                            "id": "0xe16313a502f244041fdab58c874cedc9cfd839c5acd8e21227d5780fa6de6eeb",
-=======
-                      "cursor": "IIjm0tiqZWJpGjY7fcwimlIauosR/ciL+OSW2ABxCNdKAgAAAAAAAAA=",
-                      "node": {
-                        "contents": {
-                          "json": {
-                            "id": "0x88e6d2d8aa6562691a363b7dcc229a521aba8b11fdc88bf8e496d8007108d74a",
->>>>>>> 56d3890a
+                      "cursor": "ICYEeAEr2VD3UeeQM9pJBW5B3ynyh+Sb5lU5hafhJmibAgAAAAAAAAA=",
+                      "node": {
+                        "contents": {
+                          "json": {
+                            "id": "0x260478012bd950f751e79033da49056e41df29f287e49be6553985a7e126689b",
+                            "balance": {
+                              "value": "100300"
+                            }
+                          }
+                        }
+                      }
+                    },
+                    {
+                      "cursor": "IDcKlJu2+CPwkeoI3yOgsW82ydDQcpIwCVX51ZtFGVEyAgAAAAAAAAA=",
+                      "node": {
+                        "contents": {
+                          "json": {
+                            "id": "0x370a949bb6f823f091ea08df23a0b16f36c9d0d07292300955f9d59b45195132",
+                            "balance": {
+                              "value": "100"
+                            }
+                          }
+                        }
+                      }
+                    },
+                    {
+                      "cursor": "IPx8ioZ6kbofnlD3wy9/Mp2qExfwKjdUKvd0UWU2F4zgAgAAAAAAAAA=",
+                      "node": {
+                        "contents": {
+                          "json": {
+                            "id": "0xfc7c8a867a91ba1f9e50f7c32f7f329daa1317f02a37542af774516536178ce0",
                             "balance": {
                               "value": "200"
                             }
                           }
                         }
                       }
-                    },
-                    {
-<<<<<<< HEAD
-                      "cursor": "IOk/Idw4b6TacTOWDShqS9EdSZZiRcixWoq44myUDOiRAgAAAAAAAAA=",
-                      "node": {
-                        "contents": {
-                          "json": {
-                            "id": "0xe93f21dc386fa4da7133960d286a4bd11d49966245c8b15a8ab8e26c940ce891",
-                            "balance": {
-                              "value": "300"
-=======
-                      "cursor": "IPR7BIW9qs+92bKG1LYmZjkSEj/t1eTj1+QukrriehGSAgAAAAAAAAA=",
-                      "node": {
-                        "contents": {
-                          "json": {
-                            "id": "0xf47b0485bdaacfbdd9b286d4b626663912123fedd5e4e3d7e42e92bae27a1192",
+                    }
+                  ]
+                }
+              }
+            },
+            "contents": {
+              "json": {
+                "id": "0x260478012bd950f751e79033da49056e41df29f287e49be6553985a7e126689b",
+                "balance": {
+                  "value": "100300"
+                }
+              }
+            }
+          }
+        },
+        {
+          "cursor": "IDcKlJu2+CPwkeoI3yOgsW82ydDQcpIwCVX51ZtFGVEyAgAAAAAAAAA=",
+          "node": {
+            "consistentStateForEachCoin": {
+              "owner": {
+                "address": "0x8cca4e1ce0ba5904cea61df9242da2f7d29e3ef328fb7ec07c086b3bf47ca61a",
+                "coins": {
+                  "edges": [
+                    {
+                      "cursor": "ICYEeAEr2VD3UeeQM9pJBW5B3ynyh+Sb5lU5hafhJmibAgAAAAAAAAA=",
+                      "node": {
+                        "contents": {
+                          "json": {
+                            "id": "0x260478012bd950f751e79033da49056e41df29f287e49be6553985a7e126689b",
+                            "balance": {
+                              "value": "100300"
+                            }
+                          }
+                        }
+                      }
+                    },
+                    {
+                      "cursor": "IDcKlJu2+CPwkeoI3yOgsW82ydDQcpIwCVX51ZtFGVEyAgAAAAAAAAA=",
+                      "node": {
+                        "contents": {
+                          "json": {
+                            "id": "0x370a949bb6f823f091ea08df23a0b16f36c9d0d07292300955f9d59b45195132",
                             "balance": {
                               "value": "100"
->>>>>>> 56d3890a
-                            }
-                          }
-                        }
-                      }
-                    }
-                  ]
-                }
-              }
-            },
-            "contents": {
-              "json": {
-<<<<<<< HEAD
-                "id": "0x2539ddc7e7dd395e75c00928b870347f42e443e4f27a709afb27d336cb24496f",
-=======
-                "id": "0x35180f0ffb3b2079e4e819c50c9cfad666d5370bc0bfad94f0df15670dbcadc2",
->>>>>>> 56d3890a
-                "balance": {
-                  "value": "100200"
+                            }
+                          }
+                        }
+                      }
+                    },
+                    {
+                      "cursor": "IPx8ioZ6kbofnlD3wy9/Mp2qExfwKjdUKvd0UWU2F4zgAgAAAAAAAAA=",
+                      "node": {
+                        "contents": {
+                          "json": {
+                            "id": "0xfc7c8a867a91ba1f9e50f7c32f7f329daa1317f02a37542af774516536178ce0",
+                            "balance": {
+                              "value": "200"
+                            }
+                          }
+                        }
+                      }
+                    }
+                  ]
+                }
+              }
+            },
+            "contents": {
+              "json": {
+                "id": "0x370a949bb6f823f091ea08df23a0b16f36c9d0d07292300955f9d59b45195132",
+                "balance": {
+                  "value": "100"
                 }
               }
             }
           }
         },
         {
-<<<<<<< HEAD
-          "cursor": "IOFjE6UC8kQEH9q1jIdM7cnP2DnFrNjiEifVeA+m3m7rAgAAAAAAAAA=",
-=======
-          "cursor": "IIjm0tiqZWJpGjY7fcwimlIauosR/ciL+OSW2ABxCNdKAgAAAAAAAAA=",
->>>>>>> 56d3890a
+          "cursor": "IPx8ioZ6kbofnlD3wy9/Mp2qExfwKjdUKvd0UWU2F4zgAgAAAAAAAAA=",
           "node": {
             "consistentStateForEachCoin": {
               "owner": {
@@ -140,180 +163,53 @@
                 "coins": {
                   "edges": [
                     {
-<<<<<<< HEAD
-                      "cursor": "ICU53cfn3TledcAJKLhwNH9C5EPk8npwmvsn0zbLJElvAgAAAAAAAAA=",
-                      "node": {
-                        "contents": {
-                          "json": {
-                            "id": "0x2539ddc7e7dd395e75c00928b870347f42e443e4f27a709afb27d336cb24496f",
-=======
-                      "cursor": "IDUYDw/7OyB55OgZxQyc+tZm1TcLwL+tlPDfFWcNvK3CAgAAAAAAAAA=",
-                      "node": {
-                        "contents": {
-                          "json": {
-                            "id": "0x35180f0ffb3b2079e4e819c50c9cfad666d5370bc0bfad94f0df15670dbcadc2",
->>>>>>> 56d3890a
-                            "balance": {
-                              "value": "100200"
-                            }
-                          }
-                        }
-                      }
-                    },
-                    {
-<<<<<<< HEAD
-                      "cursor": "IOFjE6UC8kQEH9q1jIdM7cnP2DnFrNjiEifVeA+m3m7rAgAAAAAAAAA=",
-                      "node": {
-                        "contents": {
-                          "json": {
-                            "id": "0xe16313a502f244041fdab58c874cedc9cfd839c5acd8e21227d5780fa6de6eeb",
-=======
-                      "cursor": "IIjm0tiqZWJpGjY7fcwimlIauosR/ciL+OSW2ABxCNdKAgAAAAAAAAA=",
-                      "node": {
-                        "contents": {
-                          "json": {
-                            "id": "0x88e6d2d8aa6562691a363b7dcc229a521aba8b11fdc88bf8e496d8007108d74a",
->>>>>>> 56d3890a
+                      "cursor": "ICYEeAEr2VD3UeeQM9pJBW5B3ynyh+Sb5lU5hafhJmibAgAAAAAAAAA=",
+                      "node": {
+                        "contents": {
+                          "json": {
+                            "id": "0x260478012bd950f751e79033da49056e41df29f287e49be6553985a7e126689b",
+                            "balance": {
+                              "value": "100300"
+                            }
+                          }
+                        }
+                      }
+                    },
+                    {
+                      "cursor": "IDcKlJu2+CPwkeoI3yOgsW82ydDQcpIwCVX51ZtFGVEyAgAAAAAAAAA=",
+                      "node": {
+                        "contents": {
+                          "json": {
+                            "id": "0x370a949bb6f823f091ea08df23a0b16f36c9d0d07292300955f9d59b45195132",
+                            "balance": {
+                              "value": "100"
+                            }
+                          }
+                        }
+                      }
+                    },
+                    {
+                      "cursor": "IPx8ioZ6kbofnlD3wy9/Mp2qExfwKjdUKvd0UWU2F4zgAgAAAAAAAAA=",
+                      "node": {
+                        "contents": {
+                          "json": {
+                            "id": "0xfc7c8a867a91ba1f9e50f7c32f7f329daa1317f02a37542af774516536178ce0",
                             "balance": {
                               "value": "200"
                             }
                           }
                         }
                       }
-                    },
-                    {
-<<<<<<< HEAD
-                      "cursor": "IOk/Idw4b6TacTOWDShqS9EdSZZiRcixWoq44myUDOiRAgAAAAAAAAA=",
-                      "node": {
-                        "contents": {
-                          "json": {
-                            "id": "0xe93f21dc386fa4da7133960d286a4bd11d49966245c8b15a8ab8e26c940ce891",
-                            "balance": {
-                              "value": "300"
-=======
-                      "cursor": "IPR7BIW9qs+92bKG1LYmZjkSEj/t1eTj1+QukrriehGSAgAAAAAAAAA=",
-                      "node": {
-                        "contents": {
-                          "json": {
-                            "id": "0xf47b0485bdaacfbdd9b286d4b626663912123fedd5e4e3d7e42e92bae27a1192",
-                            "balance": {
-                              "value": "100"
->>>>>>> 56d3890a
-                            }
-                          }
-                        }
-                      }
-                    }
-                  ]
-                }
-              }
-            },
-            "contents": {
-              "json": {
-<<<<<<< HEAD
-                "id": "0xe16313a502f244041fdab58c874cedc9cfd839c5acd8e21227d5780fa6de6eeb",
-=======
-                "id": "0x88e6d2d8aa6562691a363b7dcc229a521aba8b11fdc88bf8e496d8007108d74a",
->>>>>>> 56d3890a
+                    }
+                  ]
+                }
+              }
+            },
+            "contents": {
+              "json": {
+                "id": "0xfc7c8a867a91ba1f9e50f7c32f7f329daa1317f02a37542af774516536178ce0",
                 "balance": {
                   "value": "200"
-                }
-              }
-            }
-          }
-        },
-        {
-<<<<<<< HEAD
-          "cursor": "IOk/Idw4b6TacTOWDShqS9EdSZZiRcixWoq44myUDOiRAgAAAAAAAAA=",
-=======
-          "cursor": "IPR7BIW9qs+92bKG1LYmZjkSEj/t1eTj1+QukrriehGSAgAAAAAAAAA=",
->>>>>>> 56d3890a
-          "node": {
-            "consistentStateForEachCoin": {
-              "owner": {
-                "address": "0x8cca4e1ce0ba5904cea61df9242da2f7d29e3ef328fb7ec07c086b3bf47ca61a",
-                "coins": {
-                  "edges": [
-                    {
-<<<<<<< HEAD
-                      "cursor": "ICU53cfn3TledcAJKLhwNH9C5EPk8npwmvsn0zbLJElvAgAAAAAAAAA=",
-                      "node": {
-                        "contents": {
-                          "json": {
-                            "id": "0x2539ddc7e7dd395e75c00928b870347f42e443e4f27a709afb27d336cb24496f",
-=======
-                      "cursor": "IDUYDw/7OyB55OgZxQyc+tZm1TcLwL+tlPDfFWcNvK3CAgAAAAAAAAA=",
-                      "node": {
-                        "contents": {
-                          "json": {
-                            "id": "0x35180f0ffb3b2079e4e819c50c9cfad666d5370bc0bfad94f0df15670dbcadc2",
->>>>>>> 56d3890a
-                            "balance": {
-                              "value": "100200"
-                            }
-                          }
-                        }
-                      }
-                    },
-                    {
-<<<<<<< HEAD
-                      "cursor": "IOFjE6UC8kQEH9q1jIdM7cnP2DnFrNjiEifVeA+m3m7rAgAAAAAAAAA=",
-                      "node": {
-                        "contents": {
-                          "json": {
-                            "id": "0xe16313a502f244041fdab58c874cedc9cfd839c5acd8e21227d5780fa6de6eeb",
-=======
-                      "cursor": "IIjm0tiqZWJpGjY7fcwimlIauosR/ciL+OSW2ABxCNdKAgAAAAAAAAA=",
-                      "node": {
-                        "contents": {
-                          "json": {
-                            "id": "0x88e6d2d8aa6562691a363b7dcc229a521aba8b11fdc88bf8e496d8007108d74a",
->>>>>>> 56d3890a
-                            "balance": {
-                              "value": "200"
-                            }
-                          }
-                        }
-                      }
-                    },
-                    {
-<<<<<<< HEAD
-                      "cursor": "IOk/Idw4b6TacTOWDShqS9EdSZZiRcixWoq44myUDOiRAgAAAAAAAAA=",
-                      "node": {
-                        "contents": {
-                          "json": {
-                            "id": "0xe93f21dc386fa4da7133960d286a4bd11d49966245c8b15a8ab8e26c940ce891",
-                            "balance": {
-                              "value": "300"
-=======
-                      "cursor": "IPR7BIW9qs+92bKG1LYmZjkSEj/t1eTj1+QukrriehGSAgAAAAAAAAA=",
-                      "node": {
-                        "contents": {
-                          "json": {
-                            "id": "0xf47b0485bdaacfbdd9b286d4b626663912123fedd5e4e3d7e42e92bae27a1192",
-                            "balance": {
-                              "value": "100"
->>>>>>> 56d3890a
-                            }
-                          }
-                        }
-                      }
-                    }
-                  ]
-                }
-              }
-            },
-            "contents": {
-              "json": {
-<<<<<<< HEAD
-                "id": "0xe93f21dc386fa4da7133960d286a4bd11d49966245c8b15a8ab8e26c940ce891",
-                "balance": {
-                  "value": "300"
-=======
-                "id": "0xf47b0485bdaacfbdd9b286d4b626663912123fedd5e4e3d7e42e92bae27a1192",
-                "balance": {
-                  "value": "100"
->>>>>>> 56d3890a
                 }
               }
             }
@@ -325,65 +221,39 @@
       "coins": {
         "edges": [
           {
-<<<<<<< HEAD
-            "cursor": "ICU53cfn3TledcAJKLhwNH9C5EPk8npwmvsn0zbLJElvAgAAAAAAAAA=",
-            "node": {
-              "contents": {
-                "json": {
-                  "id": "0x2539ddc7e7dd395e75c00928b870347f42e443e4f27a709afb27d336cb24496f",
-=======
-            "cursor": "IDUYDw/7OyB55OgZxQyc+tZm1TcLwL+tlPDfFWcNvK3CAgAAAAAAAAA=",
-            "node": {
-              "contents": {
-                "json": {
-                  "id": "0x35180f0ffb3b2079e4e819c50c9cfad666d5370bc0bfad94f0df15670dbcadc2",
->>>>>>> 56d3890a
-                  "balance": {
-                    "value": "100200"
+            "cursor": "ICYEeAEr2VD3UeeQM9pJBW5B3ynyh+Sb5lU5hafhJmibAgAAAAAAAAA=",
+            "node": {
+              "contents": {
+                "json": {
+                  "id": "0x260478012bd950f751e79033da49056e41df29f287e49be6553985a7e126689b",
+                  "balance": {
+                    "value": "100300"
                   }
                 }
               }
             }
           },
           {
-<<<<<<< HEAD
-            "cursor": "IOFjE6UC8kQEH9q1jIdM7cnP2DnFrNjiEifVeA+m3m7rAgAAAAAAAAA=",
-            "node": {
-              "contents": {
-                "json": {
-                  "id": "0xe16313a502f244041fdab58c874cedc9cfd839c5acd8e21227d5780fa6de6eeb",
-=======
-            "cursor": "IIjm0tiqZWJpGjY7fcwimlIauosR/ciL+OSW2ABxCNdKAgAAAAAAAAA=",
-            "node": {
-              "contents": {
-                "json": {
-                  "id": "0x88e6d2d8aa6562691a363b7dcc229a521aba8b11fdc88bf8e496d8007108d74a",
->>>>>>> 56d3890a
+            "cursor": "IDcKlJu2+CPwkeoI3yOgsW82ydDQcpIwCVX51ZtFGVEyAgAAAAAAAAA=",
+            "node": {
+              "contents": {
+                "json": {
+                  "id": "0x370a949bb6f823f091ea08df23a0b16f36c9d0d07292300955f9d59b45195132",
+                  "balance": {
+                    "value": "100"
+                  }
+                }
+              }
+            }
+          },
+          {
+            "cursor": "IPx8ioZ6kbofnlD3wy9/Mp2qExfwKjdUKvd0UWU2F4zgAgAAAAAAAAA=",
+            "node": {
+              "contents": {
+                "json": {
+                  "id": "0xfc7c8a867a91ba1f9e50f7c32f7f329daa1317f02a37542af774516536178ce0",
                   "balance": {
                     "value": "200"
-                  }
-                }
-              }
-            }
-          },
-          {
-<<<<<<< HEAD
-            "cursor": "IOk/Idw4b6TacTOWDShqS9EdSZZiRcixWoq44myUDOiRAgAAAAAAAAA=",
-            "node": {
-              "contents": {
-                "json": {
-                  "id": "0xe93f21dc386fa4da7133960d286a4bd11d49966245c8b15a8ab8e26c940ce891",
-                  "balance": {
-                    "value": "300"
-=======
-            "cursor": "IPR7BIW9qs+92bKG1LYmZjkSEj/t1eTj1+QukrriehGSAgAAAAAAAAA=",
-            "node": {
-              "contents": {
-                "json": {
-                  "id": "0xf47b0485bdaacfbdd9b286d4b626663912123fedd5e4e3d7e42e92bae27a1192",
-                  "balance": {
-                    "value": "100"
->>>>>>> 56d3890a
                   }
                 }
               }
@@ -402,11 +272,7 @@
     "queryCoinsAtChkpt1": {
       "edges": [
         {
-<<<<<<< HEAD
-          "cursor": "ICU53cfn3TledcAJKLhwNH9C5EPk8npwmvsn0zbLJElvAQAAAAAAAAA=",
-=======
-          "cursor": "IDUYDw/7OyB55OgZxQyc+tZm1TcLwL+tlPDfFWcNvK3CAQAAAAAAAAA=",
->>>>>>> 56d3890a
+          "cursor": "ICYEeAEr2VD3UeeQM9pJBW5B3ynyh+Sb5lU5hafhJmibAQAAAAAAAAA=",
           "node": {
             "consistentStateForEachCoin": {
               "owner": {
@@ -414,178 +280,114 @@
                 "coins": {
                   "edges": [
                     {
-<<<<<<< HEAD
-                      "cursor": "ICU53cfn3TledcAJKLhwNH9C5EPk8npwmvsn0zbLJElvAQAAAAAAAAA=",
-                      "node": {
-                        "contents": {
-                          "json": {
-                            "id": "0x2539ddc7e7dd395e75c00928b870347f42e443e4f27a709afb27d336cb24496f",
-=======
-                      "cursor": "IDUYDw/7OyB55OgZxQyc+tZm1TcLwL+tlPDfFWcNvK3CAQAAAAAAAAA=",
-                      "node": {
-                        "contents": {
-                          "json": {
-                            "id": "0x35180f0ffb3b2079e4e819c50c9cfad666d5370bc0bfad94f0df15670dbcadc2",
->>>>>>> 56d3890a
+                      "cursor": "ICYEeAEr2VD3UeeQM9pJBW5B3ynyh+Sb5lU5hafhJmibAQAAAAAAAAA=",
+                      "node": {
+                        "contents": {
+                          "json": {
+                            "id": "0x260478012bd950f751e79033da49056e41df29f287e49be6553985a7e126689b",
+                            "balance": {
+                              "value": "300"
+                            }
+                          }
+                        }
+                      }
+                    },
+                    {
+                      "cursor": "IDcKlJu2+CPwkeoI3yOgsW82ydDQcpIwCVX51ZtFGVEyAQAAAAAAAAA=",
+                      "node": {
+                        "contents": {
+                          "json": {
+                            "id": "0x370a949bb6f823f091ea08df23a0b16f36c9d0d07292300955f9d59b45195132",
+                            "balance": {
+                              "value": "100"
+                            }
+                          }
+                        }
+                      }
+                    },
+                    {
+                      "cursor": "IPx8ioZ6kbofnlD3wy9/Mp2qExfwKjdUKvd0UWU2F4zgAQAAAAAAAAA=",
+                      "node": {
+                        "contents": {
+                          "json": {
+                            "id": "0xfc7c8a867a91ba1f9e50f7c32f7f329daa1317f02a37542af774516536178ce0",
                             "balance": {
                               "value": "200"
                             }
                           }
                         }
                       }
-                    },
-                    {
-<<<<<<< HEAD
-                      "cursor": "IOFjE6UC8kQEH9q1jIdM7cnP2DnFrNjiEifVeA+m3m7rAQAAAAAAAAA=",
-                      "node": {
-                        "contents": {
-                          "json": {
-                            "id": "0xe16313a502f244041fdab58c874cedc9cfd839c5acd8e21227d5780fa6de6eeb",
-=======
-                      "cursor": "IIjm0tiqZWJpGjY7fcwimlIauosR/ciL+OSW2ABxCNdKAQAAAAAAAAA=",
-                      "node": {
-                        "contents": {
-                          "json": {
-                            "id": "0x88e6d2d8aa6562691a363b7dcc229a521aba8b11fdc88bf8e496d8007108d74a",
->>>>>>> 56d3890a
+                    }
+                  ]
+                }
+              }
+            },
+            "contents": {
+              "json": {
+                "id": "0x260478012bd950f751e79033da49056e41df29f287e49be6553985a7e126689b",
+                "balance": {
+                  "value": "300"
+                }
+              }
+            }
+          }
+        },
+        {
+          "cursor": "IDcKlJu2+CPwkeoI3yOgsW82ydDQcpIwCVX51ZtFGVEyAQAAAAAAAAA=",
+          "node": {
+            "consistentStateForEachCoin": {
+              "owner": {
+                "address": "0x8cca4e1ce0ba5904cea61df9242da2f7d29e3ef328fb7ec07c086b3bf47ca61a",
+                "coins": {
+                  "edges": [
+                    {
+                      "cursor": "ICYEeAEr2VD3UeeQM9pJBW5B3ynyh+Sb5lU5hafhJmibAQAAAAAAAAA=",
+                      "node": {
+                        "contents": {
+                          "json": {
+                            "id": "0x260478012bd950f751e79033da49056e41df29f287e49be6553985a7e126689b",
+                            "balance": {
+                              "value": "300"
+                            }
+                          }
+                        }
+                      }
+                    },
+                    {
+                      "cursor": "IDcKlJu2+CPwkeoI3yOgsW82ydDQcpIwCVX51ZtFGVEyAQAAAAAAAAA=",
+                      "node": {
+                        "contents": {
+                          "json": {
+                            "id": "0x370a949bb6f823f091ea08df23a0b16f36c9d0d07292300955f9d59b45195132",
+                            "balance": {
+                              "value": "100"
+                            }
+                          }
+                        }
+                      }
+                    },
+                    {
+                      "cursor": "IPx8ioZ6kbofnlD3wy9/Mp2qExfwKjdUKvd0UWU2F4zgAQAAAAAAAAA=",
+                      "node": {
+                        "contents": {
+                          "json": {
+                            "id": "0xfc7c8a867a91ba1f9e50f7c32f7f329daa1317f02a37542af774516536178ce0",
                             "balance": {
                               "value": "200"
                             }
                           }
                         }
                       }
-                    },
-                    {
-<<<<<<< HEAD
-                      "cursor": "IOk/Idw4b6TacTOWDShqS9EdSZZiRcixWoq44myUDOiRAQAAAAAAAAA=",
-                      "node": {
-                        "contents": {
-                          "json": {
-                            "id": "0xe93f21dc386fa4da7133960d286a4bd11d49966245c8b15a8ab8e26c940ce891",
-                            "balance": {
-                              "value": "300"
-=======
-                      "cursor": "IPR7BIW9qs+92bKG1LYmZjkSEj/t1eTj1+QukrriehGSAQAAAAAAAAA=",
-                      "node": {
-                        "contents": {
-                          "json": {
-                            "id": "0xf47b0485bdaacfbdd9b286d4b626663912123fedd5e4e3d7e42e92bae27a1192",
-                            "balance": {
-                              "value": "100"
->>>>>>> 56d3890a
-                            }
-                          }
-                        }
-                      }
-                    }
-                  ]
-                }
-              }
-            },
-            "contents": {
-              "json": {
-<<<<<<< HEAD
-                "id": "0x2539ddc7e7dd395e75c00928b870347f42e443e4f27a709afb27d336cb24496f",
-=======
-                "id": "0x35180f0ffb3b2079e4e819c50c9cfad666d5370bc0bfad94f0df15670dbcadc2",
->>>>>>> 56d3890a
-                "balance": {
-                  "value": "200"
-                }
-              }
-            }
-          }
-        },
-        {
-<<<<<<< HEAD
-          "cursor": "IOFjE6UC8kQEH9q1jIdM7cnP2DnFrNjiEifVeA+m3m7rAQAAAAAAAAA=",
-=======
-          "cursor": "IIjm0tiqZWJpGjY7fcwimlIauosR/ciL+OSW2ABxCNdKAQAAAAAAAAA=",
->>>>>>> 56d3890a
-          "node": {
-            "consistentStateForEachCoin": {
-              "owner": {
-                "address": "0x8cca4e1ce0ba5904cea61df9242da2f7d29e3ef328fb7ec07c086b3bf47ca61a",
-                "coins": {
-                  "edges": [
-                    {
-<<<<<<< HEAD
-                      "cursor": "ICU53cfn3TledcAJKLhwNH9C5EPk8npwmvsn0zbLJElvAQAAAAAAAAA=",
-                      "node": {
-                        "contents": {
-                          "json": {
-                            "id": "0x2539ddc7e7dd395e75c00928b870347f42e443e4f27a709afb27d336cb24496f",
-=======
-                      "cursor": "IDUYDw/7OyB55OgZxQyc+tZm1TcLwL+tlPDfFWcNvK3CAQAAAAAAAAA=",
-                      "node": {
-                        "contents": {
-                          "json": {
-                            "id": "0x35180f0ffb3b2079e4e819c50c9cfad666d5370bc0bfad94f0df15670dbcadc2",
->>>>>>> 56d3890a
-                            "balance": {
-                              "value": "200"
-                            }
-                          }
-                        }
-                      }
-                    },
-                    {
-<<<<<<< HEAD
-                      "cursor": "IOFjE6UC8kQEH9q1jIdM7cnP2DnFrNjiEifVeA+m3m7rAQAAAAAAAAA=",
-                      "node": {
-                        "contents": {
-                          "json": {
-                            "id": "0xe16313a502f244041fdab58c874cedc9cfd839c5acd8e21227d5780fa6de6eeb",
-=======
-                      "cursor": "IIjm0tiqZWJpGjY7fcwimlIauosR/ciL+OSW2ABxCNdKAQAAAAAAAAA=",
-                      "node": {
-                        "contents": {
-                          "json": {
-                            "id": "0x88e6d2d8aa6562691a363b7dcc229a521aba8b11fdc88bf8e496d8007108d74a",
->>>>>>> 56d3890a
-                            "balance": {
-                              "value": "200"
-                            }
-                          }
-                        }
-                      }
-                    },
-                    {
-<<<<<<< HEAD
-                      "cursor": "IOk/Idw4b6TacTOWDShqS9EdSZZiRcixWoq44myUDOiRAQAAAAAAAAA=",
-                      "node": {
-                        "contents": {
-                          "json": {
-                            "id": "0xe93f21dc386fa4da7133960d286a4bd11d49966245c8b15a8ab8e26c940ce891",
-                            "balance": {
-                              "value": "300"
-=======
-                      "cursor": "IPR7BIW9qs+92bKG1LYmZjkSEj/t1eTj1+QukrriehGSAQAAAAAAAAA=",
-                      "node": {
-                        "contents": {
-                          "json": {
-                            "id": "0xf47b0485bdaacfbdd9b286d4b626663912123fedd5e4e3d7e42e92bae27a1192",
-                            "balance": {
-                              "value": "100"
->>>>>>> 56d3890a
-                            }
-                          }
-                        }
-                      }
-                    }
-                  ]
-                }
-              }
-            },
-            "contents": {
-              "json": {
-<<<<<<< HEAD
-                "id": "0xe16313a502f244041fdab58c874cedc9cfd839c5acd8e21227d5780fa6de6eeb",
-=======
-                "id": "0x88e6d2d8aa6562691a363b7dcc229a521aba8b11fdc88bf8e496d8007108d74a",
->>>>>>> 56d3890a
-                "balance": {
-                  "value": "200"
+                    }
+                  ]
+                }
+              }
+            },
+            "contents": {
+              "json": {
+                "id": "0x370a949bb6f823f091ea08df23a0b16f36c9d0d07292300955f9d59b45195132",
+                "balance": {
+                  "value": "100"
                 }
               }
             }
@@ -597,42 +399,26 @@
       "coins": {
         "edges": [
           {
-<<<<<<< HEAD
-            "cursor": "ICU53cfn3TledcAJKLhwNH9C5EPk8npwmvsn0zbLJElvAQAAAAAAAAA=",
-            "node": {
-              "contents": {
-                "json": {
-                  "id": "0x2539ddc7e7dd395e75c00928b870347f42e443e4f27a709afb27d336cb24496f",
-=======
-            "cursor": "IDUYDw/7OyB55OgZxQyc+tZm1TcLwL+tlPDfFWcNvK3CAQAAAAAAAAA=",
-            "node": {
-              "contents": {
-                "json": {
-                  "id": "0x35180f0ffb3b2079e4e819c50c9cfad666d5370bc0bfad94f0df15670dbcadc2",
->>>>>>> 56d3890a
-                  "balance": {
-                    "value": "200"
+            "cursor": "ICYEeAEr2VD3UeeQM9pJBW5B3ynyh+Sb5lU5hafhJmibAQAAAAAAAAA=",
+            "node": {
+              "contents": {
+                "json": {
+                  "id": "0x260478012bd950f751e79033da49056e41df29f287e49be6553985a7e126689b",
+                  "balance": {
+                    "value": "300"
                   }
                 }
               }
             }
           },
           {
-<<<<<<< HEAD
-            "cursor": "IOFjE6UC8kQEH9q1jIdM7cnP2DnFrNjiEifVeA+m3m7rAQAAAAAAAAA=",
-            "node": {
-              "contents": {
-                "json": {
-                  "id": "0xe16313a502f244041fdab58c874cedc9cfd839c5acd8e21227d5780fa6de6eeb",
-=======
-            "cursor": "IIjm0tiqZWJpGjY7fcwimlIauosR/ciL+OSW2ABxCNdKAQAAAAAAAAA=",
-            "node": {
-              "contents": {
-                "json": {
-                  "id": "0x88e6d2d8aa6562691a363b7dcc229a521aba8b11fdc88bf8e496d8007108d74a",
->>>>>>> 56d3890a
-                  "balance": {
-                    "value": "200"
+            "cursor": "IDcKlJu2+CPwkeoI3yOgsW82ydDQcpIwCVX51ZtFGVEyAQAAAAAAAAA=",
+            "node": {
+              "contents": {
+                "json": {
+                  "id": "0x370a949bb6f823f091ea08df23a0b16f36c9d0d07292300955f9d59b45195132",
+                  "balance": {
+                    "value": "100"
                   }
                 }
               }
@@ -667,11 +453,7 @@
     "queryCoins": {
       "edges": [
         {
-<<<<<<< HEAD
-          "cursor": "ICU53cfn3TledcAJKLhwNH9C5EPk8npwmvsn0zbLJElvAwAAAAAAAAA=",
-=======
-          "cursor": "IDUYDw/7OyB55OgZxQyc+tZm1TcLwL+tlPDfFWcNvK3CAwAAAAAAAAA=",
->>>>>>> 56d3890a
+          "cursor": "ICYEeAEr2VD3UeeQM9pJBW5B3ynyh+Sb5lU5hafhJmibAwAAAAAAAAA=",
           "node": {
             "owner": {
               "owner": {
@@ -679,50 +461,34 @@
                 "coins": {
                   "edges": [
                     {
-<<<<<<< HEAD
-                      "cursor": "ICU53cfn3TledcAJKLhwNH9C5EPk8npwmvsn0zbLJElvAwAAAAAAAAA=",
-                      "node": {
-                        "contents": {
-                          "json": {
-                            "id": "0x2539ddc7e7dd395e75c00928b870347f42e443e4f27a709afb27d336cb24496f",
-=======
-                      "cursor": "IDUYDw/7OyB55OgZxQyc+tZm1TcLwL+tlPDfFWcNvK3CAwAAAAAAAAA=",
-                      "node": {
-                        "contents": {
-                          "json": {
-                            "id": "0x35180f0ffb3b2079e4e819c50c9cfad666d5370bc0bfad94f0df15670dbcadc2",
->>>>>>> 56d3890a
-                            "balance": {
-                              "value": "100200"
-                            }
-                          }
-                        }
-                      }
-                    }
-                  ]
-                }
-              }
-            },
-            "contents": {
-              "json": {
-<<<<<<< HEAD
-                "id": "0x2539ddc7e7dd395e75c00928b870347f42e443e4f27a709afb27d336cb24496f",
-=======
-                "id": "0x35180f0ffb3b2079e4e819c50c9cfad666d5370bc0bfad94f0df15670dbcadc2",
->>>>>>> 56d3890a
-                "balance": {
-                  "value": "100200"
+                      "cursor": "ICYEeAEr2VD3UeeQM9pJBW5B3ynyh+Sb5lU5hafhJmibAwAAAAAAAAA=",
+                      "node": {
+                        "contents": {
+                          "json": {
+                            "id": "0x260478012bd950f751e79033da49056e41df29f287e49be6553985a7e126689b",
+                            "balance": {
+                              "value": "100300"
+                            }
+                          }
+                        }
+                      }
+                    }
+                  ]
+                }
+              }
+            },
+            "contents": {
+              "json": {
+                "id": "0x260478012bd950f751e79033da49056e41df29f287e49be6553985a7e126689b",
+                "balance": {
+                  "value": "100300"
                 }
               }
             }
           }
         },
         {
-<<<<<<< HEAD
-          "cursor": "IOFjE6UC8kQEH9q1jIdM7cnP2DnFrNjiEifVeA+m3m7rAwAAAAAAAAA=",
-=======
-          "cursor": "IIjm0tiqZWJpGjY7fcwimlIauosR/ciL+OSW2ABxCNdKAwAAAAAAAAA=",
->>>>>>> 56d3890a
+          "cursor": "IDcKlJu2+CPwkeoI3yOgsW82ydDQcpIwCVX51ZtFGVEyAwAAAAAAAAA=",
           "node": {
             "owner": {
               "owner": {
@@ -730,138 +496,88 @@
                 "coins": {
                   "edges": [
                     {
-<<<<<<< HEAD
-                      "cursor": "IOFjE6UC8kQEH9q1jIdM7cnP2DnFrNjiEifVeA+m3m7rAwAAAAAAAAA=",
-                      "node": {
-                        "contents": {
-                          "json": {
-                            "id": "0xe16313a502f244041fdab58c874cedc9cfd839c5acd8e21227d5780fa6de6eeb",
-=======
-                      "cursor": "IIjm0tiqZWJpGjY7fcwimlIauosR/ciL+OSW2ABxCNdKAwAAAAAAAAA=",
-                      "node": {
-                        "contents": {
-                          "json": {
-                            "id": "0x88e6d2d8aa6562691a363b7dcc229a521aba8b11fdc88bf8e496d8007108d74a",
->>>>>>> 56d3890a
+                      "cursor": "IDcKlJu2+CPwkeoI3yOgsW82ydDQcpIwCVX51ZtFGVEyAwAAAAAAAAA=",
+                      "node": {
+                        "contents": {
+                          "json": {
+                            "id": "0x370a949bb6f823f091ea08df23a0b16f36c9d0d07292300955f9d59b45195132",
+                            "balance": {
+                              "value": "100"
+                            }
+                          }
+                        }
+                      }
+                    },
+                    {
+                      "cursor": "IPx8ioZ6kbofnlD3wy9/Mp2qExfwKjdUKvd0UWU2F4zgAwAAAAAAAAA=",
+                      "node": {
+                        "contents": {
+                          "json": {
+                            "id": "0xfc7c8a867a91ba1f9e50f7c32f7f329daa1317f02a37542af774516536178ce0",
                             "balance": {
                               "value": "200"
                             }
                           }
                         }
                       }
-                    },
-                    {
-<<<<<<< HEAD
-                      "cursor": "IOk/Idw4b6TacTOWDShqS9EdSZZiRcixWoq44myUDOiRAwAAAAAAAAA=",
-                      "node": {
-                        "contents": {
-                          "json": {
-                            "id": "0xe93f21dc386fa4da7133960d286a4bd11d49966245c8b15a8ab8e26c940ce891",
-                            "balance": {
-                              "value": "300"
-=======
-                      "cursor": "IPR7BIW9qs+92bKG1LYmZjkSEj/t1eTj1+QukrriehGSAwAAAAAAAAA=",
-                      "node": {
-                        "contents": {
-                          "json": {
-                            "id": "0xf47b0485bdaacfbdd9b286d4b626663912123fedd5e4e3d7e42e92bae27a1192",
+                    }
+                  ]
+                }
+              }
+            },
+            "contents": {
+              "json": {
+                "id": "0x370a949bb6f823f091ea08df23a0b16f36c9d0d07292300955f9d59b45195132",
+                "balance": {
+                  "value": "100"
+                }
+              }
+            }
+          }
+        },
+        {
+          "cursor": "IPx8ioZ6kbofnlD3wy9/Mp2qExfwKjdUKvd0UWU2F4zgAwAAAAAAAAA=",
+          "node": {
+            "owner": {
+              "owner": {
+                "address": "0x28f02a953f3553f51a9365593c7d4bd0643d2085f004b18c6ca9de51682b2c80",
+                "coins": {
+                  "edges": [
+                    {
+                      "cursor": "IDcKlJu2+CPwkeoI3yOgsW82ydDQcpIwCVX51ZtFGVEyAwAAAAAAAAA=",
+                      "node": {
+                        "contents": {
+                          "json": {
+                            "id": "0x370a949bb6f823f091ea08df23a0b16f36c9d0d07292300955f9d59b45195132",
                             "balance": {
                               "value": "100"
->>>>>>> 56d3890a
-                            }
-                          }
-                        }
-                      }
-                    }
-                  ]
-                }
-              }
-            },
-            "contents": {
-              "json": {
-<<<<<<< HEAD
-                "id": "0xe16313a502f244041fdab58c874cedc9cfd839c5acd8e21227d5780fa6de6eeb",
-=======
-                "id": "0x88e6d2d8aa6562691a363b7dcc229a521aba8b11fdc88bf8e496d8007108d74a",
->>>>>>> 56d3890a
+                            }
+                          }
+                        }
+                      }
+                    },
+                    {
+                      "cursor": "IPx8ioZ6kbofnlD3wy9/Mp2qExfwKjdUKvd0UWU2F4zgAwAAAAAAAAA=",
+                      "node": {
+                        "contents": {
+                          "json": {
+                            "id": "0xfc7c8a867a91ba1f9e50f7c32f7f329daa1317f02a37542af774516536178ce0",
+                            "balance": {
+                              "value": "200"
+                            }
+                          }
+                        }
+                      }
+                    }
+                  ]
+                }
+              }
+            },
+            "contents": {
+              "json": {
+                "id": "0xfc7c8a867a91ba1f9e50f7c32f7f329daa1317f02a37542af774516536178ce0",
                 "balance": {
                   "value": "200"
-                }
-              }
-            }
-          }
-        },
-        {
-<<<<<<< HEAD
-          "cursor": "IOk/Idw4b6TacTOWDShqS9EdSZZiRcixWoq44myUDOiRAwAAAAAAAAA=",
-=======
-          "cursor": "IPR7BIW9qs+92bKG1LYmZjkSEj/t1eTj1+QukrriehGSAwAAAAAAAAA=",
->>>>>>> 56d3890a
-          "node": {
-            "owner": {
-              "owner": {
-                "address": "0x28f02a953f3553f51a9365593c7d4bd0643d2085f004b18c6ca9de51682b2c80",
-                "coins": {
-                  "edges": [
-                    {
-<<<<<<< HEAD
-                      "cursor": "IOFjE6UC8kQEH9q1jIdM7cnP2DnFrNjiEifVeA+m3m7rAwAAAAAAAAA=",
-                      "node": {
-                        "contents": {
-                          "json": {
-                            "id": "0xe16313a502f244041fdab58c874cedc9cfd839c5acd8e21227d5780fa6de6eeb",
-=======
-                      "cursor": "IIjm0tiqZWJpGjY7fcwimlIauosR/ciL+OSW2ABxCNdKAwAAAAAAAAA=",
-                      "node": {
-                        "contents": {
-                          "json": {
-                            "id": "0x88e6d2d8aa6562691a363b7dcc229a521aba8b11fdc88bf8e496d8007108d74a",
->>>>>>> 56d3890a
-                            "balance": {
-                              "value": "200"
-                            }
-                          }
-                        }
-                      }
-                    },
-                    {
-<<<<<<< HEAD
-                      "cursor": "IOk/Idw4b6TacTOWDShqS9EdSZZiRcixWoq44myUDOiRAwAAAAAAAAA=",
-                      "node": {
-                        "contents": {
-                          "json": {
-                            "id": "0xe93f21dc386fa4da7133960d286a4bd11d49966245c8b15a8ab8e26c940ce891",
-                            "balance": {
-                              "value": "300"
-=======
-                      "cursor": "IPR7BIW9qs+92bKG1LYmZjkSEj/t1eTj1+QukrriehGSAwAAAAAAAAA=",
-                      "node": {
-                        "contents": {
-                          "json": {
-                            "id": "0xf47b0485bdaacfbdd9b286d4b626663912123fedd5e4e3d7e42e92bae27a1192",
-                            "balance": {
-                              "value": "100"
->>>>>>> 56d3890a
-                            }
-                          }
-                        }
-                      }
-                    }
-                  ]
-                }
-              }
-            },
-            "contents": {
-              "json": {
-<<<<<<< HEAD
-                "id": "0xe93f21dc386fa4da7133960d286a4bd11d49966245c8b15a8ab8e26c940ce891",
-                "balance": {
-                  "value": "300"
-=======
-                "id": "0xf47b0485bdaacfbdd9b286d4b626663912123fedd5e4e3d7e42e92bae27a1192",
-                "balance": {
-                  "value": "100"
->>>>>>> 56d3890a
                 }
               }
             }
@@ -873,21 +589,13 @@
       "coins": {
         "edges": [
           {
-<<<<<<< HEAD
-            "cursor": "ICU53cfn3TledcAJKLhwNH9C5EPk8npwmvsn0zbLJElvAwAAAAAAAAA=",
-            "node": {
-              "contents": {
-                "json": {
-                  "id": "0x2539ddc7e7dd395e75c00928b870347f42e443e4f27a709afb27d336cb24496f",
-=======
-            "cursor": "IDUYDw/7OyB55OgZxQyc+tZm1TcLwL+tlPDfFWcNvK3CAwAAAAAAAAA=",
-            "node": {
-              "contents": {
-                "json": {
-                  "id": "0x35180f0ffb3b2079e4e819c50c9cfad666d5370bc0bfad94f0df15670dbcadc2",
->>>>>>> 56d3890a
-                  "balance": {
-                    "value": "100200"
+            "cursor": "ICYEeAEr2VD3UeeQM9pJBW5B3ynyh+Sb5lU5hafhJmibAwAAAAAAAAA=",
+            "node": {
+              "contents": {
+                "json": {
+                  "id": "0x260478012bd950f751e79033da49056e41df29f287e49be6553985a7e126689b",
+                  "balance": {
+                    "value": "100300"
                   }
                 }
               }
@@ -900,44 +608,26 @@
       "coins": {
         "edges": [
           {
-<<<<<<< HEAD
-            "cursor": "IOFjE6UC8kQEH9q1jIdM7cnP2DnFrNjiEifVeA+m3m7rAwAAAAAAAAA=",
-            "node": {
-              "contents": {
-                "json": {
-                  "id": "0xe16313a502f244041fdab58c874cedc9cfd839c5acd8e21227d5780fa6de6eeb",
-=======
-            "cursor": "IIjm0tiqZWJpGjY7fcwimlIauosR/ciL+OSW2ABxCNdKAwAAAAAAAAA=",
-            "node": {
-              "contents": {
-                "json": {
-                  "id": "0x88e6d2d8aa6562691a363b7dcc229a521aba8b11fdc88bf8e496d8007108d74a",
->>>>>>> 56d3890a
+            "cursor": "IDcKlJu2+CPwkeoI3yOgsW82ydDQcpIwCVX51ZtFGVEyAwAAAAAAAAA=",
+            "node": {
+              "contents": {
+                "json": {
+                  "id": "0x370a949bb6f823f091ea08df23a0b16f36c9d0d07292300955f9d59b45195132",
+                  "balance": {
+                    "value": "100"
+                  }
+                }
+              }
+            }
+          },
+          {
+            "cursor": "IPx8ioZ6kbofnlD3wy9/Mp2qExfwKjdUKvd0UWU2F4zgAwAAAAAAAAA=",
+            "node": {
+              "contents": {
+                "json": {
+                  "id": "0xfc7c8a867a91ba1f9e50f7c32f7f329daa1317f02a37542af774516536178ce0",
                   "balance": {
                     "value": "200"
-                  }
-                }
-              }
-            }
-          },
-          {
-<<<<<<< HEAD
-            "cursor": "IOk/Idw4b6TacTOWDShqS9EdSZZiRcixWoq44myUDOiRAwAAAAAAAAA=",
-            "node": {
-              "contents": {
-                "json": {
-                  "id": "0xe93f21dc386fa4da7133960d286a4bd11d49966245c8b15a8ab8e26c940ce891",
-                  "balance": {
-                    "value": "300"
-=======
-            "cursor": "IPR7BIW9qs+92bKG1LYmZjkSEj/t1eTj1+QukrriehGSAwAAAAAAAAA=",
-            "node": {
-              "contents": {
-                "json": {
-                  "id": "0xf47b0485bdaacfbdd9b286d4b626663912123fedd5e4e3d7e42e92bae27a1192",
-                  "balance": {
-                    "value": "100"
->>>>>>> 56d3890a
                   }
                 }
               }
@@ -968,11 +658,7 @@
     "queryCoinsAtChkpt1BeforeSnapshotCatchup": {
       "edges": [
         {
-<<<<<<< HEAD
-          "cursor": "ICU53cfn3TledcAJKLhwNH9C5EPk8npwmvsn0zbLJElvAQAAAAAAAAA=",
-=======
-          "cursor": "IDUYDw/7OyB55OgZxQyc+tZm1TcLwL+tlPDfFWcNvK3CAQAAAAAAAAA=",
->>>>>>> 56d3890a
+          "cursor": "ICYEeAEr2VD3UeeQM9pJBW5B3ynyh+Sb5lU5hafhJmibAQAAAAAAAAA=",
           "node": {
             "consistentStateForEachCoin": {
               "owner": {
@@ -980,178 +666,114 @@
                 "coins": {
                   "edges": [
                     {
-<<<<<<< HEAD
-                      "cursor": "ICU53cfn3TledcAJKLhwNH9C5EPk8npwmvsn0zbLJElvAQAAAAAAAAA=",
-                      "node": {
-                        "contents": {
-                          "json": {
-                            "id": "0x2539ddc7e7dd395e75c00928b870347f42e443e4f27a709afb27d336cb24496f",
-=======
-                      "cursor": "IDUYDw/7OyB55OgZxQyc+tZm1TcLwL+tlPDfFWcNvK3CAQAAAAAAAAA=",
-                      "node": {
-                        "contents": {
-                          "json": {
-                            "id": "0x35180f0ffb3b2079e4e819c50c9cfad666d5370bc0bfad94f0df15670dbcadc2",
->>>>>>> 56d3890a
+                      "cursor": "ICYEeAEr2VD3UeeQM9pJBW5B3ynyh+Sb5lU5hafhJmibAQAAAAAAAAA=",
+                      "node": {
+                        "contents": {
+                          "json": {
+                            "id": "0x260478012bd950f751e79033da49056e41df29f287e49be6553985a7e126689b",
+                            "balance": {
+                              "value": "300"
+                            }
+                          }
+                        }
+                      }
+                    },
+                    {
+                      "cursor": "IDcKlJu2+CPwkeoI3yOgsW82ydDQcpIwCVX51ZtFGVEyAQAAAAAAAAA=",
+                      "node": {
+                        "contents": {
+                          "json": {
+                            "id": "0x370a949bb6f823f091ea08df23a0b16f36c9d0d07292300955f9d59b45195132",
+                            "balance": {
+                              "value": "100"
+                            }
+                          }
+                        }
+                      }
+                    },
+                    {
+                      "cursor": "IPx8ioZ6kbofnlD3wy9/Mp2qExfwKjdUKvd0UWU2F4zgAQAAAAAAAAA=",
+                      "node": {
+                        "contents": {
+                          "json": {
+                            "id": "0xfc7c8a867a91ba1f9e50f7c32f7f329daa1317f02a37542af774516536178ce0",
                             "balance": {
                               "value": "200"
                             }
                           }
                         }
                       }
-                    },
-                    {
-<<<<<<< HEAD
-                      "cursor": "IOFjE6UC8kQEH9q1jIdM7cnP2DnFrNjiEifVeA+m3m7rAQAAAAAAAAA=",
-                      "node": {
-                        "contents": {
-                          "json": {
-                            "id": "0xe16313a502f244041fdab58c874cedc9cfd839c5acd8e21227d5780fa6de6eeb",
-=======
-                      "cursor": "IIjm0tiqZWJpGjY7fcwimlIauosR/ciL+OSW2ABxCNdKAQAAAAAAAAA=",
-                      "node": {
-                        "contents": {
-                          "json": {
-                            "id": "0x88e6d2d8aa6562691a363b7dcc229a521aba8b11fdc88bf8e496d8007108d74a",
->>>>>>> 56d3890a
+                    }
+                  ]
+                }
+              }
+            },
+            "contents": {
+              "json": {
+                "id": "0x260478012bd950f751e79033da49056e41df29f287e49be6553985a7e126689b",
+                "balance": {
+                  "value": "300"
+                }
+              }
+            }
+          }
+        },
+        {
+          "cursor": "IDcKlJu2+CPwkeoI3yOgsW82ydDQcpIwCVX51ZtFGVEyAQAAAAAAAAA=",
+          "node": {
+            "consistentStateForEachCoin": {
+              "owner": {
+                "address": "0x8cca4e1ce0ba5904cea61df9242da2f7d29e3ef328fb7ec07c086b3bf47ca61a",
+                "coins": {
+                  "edges": [
+                    {
+                      "cursor": "ICYEeAEr2VD3UeeQM9pJBW5B3ynyh+Sb5lU5hafhJmibAQAAAAAAAAA=",
+                      "node": {
+                        "contents": {
+                          "json": {
+                            "id": "0x260478012bd950f751e79033da49056e41df29f287e49be6553985a7e126689b",
+                            "balance": {
+                              "value": "300"
+                            }
+                          }
+                        }
+                      }
+                    },
+                    {
+                      "cursor": "IDcKlJu2+CPwkeoI3yOgsW82ydDQcpIwCVX51ZtFGVEyAQAAAAAAAAA=",
+                      "node": {
+                        "contents": {
+                          "json": {
+                            "id": "0x370a949bb6f823f091ea08df23a0b16f36c9d0d07292300955f9d59b45195132",
+                            "balance": {
+                              "value": "100"
+                            }
+                          }
+                        }
+                      }
+                    },
+                    {
+                      "cursor": "IPx8ioZ6kbofnlD3wy9/Mp2qExfwKjdUKvd0UWU2F4zgAQAAAAAAAAA=",
+                      "node": {
+                        "contents": {
+                          "json": {
+                            "id": "0xfc7c8a867a91ba1f9e50f7c32f7f329daa1317f02a37542af774516536178ce0",
                             "balance": {
                               "value": "200"
                             }
                           }
                         }
                       }
-                    },
-                    {
-<<<<<<< HEAD
-                      "cursor": "IOk/Idw4b6TacTOWDShqS9EdSZZiRcixWoq44myUDOiRAQAAAAAAAAA=",
-                      "node": {
-                        "contents": {
-                          "json": {
-                            "id": "0xe93f21dc386fa4da7133960d286a4bd11d49966245c8b15a8ab8e26c940ce891",
-                            "balance": {
-                              "value": "300"
-=======
-                      "cursor": "IPR7BIW9qs+92bKG1LYmZjkSEj/t1eTj1+QukrriehGSAQAAAAAAAAA=",
-                      "node": {
-                        "contents": {
-                          "json": {
-                            "id": "0xf47b0485bdaacfbdd9b286d4b626663912123fedd5e4e3d7e42e92bae27a1192",
-                            "balance": {
-                              "value": "100"
->>>>>>> 56d3890a
-                            }
-                          }
-                        }
-                      }
-                    }
-                  ]
-                }
-              }
-            },
-            "contents": {
-              "json": {
-<<<<<<< HEAD
-                "id": "0x2539ddc7e7dd395e75c00928b870347f42e443e4f27a709afb27d336cb24496f",
-=======
-                "id": "0x35180f0ffb3b2079e4e819c50c9cfad666d5370bc0bfad94f0df15670dbcadc2",
->>>>>>> 56d3890a
-                "balance": {
-                  "value": "200"
-                }
-              }
-            }
-          }
-        },
-        {
-<<<<<<< HEAD
-          "cursor": "IOFjE6UC8kQEH9q1jIdM7cnP2DnFrNjiEifVeA+m3m7rAQAAAAAAAAA=",
-=======
-          "cursor": "IIjm0tiqZWJpGjY7fcwimlIauosR/ciL+OSW2ABxCNdKAQAAAAAAAAA=",
->>>>>>> 56d3890a
-          "node": {
-            "consistentStateForEachCoin": {
-              "owner": {
-                "address": "0x8cca4e1ce0ba5904cea61df9242da2f7d29e3ef328fb7ec07c086b3bf47ca61a",
-                "coins": {
-                  "edges": [
-                    {
-<<<<<<< HEAD
-                      "cursor": "ICU53cfn3TledcAJKLhwNH9C5EPk8npwmvsn0zbLJElvAQAAAAAAAAA=",
-                      "node": {
-                        "contents": {
-                          "json": {
-                            "id": "0x2539ddc7e7dd395e75c00928b870347f42e443e4f27a709afb27d336cb24496f",
-=======
-                      "cursor": "IDUYDw/7OyB55OgZxQyc+tZm1TcLwL+tlPDfFWcNvK3CAQAAAAAAAAA=",
-                      "node": {
-                        "contents": {
-                          "json": {
-                            "id": "0x35180f0ffb3b2079e4e819c50c9cfad666d5370bc0bfad94f0df15670dbcadc2",
->>>>>>> 56d3890a
-                            "balance": {
-                              "value": "200"
-                            }
-                          }
-                        }
-                      }
-                    },
-                    {
-<<<<<<< HEAD
-                      "cursor": "IOFjE6UC8kQEH9q1jIdM7cnP2DnFrNjiEifVeA+m3m7rAQAAAAAAAAA=",
-                      "node": {
-                        "contents": {
-                          "json": {
-                            "id": "0xe16313a502f244041fdab58c874cedc9cfd839c5acd8e21227d5780fa6de6eeb",
-=======
-                      "cursor": "IIjm0tiqZWJpGjY7fcwimlIauosR/ciL+OSW2ABxCNdKAQAAAAAAAAA=",
-                      "node": {
-                        "contents": {
-                          "json": {
-                            "id": "0x88e6d2d8aa6562691a363b7dcc229a521aba8b11fdc88bf8e496d8007108d74a",
->>>>>>> 56d3890a
-                            "balance": {
-                              "value": "200"
-                            }
-                          }
-                        }
-                      }
-                    },
-                    {
-<<<<<<< HEAD
-                      "cursor": "IOk/Idw4b6TacTOWDShqS9EdSZZiRcixWoq44myUDOiRAQAAAAAAAAA=",
-                      "node": {
-                        "contents": {
-                          "json": {
-                            "id": "0xe93f21dc386fa4da7133960d286a4bd11d49966245c8b15a8ab8e26c940ce891",
-                            "balance": {
-                              "value": "300"
-=======
-                      "cursor": "IPR7BIW9qs+92bKG1LYmZjkSEj/t1eTj1+QukrriehGSAQAAAAAAAAA=",
-                      "node": {
-                        "contents": {
-                          "json": {
-                            "id": "0xf47b0485bdaacfbdd9b286d4b626663912123fedd5e4e3d7e42e92bae27a1192",
-                            "balance": {
-                              "value": "100"
->>>>>>> 56d3890a
-                            }
-                          }
-                        }
-                      }
-                    }
-                  ]
-                }
-              }
-            },
-            "contents": {
-              "json": {
-<<<<<<< HEAD
-                "id": "0xe16313a502f244041fdab58c874cedc9cfd839c5acd8e21227d5780fa6de6eeb",
-=======
-                "id": "0x88e6d2d8aa6562691a363b7dcc229a521aba8b11fdc88bf8e496d8007108d74a",
->>>>>>> 56d3890a
-                "balance": {
-                  "value": "200"
+                    }
+                  ]
+                }
+              }
+            },
+            "contents": {
+              "json": {
+                "id": "0x370a949bb6f823f091ea08df23a0b16f36c9d0d07292300955f9d59b45195132",
+                "balance": {
+                  "value": "100"
                 }
               }
             }
@@ -1163,42 +785,26 @@
       "coins": {
         "edges": [
           {
-<<<<<<< HEAD
-            "cursor": "ICU53cfn3TledcAJKLhwNH9C5EPk8npwmvsn0zbLJElvAQAAAAAAAAA=",
-            "node": {
-              "contents": {
-                "json": {
-                  "id": "0x2539ddc7e7dd395e75c00928b870347f42e443e4f27a709afb27d336cb24496f",
-=======
-            "cursor": "IDUYDw/7OyB55OgZxQyc+tZm1TcLwL+tlPDfFWcNvK3CAQAAAAAAAAA=",
-            "node": {
-              "contents": {
-                "json": {
-                  "id": "0x35180f0ffb3b2079e4e819c50c9cfad666d5370bc0bfad94f0df15670dbcadc2",
->>>>>>> 56d3890a
-                  "balance": {
-                    "value": "200"
+            "cursor": "ICYEeAEr2VD3UeeQM9pJBW5B3ynyh+Sb5lU5hafhJmibAQAAAAAAAAA=",
+            "node": {
+              "contents": {
+                "json": {
+                  "id": "0x260478012bd950f751e79033da49056e41df29f287e49be6553985a7e126689b",
+                  "balance": {
+                    "value": "300"
                   }
                 }
               }
             }
           },
           {
-<<<<<<< HEAD
-            "cursor": "IOFjE6UC8kQEH9q1jIdM7cnP2DnFrNjiEifVeA+m3m7rAQAAAAAAAAA=",
-            "node": {
-              "contents": {
-                "json": {
-                  "id": "0xe16313a502f244041fdab58c874cedc9cfd839c5acd8e21227d5780fa6de6eeb",
-=======
-            "cursor": "IIjm0tiqZWJpGjY7fcwimlIauosR/ciL+OSW2ABxCNdKAQAAAAAAAAA=",
-            "node": {
-              "contents": {
-                "json": {
-                  "id": "0x88e6d2d8aa6562691a363b7dcc229a521aba8b11fdc88bf8e496d8007108d74a",
->>>>>>> 56d3890a
-                  "balance": {
-                    "value": "200"
+            "cursor": "IDcKlJu2+CPwkeoI3yOgsW82ydDQcpIwCVX51ZtFGVEyAQAAAAAAAAA=",
+            "node": {
+              "contents": {
+                "json": {
+                  "id": "0x370a949bb6f823f091ea08df23a0b16f36c9d0d07292300955f9d59b45195132",
+                  "balance": {
+                    "value": "100"
                   }
                 }
               }
