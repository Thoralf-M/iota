--- conflicted
+++ resolved
@@ -60,59 +60,39 @@
       },
       "nodes": [
         {
-<<<<<<< HEAD
-          "digest": "CEDo4dnYsZLF7rYdJ6zwu6b4hwvjsiD7JTAbiWwrhc3T",
-=======
           "digest": "BHnWbs1bAGTHvqmVM8QakhekPkR5xoNa4LSaeFRaU9oU",
->>>>>>> 4647c11f
-          "effects": {
-            "checkpoint": {
-              "sequenceNumber": 2
-            }
-          }
-        },
-        {
-<<<<<<< HEAD
-          "digest": "9j5N75bkoiNEUwQMcEdtoRUc4kRqueNeGLigL3w1LK8f",
-=======
+          "effects": {
+            "checkpoint": {
+              "sequenceNumber": 2
+            }
+          }
+        },
+        {
           "digest": "GfT83ydV3hZD4JE7BpRfiqqZ5TFENQDzAVeiEUSVJKdJ",
->>>>>>> 4647c11f
-          "effects": {
-            "checkpoint": {
-              "sequenceNumber": 2
-            }
-          }
-        },
-        {
-<<<<<<< HEAD
-          "digest": "gbt7gwfXezA6bCHjUsCSvjRaEtwW9p1jD6iyPF8zCLm",
-=======
+          "effects": {
+            "checkpoint": {
+              "sequenceNumber": 2
+            }
+          }
+        },
+        {
           "digest": "J5WeQemqsD7PiAYUk8o5jbf7m7G4bNqejJ4dUwijQmh5",
->>>>>>> 4647c11f
-          "effects": {
-            "checkpoint": {
-              "sequenceNumber": 2
-            }
-          }
-        },
-        {
-<<<<<<< HEAD
-          "digest": "EHinCSXyCJSXZt68Q8U4DtcTNxKyNvionH1B4eoBTSZG",
-=======
+          "effects": {
+            "checkpoint": {
+              "sequenceNumber": 2
+            }
+          }
+        },
+        {
           "digest": "89Eq2RtFcvykVH8jYAF91mjF1DBRsLeGU4gfnL96jMoC",
->>>>>>> 4647c11f
-          "effects": {
-            "checkpoint": {
-              "sequenceNumber": 2
-            }
-          }
-        },
-        {
-<<<<<<< HEAD
-          "digest": "CMNpkyHmCnCfDvEKp4CuyAiZk9MgsPX6WEhA8LxGoKQw",
-=======
+          "effects": {
+            "checkpoint": {
+              "sequenceNumber": 2
+            }
+          }
+        },
+        {
           "digest": "9RMtDD1o2929hoHsxJt5RhPXkKAVBREjCpDCiRSGWD4j",
->>>>>>> 4647c11f
           "effects": {
             "checkpoint": {
               "sequenceNumber": 2
@@ -137,11 +117,7 @@
       },
       "nodes": [
         {
-<<<<<<< HEAD
-          "digest": "CEDo4dnYsZLF7rYdJ6zwu6b4hwvjsiD7JTAbiWwrhc3T",
-=======
           "digest": "BHnWbs1bAGTHvqmVM8QakhekPkR5xoNa4LSaeFRaU9oU",
->>>>>>> 4647c11f
           "effects": {
             "checkpoint": {
               "sequenceNumber": 2
@@ -166,11 +142,7 @@
       },
       "nodes": [
         {
-<<<<<<< HEAD
-          "digest": "9j5N75bkoiNEUwQMcEdtoRUc4kRqueNeGLigL3w1LK8f",
-=======
           "digest": "GfT83ydV3hZD4JE7BpRfiqqZ5TFENQDzAVeiEUSVJKdJ",
->>>>>>> 4647c11f
           "effects": {
             "checkpoint": {
               "sequenceNumber": 2
@@ -195,11 +167,7 @@
       },
       "nodes": [
         {
-<<<<<<< HEAD
-          "digest": "gbt7gwfXezA6bCHjUsCSvjRaEtwW9p1jD6iyPF8zCLm",
-=======
           "digest": "J5WeQemqsD7PiAYUk8o5jbf7m7G4bNqejJ4dUwijQmh5",
->>>>>>> 4647c11f
           "effects": {
             "checkpoint": {
               "sequenceNumber": 2
@@ -224,11 +192,7 @@
       },
       "nodes": [
         {
-<<<<<<< HEAD
-          "digest": "EHinCSXyCJSXZt68Q8U4DtcTNxKyNvionH1B4eoBTSZG",
-=======
           "digest": "89Eq2RtFcvykVH8jYAF91mjF1DBRsLeGU4gfnL96jMoC",
->>>>>>> 4647c11f
           "effects": {
             "checkpoint": {
               "sequenceNumber": 2
@@ -253,11 +217,7 @@
       },
       "nodes": [
         {
-<<<<<<< HEAD
-          "digest": "CMNpkyHmCnCfDvEKp4CuyAiZk9MgsPX6WEhA8LxGoKQw",
-=======
           "digest": "9RMtDD1o2929hoHsxJt5RhPXkKAVBREjCpDCiRSGWD4j",
->>>>>>> 4647c11f
           "effects": {
             "checkpoint": {
               "sequenceNumber": 2
