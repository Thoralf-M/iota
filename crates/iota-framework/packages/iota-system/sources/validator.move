--- conflicted
+++ resolved
@@ -454,34 +454,20 @@
         &self.metadata.primary_address
     }
 
-<<<<<<< HEAD
-    public fun worker_address(self: &ValidatorV1): &String {
-        &self.metadata.worker_address
+    public fun authority_pubkey_bytes(self: &ValidatorV1): &vector<u8> {
+        &self.metadata.authority_pubkey_bytes
+    }
+
+    public fun proof_of_possession(self: &ValidatorV1): &vector<u8> {
+        &self.metadata.proof_of_possession
+    }
+
+    public fun network_pubkey_bytes(self: &ValidatorV1): &vector<u8> {
+        &self.metadata.network_pubkey_bytes
     }
 
     public fun protocol_pubkey_bytes(self: &ValidatorV1): &vector<u8> {
         &self.metadata.protocol_pubkey_bytes
-=======
-    public fun authority_pubkey_bytes(self: &Validator): &vector<u8> {
-        &self.metadata.authority_pubkey_bytes
->>>>>>> 4647c11f
-    }
-
-    public fun proof_of_possession(self: &ValidatorV1): &vector<u8> {
-        &self.metadata.proof_of_possession
-    }
-
-    public fun network_pubkey_bytes(self: &ValidatorV1): &vector<u8> {
-        &self.metadata.network_pubkey_bytes
-    }
-
-<<<<<<< HEAD
-    public fun worker_pubkey_bytes(self: &ValidatorV1): &vector<u8> {
-        &self.metadata.worker_pubkey_bytes
-=======
-    public fun protocol_pubkey_bytes(self: &Validator): &vector<u8> {
-        &self.metadata.protocol_pubkey_bytes
->>>>>>> 4647c11f
     }
 
     public fun next_epoch_network_address(self: &ValidatorV1): &Option<String> {
@@ -496,34 +482,20 @@
         &self.metadata.next_epoch_primary_address
     }
 
-<<<<<<< HEAD
-    public fun next_epoch_worker_address(self: &ValidatorV1): &Option<String> {
-        &self.metadata.next_epoch_worker_address
+    public fun next_epoch_authority_pubkey_bytes(self: &ValidatorV1): &Option<vector<u8>> {
+        &self.metadata.next_epoch_authority_pubkey_bytes
+    }
+
+    public fun next_epoch_proof_of_possession(self: &ValidatorV1): &Option<vector<u8>> {
+        &self.metadata.next_epoch_proof_of_possession
+    }
+
+    public fun next_epoch_network_pubkey_bytes(self: &ValidatorV1): &Option<vector<u8>> {
+        &self.metadata.next_epoch_network_pubkey_bytes
     }
 
     public fun next_epoch_protocol_pubkey_bytes(self: &ValidatorV1): &Option<vector<u8>> {
         &self.metadata.next_epoch_protocol_pubkey_bytes
-=======
-    public fun next_epoch_authority_pubkey_bytes(self: &Validator): &Option<vector<u8>> {
-        &self.metadata.next_epoch_authority_pubkey_bytes
->>>>>>> 4647c11f
-    }
-
-    public fun next_epoch_proof_of_possession(self: &ValidatorV1): &Option<vector<u8>> {
-        &self.metadata.next_epoch_proof_of_possession
-    }
-
-    public fun next_epoch_network_pubkey_bytes(self: &ValidatorV1): &Option<vector<u8>> {
-        &self.metadata.next_epoch_network_pubkey_bytes
-    }
-
-<<<<<<< HEAD
-    public fun next_epoch_worker_pubkey_bytes(self: &ValidatorV1): &Option<vector<u8>> {
-        &self.metadata.next_epoch_worker_pubkey_bytes
-=======
-    public fun next_epoch_protocol_pubkey_bytes(self: &Validator): &Option<vector<u8>> {
-        &self.metadata.next_epoch_protocol_pubkey_bytes
->>>>>>> 4647c11f
     }
 
     public fun operation_cap_id(self: &ValidatorV1): &ID {
@@ -752,49 +724,15 @@
         validate_metadata(&self.metadata);
     }
 
-<<<<<<< HEAD
-    /// Update worker address of this validator, taking effects from next epoch
-    public(package) fun update_next_epoch_worker_address(self: &mut ValidatorV1, worker_address: vector<u8>) {
-        assert!(
-            worker_address.length() <= MAX_VALIDATOR_METADATA_LENGTH,
-            EValidatorMetadataExceedingLengthLimit
-        );
-        let worker_address = worker_address.to_ascii_string().to_string();
-        self.metadata.next_epoch_worker_address = option::some(worker_address);
-        validate_metadata(&self.metadata);
-    }
-
-    /// Update worker address of this candidate validator
-    public(package) fun update_candidate_worker_address(self: &mut ValidatorV1, worker_address: vector<u8>) {
-        assert!(is_preactive(self), ENotValidatorCandidate);
-        assert!(
-            worker_address.length() <= MAX_VALIDATOR_METADATA_LENGTH,
-            EValidatorMetadataExceedingLengthLimit
-        );
-        let worker_address = worker_address.to_ascii_string().to_string();
-        self.metadata.worker_address = worker_address;
-        validate_metadata(&self.metadata);
-    }
-
-    /// Update protocol public key of this validator, taking effects from next epoch
-    public(package) fun update_next_epoch_protocol_pubkey(self: &mut ValidatorV1, protocol_pubkey: vector<u8>, proof_of_possession: vector<u8>) {
-        self.metadata.next_epoch_protocol_pubkey_bytes = option::some(protocol_pubkey);
-=======
     /// Update authority public key of this validator, taking effects from next epoch
-    public(package) fun update_next_epoch_authority_pubkey(self: &mut Validator, authority_pubkey: vector<u8>, proof_of_possession: vector<u8>) {
+    public(package) fun update_next_epoch_authority_pubkey(self: &mut ValidatorV1, authority_pubkey: vector<u8>, proof_of_possession: vector<u8>) {
         self.metadata.next_epoch_authority_pubkey_bytes = option::some(authority_pubkey);
->>>>>>> 4647c11f
         self.metadata.next_epoch_proof_of_possession = option::some(proof_of_possession);
         validate_metadata(&self.metadata);
     }
 
-<<<<<<< HEAD
-    /// Update protocol public key of this candidate validator
-    public(package) fun update_candidate_protocol_pubkey(self: &mut ValidatorV1, protocol_pubkey: vector<u8>, proof_of_possession: vector<u8>) {
-=======
     /// Update authority public key of this candidate validator
-    public(package) fun update_candidate_authority_pubkey(self: &mut Validator, authority_pubkey: vector<u8>, proof_of_possession: vector<u8>) {
->>>>>>> 4647c11f
+    public(package) fun update_candidate_authority_pubkey(self: &mut ValidatorV1, authority_pubkey: vector<u8>, proof_of_possession: vector<u8>) {
         assert!(is_preactive(self), ENotValidatorCandidate);
         self.metadata.authority_pubkey_bytes = authority_pubkey;
         self.metadata.proof_of_possession = proof_of_possession;
@@ -814,25 +752,14 @@
         validate_metadata(&self.metadata);
     }
 
-<<<<<<< HEAD
-    /// Update Narwhal worker public key of this validator, taking effects from next epoch
-    public(package) fun update_next_epoch_worker_pubkey(self: &mut ValidatorV1, worker_pubkey: vector<u8>) {
-        self.metadata.next_epoch_worker_pubkey_bytes = option::some(worker_pubkey);
-        validate_metadata(&self.metadata);
-    }
-
-    /// Update Narwhal worker public key of this candidate validator
-    public(package) fun update_candidate_worker_pubkey(self: &mut ValidatorV1, worker_pubkey: vector<u8>) {
-=======
     /// Update protocol public key of this validator, taking effects from next epoch
-    public(package) fun update_next_epoch_protocol_pubkey(self: &mut Validator, protocol_pubkey: vector<u8>) {
+    public(package) fun update_next_epoch_protocol_pubkey(self: &mut ValidatorV1, protocol_pubkey: vector<u8>) {
         self.metadata.next_epoch_protocol_pubkey_bytes = option::some(protocol_pubkey);
         validate_metadata(&self.metadata);
     }
 
     /// Update protocol public key of this candidate validator
-    public(package) fun update_candidate_protocol_pubkey(self: &mut Validator, protocol_pubkey: vector<u8>) {
->>>>>>> 4647c11f
+    public(package) fun update_candidate_protocol_pubkey(self: &mut ValidatorV1, protocol_pubkey: vector<u8>) {
         assert!(is_preactive(self), ENotValidatorCandidate);
         self.metadata.protocol_pubkey_bytes = protocol_pubkey;
         validate_metadata(&self.metadata);
