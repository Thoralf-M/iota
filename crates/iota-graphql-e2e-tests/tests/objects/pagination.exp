processed 15 tasks

task 1, lines 7-20:
//# publish
created: object(1,0)
mutated: object(0,0)
gas summary: computation_cost: 1000000, storage_cost: 5175600,  storage_rebate: 0, non_refundable_storage_fee: 0

task 2, lines 22-23:
//# run Test::M1::create --args 0 @A
created: object(2,0)
mutated: object(0,0)
gas summary: computation_cost: 1000000, storage_cost: 2302800,  storage_rebate: 988000, non_refundable_storage_fee: 0

task 3, lines 25-26:
//# run Test::M1::create --args 1 @A
created: object(3,0)
mutated: object(0,0)
gas summary: computation_cost: 1000000, storage_cost: 2302800,  storage_rebate: 988000, non_refundable_storage_fee: 0

task 4, lines 28-29:
//# run Test::M1::create --args 2 @A
created: object(4,0)
mutated: object(0,0)
gas summary: computation_cost: 1000000, storage_cost: 2302800,  storage_rebate: 988000, non_refundable_storage_fee: 0

task 5, lines 31-32:
//# run Test::M1::create --args 3 @A
created: object(5,0)
mutated: object(0,0)
gas summary: computation_cost: 1000000, storage_cost: 2302800,  storage_rebate: 988000, non_refundable_storage_fee: 0

task 6, lines 34-35:
//# run Test::M1::create --args 4 @A
created: object(6,0)
mutated: object(0,0)
gas summary: computation_cost: 1000000, storage_cost: 2302800,  storage_rebate: 988000, non_refundable_storage_fee: 0

task 7, line 37:
//# create-checkpoint
Checkpoint created: 1

task 8, lines 39-49:
//# run-graphql
Response: {
  "data": {
    "address": {
      "objects": {
        "edges": [
          {
<<<<<<< HEAD
            "cursor": "IFy4/XFtcZhBpRR6COeO7ZM8IH7eJcvbW5nlsJedVb+kAQAAAAAAAAA="
          },
          {
            "cursor": "IK9P5kG5iygq/7pjfX9SipiASf9hfMxiRORO+Bp7D8L3AQAAAAAAAAA="
          },
          {
            "cursor": "IPLRWuZ7QWUTcRib/05Pr3QQPUG4BJKCLzfVN9rpJVdJAQAAAAAAAAA="
          },
          {
            "cursor": "IPMz9K/aZDxp+5jua7txJYdapWQenLt0/ZypbgTUc83QAQAAAAAAAAA="
          },
          {
            "cursor": "IPf+nC8ZOhJUenELE36x/hfy6CIZ0NcojMI5uXE6KMVxAQAAAAAAAAA="
=======
            "cursor": "IEDSk627fQsytn/ikdGQtF3KwSuu/naEpKOvuirYJ5m0AQAAAAAAAAA="
          },
          {
            "cursor": "IFGKFT9PZ8JOjuvml92sXxsJ7bILPYFp+HnbpIuVbiMBAQAAAAAAAAA="
          },
          {
            "cursor": "IH16DW3lpd8N1iV4jvbm8kALVovmI+sl+VUeffpH8snwAQAAAAAAAAA="
          },
          {
            "cursor": "IJ4etep87+xECxMt7pHa/nvzbxtgS/fPiZFOM3aFVgqAAQAAAAAAAAA="
          },
          {
            "cursor": "INK0CTjfJeJxj9bteOyQhcLDgG2Pr3cfwDvII3tNj+XRAQAAAAAAAAA="
>>>>>>> 4647c11f
          }
        ]
      }
    }
  }
}

task 9, lines 51-61:
//# run-graphql
Response: {
  "data": {
    "address": {
      "objects": {
        "edges": [
          {
<<<<<<< HEAD
            "cursor": "IFy4/XFtcZhBpRR6COeO7ZM8IH7eJcvbW5nlsJedVb+kAQAAAAAAAAA="
          },
          {
            "cursor": "IK9P5kG5iygq/7pjfX9SipiASf9hfMxiRORO+Bp7D8L3AQAAAAAAAAA="
=======
            "cursor": "IEDSk627fQsytn/ikdGQtF3KwSuu/naEpKOvuirYJ5m0AQAAAAAAAAA="
          },
          {
            "cursor": "IFGKFT9PZ8JOjuvml92sXxsJ7bILPYFp+HnbpIuVbiMBAQAAAAAAAAA="
>>>>>>> 4647c11f
          }
        ]
      }
    }
  }
}

task 10, lines 63-92:
//# run-graphql
Response: {
  "data": {
    "address": {
      "objects": {
        "edges": [
          {
<<<<<<< HEAD
            "cursor": "IFy4/XFtcZhBpRR6COeO7ZM8IH7eJcvbW5nlsJedVb+kAQAAAAAAAAA=",
            "node": {
              "address": "0x5cb8fd716d719841a5147a08e78eed933c207ede25cbdb5b99e5b0979d55bfa4"
            }
          },
          {
            "cursor": "IK9P5kG5iygq/7pjfX9SipiASf9hfMxiRORO+Bp7D8L3AQAAAAAAAAA=",
            "node": {
              "address": "0xaf4fe641b98b282affba637d7f528a988049ff617ccc6244e44ef81a7b0fc2f7"
            }
          },
          {
            "cursor": "IPLRWuZ7QWUTcRib/05Pr3QQPUG4BJKCLzfVN9rpJVdJAQAAAAAAAAA=",
            "node": {
              "address": "0xf2d15ae67b41651371189bff4e4faf74103d41b80492822f37d537dae9255749"
            }
          },
          {
            "cursor": "IPMz9K/aZDxp+5jua7txJYdapWQenLt0/ZypbgTUc83QAQAAAAAAAAA=",
            "node": {
              "address": "0xf333f4afda643c69fb98ee6bbb7125875aa5641e9cbb74fd9ca96e04d473cdd0"
            }
          },
          {
            "cursor": "IPf+nC8ZOhJUenELE36x/hfy6CIZ0NcojMI5uXE6KMVxAQAAAAAAAAA=",
            "node": {
              "address": "0xf7fe9c2f193a12547a710b137eb1fe17f2e82219d0d7288cc239b9713a28c571"
=======
            "cursor": "IEDSk627fQsytn/ikdGQtF3KwSuu/naEpKOvuirYJ5m0AQAAAAAAAAA=",
            "node": {
              "address": "0x40d293adbb7d0b32b67fe291d190b45dcac12baefe7684a4a3afba2ad82799b4"
            }
          },
          {
            "cursor": "IFGKFT9PZ8JOjuvml92sXxsJ7bILPYFp+HnbpIuVbiMBAQAAAAAAAAA=",
            "node": {
              "address": "0x518a153f4f67c24e8eebe697ddac5f1b09edb20b3d8169f879dba48b956e2301"
            }
          },
          {
            "cursor": "IH16DW3lpd8N1iV4jvbm8kALVovmI+sl+VUeffpH8snwAQAAAAAAAAA=",
            "node": {
              "address": "0x7d7a0d6de5a5df0dd625788ef6e6f2400b568be623eb25f9551e7dfa47f2c9f0"
            }
          },
          {
            "cursor": "IJ4etep87+xECxMt7pHa/nvzbxtgS/fPiZFOM3aFVgqAAQAAAAAAAAA=",
            "node": {
              "address": "0x9e1eb5ea7cefec440b132dee91dafe7bf36f1b604bf7cf89914e337685560a80"
            }
          },
          {
            "cursor": "INK0CTjfJeJxj9bteOyQhcLDgG2Pr3cfwDvII3tNj+XRAQAAAAAAAAA=",
            "node": {
              "address": "0xd2b40938df25e2718fd6ed78ec9085c2c3806d8faf771fc03bc8237b4d8fe5d1"
>>>>>>> 4647c11f
            }
          }
        ]
      }
    },
    "obj_3_0": {
<<<<<<< HEAD
      "address": "0xf7fe9c2f193a12547a710b137eb1fe17f2e82219d0d7288cc239b9713a28c571"
    },
    "obj_5_0": {
      "address": "0x5cb8fd716d719841a5147a08e78eed933c207ede25cbdb5b99e5b0979d55bfa4"
    },
    "obj_6_0": {
      "address": "0xf2d15ae67b41651371189bff4e4faf74103d41b80492822f37d537dae9255749"
    },
    "obj_4_0": {
      "address": "0xaf4fe641b98b282affba637d7f528a988049ff617ccc6244e44ef81a7b0fc2f7"
    },
    "obj_2_0": {
      "address": "0xf333f4afda643c69fb98ee6bbb7125875aa5641e9cbb74fd9ca96e04d473cdd0"
=======
      "address": "0x40d293adbb7d0b32b67fe291d190b45dcac12baefe7684a4a3afba2ad82799b4"
    },
    "obj_5_0": {
      "address": "0xd2b40938df25e2718fd6ed78ec9085c2c3806d8faf771fc03bc8237b4d8fe5d1"
    },
    "obj_6_0": {
      "address": "0x9e1eb5ea7cefec440b132dee91dafe7bf36f1b604bf7cf89914e337685560a80"
    },
    "obj_4_0": {
      "address": "0x518a153f4f67c24e8eebe697ddac5f1b09edb20b3d8169f879dba48b956e2301"
    },
    "obj_2_0": {
      "address": "0x7d7a0d6de5a5df0dd625788ef6e6f2400b568be623eb25f9551e7dfa47f2c9f0"
>>>>>>> 4647c11f
    }
  }
}

task 11, lines 94-106:
//# run-graphql --cursors @{obj_5_0}
Response: {
  "data": {
    "address": {
      "objects": {
        "edges": [
          {
            "cursor": "IK9P5kG5iygq/7pjfX9SipiASf9hfMxiRORO+Bp7D8L3AQAAAAAAAAA="
          },
          {
            "cursor": "IPLRWuZ7QWUTcRib/05Pr3QQPUG4BJKCLzfVN9rpJVdJAQAAAAAAAAA="
          }
        ]
      }
    }
  }
}

task 12, lines 108-118:
//# run-graphql --cursors @{obj_4_0}
Response: {
  "data": {
    "address": {
      "objects": {
        "edges": [
          {
<<<<<<< HEAD
            "cursor": "IPLRWuZ7QWUTcRib/05Pr3QQPUG4BJKCLzfVN9rpJVdJAQAAAAAAAAA="
=======
            "cursor": "IH16DW3lpd8N1iV4jvbm8kALVovmI+sl+VUeffpH8snwAQAAAAAAAAA="
>>>>>>> 4647c11f
          }
        ]
      }
    }
  }
}

task 13, lines 120-130:
//# run-graphql --cursors @{obj_3_0}
Response: {
  "data": {
    "address": {
      "objects": {
<<<<<<< HEAD
        "edges": [
          {
            "cursor": "IPLRWuZ7QWUTcRib/05Pr3QQPUG4BJKCLzfVN9rpJVdJAQAAAAAAAAA="
          },
          {
            "cursor": "IPMz9K/aZDxp+5jua7txJYdapWQenLt0/ZypbgTUc83QAQAAAAAAAAA="
          }
        ]
=======
        "edges": []
>>>>>>> 4647c11f
      }
    }
  }
}

task 14, lines 132-144:
//# run-graphql
Response: {
  "data": {
    "address": {
      "objects": {
        "edges": [
          {
<<<<<<< HEAD
            "cursor": "IPMz9K/aZDxp+5jua7txJYdapWQenLt0/ZypbgTUc83QAQAAAAAAAAA=",
            "node": {
              "address": "0xf333f4afda643c69fb98ee6bbb7125875aa5641e9cbb74fd9ca96e04d473cdd0"
            }
          },
          {
            "cursor": "IPf+nC8ZOhJUenELE36x/hfy6CIZ0NcojMI5uXE6KMVxAQAAAAAAAAA=",
            "node": {
              "address": "0xf7fe9c2f193a12547a710b137eb1fe17f2e82219d0d7288cc239b9713a28c571"
=======
            "cursor": "IJ4etep87+xECxMt7pHa/nvzbxtgS/fPiZFOM3aFVgqAAQAAAAAAAAA=",
            "node": {
              "address": "0x9e1eb5ea7cefec440b132dee91dafe7bf36f1b604bf7cf89914e337685560a80"
            }
          },
          {
            "cursor": "INK0CTjfJeJxj9bteOyQhcLDgG2Pr3cfwDvII3tNj+XRAQAAAAAAAAA=",
            "node": {
              "address": "0xd2b40938df25e2718fd6ed78ec9085c2c3806d8faf771fc03bc8237b4d8fe5d1"
>>>>>>> 4647c11f
            }
          }
        ]
      }
    }
  }
}<|MERGE_RESOLUTION|>--- conflicted
+++ resolved
@@ -48,21 +48,6 @@
       "objects": {
         "edges": [
           {
-<<<<<<< HEAD
-            "cursor": "IFy4/XFtcZhBpRR6COeO7ZM8IH7eJcvbW5nlsJedVb+kAQAAAAAAAAA="
-          },
-          {
-            "cursor": "IK9P5kG5iygq/7pjfX9SipiASf9hfMxiRORO+Bp7D8L3AQAAAAAAAAA="
-          },
-          {
-            "cursor": "IPLRWuZ7QWUTcRib/05Pr3QQPUG4BJKCLzfVN9rpJVdJAQAAAAAAAAA="
-          },
-          {
-            "cursor": "IPMz9K/aZDxp+5jua7txJYdapWQenLt0/ZypbgTUc83QAQAAAAAAAAA="
-          },
-          {
-            "cursor": "IPf+nC8ZOhJUenELE36x/hfy6CIZ0NcojMI5uXE6KMVxAQAAAAAAAAA="
-=======
             "cursor": "IEDSk627fQsytn/ikdGQtF3KwSuu/naEpKOvuirYJ5m0AQAAAAAAAAA="
           },
           {
@@ -76,7 +61,6 @@
           },
           {
             "cursor": "INK0CTjfJeJxj9bteOyQhcLDgG2Pr3cfwDvII3tNj+XRAQAAAAAAAAA="
->>>>>>> 4647c11f
           }
         ]
       }
@@ -92,17 +76,10 @@
       "objects": {
         "edges": [
           {
-<<<<<<< HEAD
-            "cursor": "IFy4/XFtcZhBpRR6COeO7ZM8IH7eJcvbW5nlsJedVb+kAQAAAAAAAAA="
-          },
-          {
-            "cursor": "IK9P5kG5iygq/7pjfX9SipiASf9hfMxiRORO+Bp7D8L3AQAAAAAAAAA="
-=======
             "cursor": "IEDSk627fQsytn/ikdGQtF3KwSuu/naEpKOvuirYJ5m0AQAAAAAAAAA="
           },
           {
             "cursor": "IFGKFT9PZ8JOjuvml92sXxsJ7bILPYFp+HnbpIuVbiMBAQAAAAAAAAA="
->>>>>>> 4647c11f
           }
         ]
       }
@@ -118,35 +95,6 @@
       "objects": {
         "edges": [
           {
-<<<<<<< HEAD
-            "cursor": "IFy4/XFtcZhBpRR6COeO7ZM8IH7eJcvbW5nlsJedVb+kAQAAAAAAAAA=",
-            "node": {
-              "address": "0x5cb8fd716d719841a5147a08e78eed933c207ede25cbdb5b99e5b0979d55bfa4"
-            }
-          },
-          {
-            "cursor": "IK9P5kG5iygq/7pjfX9SipiASf9hfMxiRORO+Bp7D8L3AQAAAAAAAAA=",
-            "node": {
-              "address": "0xaf4fe641b98b282affba637d7f528a988049ff617ccc6244e44ef81a7b0fc2f7"
-            }
-          },
-          {
-            "cursor": "IPLRWuZ7QWUTcRib/05Pr3QQPUG4BJKCLzfVN9rpJVdJAQAAAAAAAAA=",
-            "node": {
-              "address": "0xf2d15ae67b41651371189bff4e4faf74103d41b80492822f37d537dae9255749"
-            }
-          },
-          {
-            "cursor": "IPMz9K/aZDxp+5jua7txJYdapWQenLt0/ZypbgTUc83QAQAAAAAAAAA=",
-            "node": {
-              "address": "0xf333f4afda643c69fb98ee6bbb7125875aa5641e9cbb74fd9ca96e04d473cdd0"
-            }
-          },
-          {
-            "cursor": "IPf+nC8ZOhJUenELE36x/hfy6CIZ0NcojMI5uXE6KMVxAQAAAAAAAAA=",
-            "node": {
-              "address": "0xf7fe9c2f193a12547a710b137eb1fe17f2e82219d0d7288cc239b9713a28c571"
-=======
             "cursor": "IEDSk627fQsytn/ikdGQtF3KwSuu/naEpKOvuirYJ5m0AQAAAAAAAAA=",
             "node": {
               "address": "0x40d293adbb7d0b32b67fe291d190b45dcac12baefe7684a4a3afba2ad82799b4"
@@ -174,28 +122,12 @@
             "cursor": "INK0CTjfJeJxj9bteOyQhcLDgG2Pr3cfwDvII3tNj+XRAQAAAAAAAAA=",
             "node": {
               "address": "0xd2b40938df25e2718fd6ed78ec9085c2c3806d8faf771fc03bc8237b4d8fe5d1"
->>>>>>> 4647c11f
             }
           }
         ]
       }
     },
     "obj_3_0": {
-<<<<<<< HEAD
-      "address": "0xf7fe9c2f193a12547a710b137eb1fe17f2e82219d0d7288cc239b9713a28c571"
-    },
-    "obj_5_0": {
-      "address": "0x5cb8fd716d719841a5147a08e78eed933c207ede25cbdb5b99e5b0979d55bfa4"
-    },
-    "obj_6_0": {
-      "address": "0xf2d15ae67b41651371189bff4e4faf74103d41b80492822f37d537dae9255749"
-    },
-    "obj_4_0": {
-      "address": "0xaf4fe641b98b282affba637d7f528a988049ff617ccc6244e44ef81a7b0fc2f7"
-    },
-    "obj_2_0": {
-      "address": "0xf333f4afda643c69fb98ee6bbb7125875aa5641e9cbb74fd9ca96e04d473cdd0"
-=======
       "address": "0x40d293adbb7d0b32b67fe291d190b45dcac12baefe7684a4a3afba2ad82799b4"
     },
     "obj_5_0": {
@@ -209,7 +141,6 @@
     },
     "obj_2_0": {
       "address": "0x7d7a0d6de5a5df0dd625788ef6e6f2400b568be623eb25f9551e7dfa47f2c9f0"
->>>>>>> 4647c11f
     }
   }
 }
@@ -241,11 +172,7 @@
       "objects": {
         "edges": [
           {
-<<<<<<< HEAD
-            "cursor": "IPLRWuZ7QWUTcRib/05Pr3QQPUG4BJKCLzfVN9rpJVdJAQAAAAAAAAA="
-=======
             "cursor": "IH16DW3lpd8N1iV4jvbm8kALVovmI+sl+VUeffpH8snwAQAAAAAAAAA="
->>>>>>> 4647c11f
           }
         ]
       }
@@ -259,18 +186,7 @@
   "data": {
     "address": {
       "objects": {
-<<<<<<< HEAD
-        "edges": [
-          {
-            "cursor": "IPLRWuZ7QWUTcRib/05Pr3QQPUG4BJKCLzfVN9rpJVdJAQAAAAAAAAA="
-          },
-          {
-            "cursor": "IPMz9K/aZDxp+5jua7txJYdapWQenLt0/ZypbgTUc83QAQAAAAAAAAA="
-          }
-        ]
-=======
         "edges": []
->>>>>>> 4647c11f
       }
     }
   }
@@ -284,17 +200,6 @@
       "objects": {
         "edges": [
           {
-<<<<<<< HEAD
-            "cursor": "IPMz9K/aZDxp+5jua7txJYdapWQenLt0/ZypbgTUc83QAQAAAAAAAAA=",
-            "node": {
-              "address": "0xf333f4afda643c69fb98ee6bbb7125875aa5641e9cbb74fd9ca96e04d473cdd0"
-            }
-          },
-          {
-            "cursor": "IPf+nC8ZOhJUenELE36x/hfy6CIZ0NcojMI5uXE6KMVxAQAAAAAAAAA=",
-            "node": {
-              "address": "0xf7fe9c2f193a12547a710b137eb1fe17f2e82219d0d7288cc239b9713a28c571"
-=======
             "cursor": "IJ4etep87+xECxMt7pHa/nvzbxtgS/fPiZFOM3aFVgqAAQAAAAAAAAA=",
             "node": {
               "address": "0x9e1eb5ea7cefec440b132dee91dafe7bf36f1b604bf7cf89914e337685560a80"
@@ -304,7 +209,6 @@
             "cursor": "INK0CTjfJeJxj9bteOyQhcLDgG2Pr3cfwDvII3tNj+XRAQAAAAAAAAA=",
             "node": {
               "address": "0xd2b40938df25e2718fd6ed78ec9085c2c3806d8faf771fc03bc8237b4d8fe5d1"
->>>>>>> 4647c11f
             }
           }
         ]
