{
  "openapi": "3.1.0",
  "info": {
    "title": "Iota Node Api",
    "description": "REST Api for interacting with the Iota Blockchain",
    "contact": {
      "name": "IOTA Foundation",
      "url": "https://github.com/iotaledger/iota"
    },
    "license": {
      "name": "Apache 2.0",
      "url": "https://www.apache.org/licenses/LICENSE-2.0.html"
    },
    "version": "0.0.0"
  },
  "servers": [
    {
      "url": "/v2"
    }
  ],
  "paths": {
    "/": {
      "get": {
        "tags": [
          "General"
        ],
        "operationId": "GetNodeInfo",
        "responses": {
          "200": {
            "description": "",
            "content": {
              "application/json": {
                "schema": {
                  "$ref": "#/components/schemas/NodeInfo"
                }
              }
            }
          }
        }
      }
    },
    "/health": {
      "get": {
        "tags": [
          "General"
        ],
        "operationId": "HealthCheck",
        "parameters": [
          {
            "in": "query",
            "name": "threshold_seconds",
            "schema": {
              "type": "integer",
              "format": "uint32",
              "minimum": 0.0
            },
            "style": "form"
          }
        ],
        "responses": {
          "200": {
            "description": "",
            "content": {
              "text/plain; charset=utf-8": {}
            }
          }
        }
      }
    },
    "/accounts/{account}/objects": {
      "get": {
        "tags": [
          "Account"
        ],
        "operationId": "ListAccountObjects",
        "parameters": [
          {
            "in": "path",
            "name": "account",
            "required": true,
            "schema": {
              "$ref": "#/components/schemas/Address"
            },
            "style": "simple"
          },
          {
            "in": "query",
            "name": "limit",
            "schema": {
              "type": "integer",
              "format": "uint32",
              "minimum": 0.0
            },
            "style": "form"
          },
          {
            "in": "query",
            "name": "start",
            "schema": {
              "$ref": "#/components/schemas/ObjectId"
            },
            "style": "form"
          }
        ],
        "responses": {
          "200": {
            "description": "",
            "headers": {
              "x-iota-cursor": {
                "style": "simple",
                "schema": {
                  "type": "string"
                }
              }
            },
            "content": {
              "application/json": {
                "schema": {
                  "type": "array",
                  "items": {
                    "$ref": "#/components/schemas/AccountOwnedObjectInfo"
                  }
                }
              }
            }
          }
        }
      }
    },
    "/objects/{object_id}": {
      "get": {
        "tags": [
          "Objects"
        ],
        "operationId": "GetObject",
        "parameters": [
          {
            "in": "path",
            "name": "object_id",
            "required": true,
            "schema": {
              "$ref": "#/components/schemas/ObjectId"
            },
            "style": "simple"
          }
        ],
        "responses": {
          "200": {
            "description": "",
            "content": {
              "application/json": {
                "schema": {
                  "$ref": "#/components/schemas/Object"
                }
              },
              "application/bcs": {}
            }
          },
          "404": {
            "description": ""
          }
        }
      }
    },
    "/objects/{object_id}/version/{version}": {
      "get": {
        "tags": [
          "Objects"
        ],
        "operationId": "GetObjectWithVersion",
        "parameters": [
          {
            "in": "path",
            "name": "object_id",
            "required": true,
            "schema": {
              "$ref": "#/components/schemas/ObjectId"
            },
            "style": "simple"
          },
          {
            "in": "path",
            "name": "version",
            "required": true,
            "schema": {
              "type": "integer",
              "format": "uint64",
              "minimum": 0.0
            },
            "style": "simple"
          }
        ],
        "responses": {
          "200": {
            "description": "",
            "content": {
              "application/json": {
                "schema": {
                  "$ref": "#/components/schemas/Object"
                }
              },
              "application/bcs": {}
            }
          },
          "404": {
            "description": ""
          }
        }
      }
    },
    "/objects/{object_id}/dynamic-fields": {
      "get": {
        "tags": [
          "Objects"
        ],
        "operationId": "ListDynamicFields",
        "parameters": [
          {
            "in": "path",
            "name": "object_id",
            "required": true,
            "schema": {
              "$ref": "#/components/schemas/ObjectId"
            },
            "style": "simple"
          },
          {
            "in": "query",
            "name": "limit",
            "schema": {
              "type": "integer",
              "format": "uint32",
              "minimum": 0.0
            },
            "style": "form"
          },
          {
            "in": "query",
            "name": "start",
            "schema": {
              "$ref": "#/components/schemas/ObjectId"
            },
            "style": "form"
          }
        ],
        "responses": {
          "200": {
            "description": "",
            "headers": {
              "x-iota-cursor": {
                "style": "simple",
                "schema": {
                  "type": "string"
                }
              }
            },
            "content": {
              "application/json": {
                "schema": {
                  "type": "array",
                  "items": {
                    "$ref": "#/components/schemas/DynamicFieldInfo"
                  }
                }
              }
            }
          }
        }
      }
    },
    "/checkpoints": {
      "get": {
        "tags": [
          "Checkpoint"
        ],
        "operationId": "ListCheckpoints",
        "parameters": [
          {
            "in": "query",
            "name": "direction",
            "schema": {
              "$ref": "#/components/schemas/Direction"
            },
            "style": "form"
          },
          {
            "in": "query",
            "name": "limit",
            "schema": {
              "type": "integer",
              "format": "uint32",
              "minimum": 0.0
            },
            "style": "form"
          },
          {
            "in": "query",
            "name": "start",
            "description": "The checkpoint to start listing from.\n\nDefaults to the latest checkpoint if not provided.",
            "schema": {
              "description": "The checkpoint to start listing from.\n\nDefaults to the latest checkpoint if not provided.",
              "type": "integer",
              "format": "uint64",
              "minimum": 0.0
            },
            "style": "form"
          }
        ],
        "responses": {
          "200": {
            "description": "",
            "headers": {
              "x-iota-cursor": {
                "style": "simple",
                "schema": {
                  "type": "string"
                }
              }
            },
            "content": {
              "application/json": {
                "schema": {
                  "type": "array",
                  "items": {
                    "$ref": "#/components/schemas/SignedCheckpointSummary"
                  }
                }
              },
              "application/bcs": {}
            }
          },
          "410": {
            "description": ""
          }
        }
      }
    },
    "/checkpoints/{checkpoint}": {
      "get": {
        "tags": [
          "Checkpoint"
        ],
        "operationId": "GetCheckpoint",
        "parameters": [
          {
            "in": "path",
            "name": "checkpoint",
            "required": true,
            "schema": {
              "type": "integer",
              "format": "uint64",
              "minimum": 0.0
            },
            "style": "simple"
          }
        ],
        "responses": {
          "200": {
            "description": "",
            "content": {
              "application/json": {
                "schema": {
                  "$ref": "#/components/schemas/SignedCheckpointSummary"
                }
              },
              "application/bcs": {}
            }
          },
          "404": {
            "description": ""
          },
          "410": {
            "description": ""
          }
        }
      }
    },
    "/transactions/{transaction}": {
      "get": {
        "tags": [
          "Transactions"
        ],
        "operationId": "GetTransaction",
        "parameters": [
          {
            "in": "path",
            "name": "transaction",
            "required": true,
            "schema": {
              "$ref": "#/components/schemas/TransactionDigest"
            },
            "style": "simple"
          }
        ],
        "responses": {
          "200": {
            "description": "",
            "content": {
              "application/json": {
                "schema": {
                  "$ref": "#/components/schemas/TransactionResponse"
                }
              },
              "application/bcs": {}
            }
          },
          "404": {
            "description": ""
          }
        }
      }
    },
    "/transactions": {
      "get": {
        "tags": [
          "Transactions"
        ],
        "operationId": "ListTransactions",
        "parameters": [
          {
            "in": "query",
            "name": "direction",
            "schema": {
              "$ref": "#/components/schemas/Direction"
            },
            "style": "form"
          },
          {
            "in": "query",
            "name": "limit",
            "schema": {
              "type": "integer",
              "format": "uint32",
              "minimum": 0.0
            },
            "style": "form"
          },
          {
            "in": "query",
            "name": "start",
            "schema": {
              "type": "string"
            },
            "style": "form"
          }
        ],
        "responses": {
          "200": {
            "description": "",
            "headers": {
              "x-iota-cursor": {
                "style": "simple",
                "schema": {
                  "type": "string"
                }
              }
            },
            "content": {
              "application/json": {
                "schema": {
                  "type": "array",
                  "items": {
                    "$ref": "#/components/schemas/TransactionResponse"
                  }
                }
              },
              "application/bcs": {}
            }
          },
          "410": {
            "description": ""
          }
        }
      },
      "post": {
        "tags": [
          "Transactions"
        ],
        "operationId": "ExecuteTransaction",
        "parameters": [
          {
            "in": "query",
            "name": "balance_changes",
            "description": "Request `BalanceChanges` be included in the Response.",
            "schema": {
              "description": "Request `BalanceChanges` be included in the Response.",
              "default": false,
              "type": "boolean"
            },
            "style": "form"
          },
          {
            "in": "query",
            "name": "events",
            "description": "Request `TransactionEvents` be included in the Response.",
            "schema": {
              "description": "Request `TransactionEvents` be included in the Response.",
              "default": false,
              "type": "boolean"
            },
            "style": "form"
          },
          {
            "in": "query",
            "name": "input_objects",
            "description": "Request input `Object`s be included in the Response.",
            "schema": {
              "description": "Request input `Object`s be included in the Response.",
              "default": false,
              "type": "boolean"
            },
            "style": "form"
          },
          {
            "in": "query",
            "name": "output_objects",
            "description": "Request output `Object`s be included in the Response.",
            "schema": {
              "description": "Request output `Object`s be included in the Response.",
              "default": false,
              "type": "boolean"
            },
            "style": "form"
          }
        ],
        "requestBody": {
          "content": {
            "application/bcs": {}
          }
        },
        "responses": {
          "200": {
            "description": "",
            "content": {
              "application/json": {
                "schema": {
                  "$ref": "#/components/schemas/TransactionExecutionResponse"
                }
              },
              "application/bcs": {}
            }
          }
        }
      }
    },
    "/system/committee/{epoch}": {
      "get": {
        "tags": [
          "System"
        ],
        "operationId": "GetCommittee",
        "parameters": [
          {
            "in": "path",
            "name": "epoch",
            "required": true,
            "schema": {
              "type": "integer",
              "format": "uint64",
              "minimum": 0.0
            },
            "style": "simple"
          }
        ],
        "responses": {
          "200": {
            "description": "",
            "content": {
              "application/json": {
                "schema": {
                  "$ref": "#/components/schemas/ValidatorCommittee"
                }
              },
              "application/bcs": {}
            }
          },
          "404": {
            "description": ""
          }
        }
      }
    },
    "/system/committee": {
      "get": {
        "tags": [
          "System"
        ],
        "operationId": "GetLatestCommittee",
        "responses": {
          "200": {
            "description": "",
            "content": {
              "application/json": {
                "schema": {
                  "$ref": "#/components/schemas/ValidatorCommittee"
                }
              },
              "application/bcs": {}
            }
          }
        }
      }
    },
    "/system": {
      "get": {
        "tags": [
          "System"
        ],
        "operationId": "GetSystemStateSummary",
        "responses": {
          "200": {
            "description": "",
            "content": {
              "application/json": {
                "schema": {
                  "$ref": "#/components/schemas/SystemStateSummary"
                }
              }
            }
          }
        }
      }
    },
    "/system/protocol": {
      "get": {
        "tags": [
          "System"
        ],
        "operationId": "GetCurrentProtocolConfig",
        "responses": {
          "200": {
            "description": "",
            "headers": {
              "x-iota-min-supported-protocol-version": {
                "style": "simple",
                "schema": {
                  "type": "string"
                }
              },
              "x-iota-max-supported-protocol-version": {
                "style": "simple",
                "schema": {
                  "type": "string"
                }
              }
            },
            "content": {
              "application/json": {
                "schema": {
                  "$ref": "#/components/schemas/ProtocolConfig"
                }
              }
            }
          }
        }
      }
    },
    "/system/protocol/{version}": {
      "get": {
        "tags": [
          "System"
        ],
        "operationId": "GetProtocolConfig",
        "parameters": [
          {
            "in": "path",
            "name": "version",
            "required": true,
            "schema": {
              "type": "integer",
              "format": "uint64",
              "minimum": 0.0
            },
            "style": "simple"
          }
        ],
        "responses": {
          "200": {
            "description": "",
            "headers": {
              "x-iota-min-supported-protocol-version": {
                "style": "simple",
                "schema": {
                  "type": "string"
                }
              },
              "x-iota-max-supported-protocol-version": {
                "style": "simple",
                "schema": {
                  "type": "string"
                }
              }
            },
            "content": {
              "application/json": {
                "schema": {
                  "$ref": "#/components/schemas/ProtocolConfig"
                }
              }
            }
          },
          "404": {
            "description": ""
          }
        }
      }
    },
    "/system/gas": {
      "get": {
        "tags": [
          "System"
        ],
        "operationId": "GetGasInfo",
        "responses": {
          "200": {
            "description": "",
            "content": {
              "application/json": {
                "schema": {
                  "$ref": "#/components/schemas/GasInfo"
                }
              }
            }
          }
        }
      }
    },
    "/coins/{coin_type}": {
      "get": {
        "tags": [
          "Coins"
        ],
        "operationId": "GetCoinInfo",
        "parameters": [
          {
            "in": "path",
            "name": "coin_type",
            "required": true,
            "schema": {
              "$ref": "#/components/schemas/StructTag"
            },
            "style": "simple"
          }
        ],
        "responses": {
          "200": {
            "description": "",
            "content": {
              "application/json": {
                "schema": {
                  "$ref": "#/components/schemas/CoinInfo"
                }
              }
            }
          },
          "404": {
            "description": ""
          }
        }
      }
    },
    "/openapi": {
      "get": {
        "tags": [
          "OpenApi"
        ],
        "operationId": "OpenApi Explorer",
        "responses": {
          "200": {
            "description": "",
            "content": {
              "text/html; charset=utf-8": {}
            }
          }
        }
      }
    },
    "/openapi.json": {
      "get": {
        "tags": [
          "OpenApi"
        ],
        "operationId": "openapi.json",
        "responses": {
          "200": {
            "description": "",
            "content": {
              "application/json": {}
            }
          }
        }
      }
    },
    "/openapi.yaml": {
      "get": {
        "tags": [
          "OpenApi"
        ],
        "operationId": "openapi.yaml",
        "responses": {
          "200": {
            "description": "",
            "content": {
              "text/plain; charset=utf-8": {}
            }
          }
        }
      }
    }
  },
  "components": {
    "schemas": {
      "AccountOwnedObjectInfo": {
        "type": "object",
        "required": [
          "object_id",
          "owner",
          "type",
          "version"
        ],
        "properties": {
          "object_id": {
            "$ref": "#/components/schemas/ObjectId"
          },
          "owner": {
            "$ref": "#/components/schemas/Address"
          },
          "type": {
            "$ref": "#/components/schemas/StructTag"
          },
          "version": {
            "description": "Radix-10 encoded 64-bit unsigned integer",
            "type": "string",
            "format": "u64"
          }
        }
      },
      "ActiveJwk": {
        "type": "object",
        "required": [
          "epoch",
          "jwk",
          "jwk_id"
        ],
        "properties": {
          "epoch": {
            "description": "Radix-10 encoded 64-bit unsigned integer",
            "type": "string",
            "format": "u64"
          },
          "jwk": {
            "$ref": "#/components/schemas/Jwk"
          },
          "jwk_id": {
            "$ref": "#/components/schemas/JwkId"
          }
        }
      },
      "Address": {
        "title": "Address",
        "description": "A 32-byte Iota address, encoded as a hex string.",
        "examples": [
          "0x0000000000000000000000000000000000000000000000000000000000000002"
        ],
        "type": "string",
        "format": "hex",
        "maxLength": 66,
        "pattern": "0x[a-z0-9]{1,64}"
      },
      "Argument": {
        "anyOf": [
          {
            "title": "Gas",
            "type": "string",
            "enum": [
              "gas"
            ]
          },
          {
            "title": "Input",
            "type": "object",
            "required": [
              "input"
            ],
            "properties": {
              "input": {
                "type": "integer",
                "format": "uint16",
                "minimum": 0.0
              }
            }
          },
          {
            "title": "Result",
            "type": "object",
            "required": [
              "result"
            ],
            "properties": {
              "result": {
                "type": "integer",
                "format": "uint16",
                "minimum": 0.0
              }
            }
          },
          {
            "title": "NestedResult",
            "type": "object",
            "required": [
              "result"
            ],
            "properties": {
              "result": {
                "type": "array",
                "items": [
                  {
                    "type": "integer",
                    "format": "uint16",
                    "minimum": 0.0
                  },
                  {
                    "type": "integer",
                    "format": "uint16",
                    "minimum": 0.0
                  }
                ],
                "maxItems": 2,
                "minItems": 2
              }
            }
          }
        ]
      },
      "BalanceChange": {
        "type": "object",
        "required": [
          "address",
          "amount",
          "coin_type"
        ],
        "properties": {
          "address": {
            "description": "Owner of the balance change",
            "allOf": [
              {
                "$ref": "#/components/schemas/Address"
              }
            ]
          },
          "amount": {
            "description": "The amount indicate the balance value changes.\n\nA negative amount means spending coin value and positive means receiving coin value.",
            "type": "string",
            "format": "i128"
          },
          "coin_type": {
            "description": "Type of the Coin",
            "allOf": [
              {
                "$ref": "#/components/schemas/TypeTag"
              }
            ]
          }
        }
      },
      "Bls12381PublicKey": {
        "description": "Base64 encoded data",
        "type": "string",
        "format": "base64"
      },
      "Bls12381Signature": {
        "description": "Base64 encoded data",
        "type": "string",
        "format": "base64"
      },
      "Bn254FieldElement": {
        "description": "Radix-10 encoded 256-bit unsigned integer",
        "type": "string",
        "format": "u256"
      },
      "CancelledTransaction": {
        "type": "object",
        "required": [
          "digest",
          "version_assignments"
        ],
        "properties": {
          "digest": {
            "$ref": "#/components/schemas/TransactionDigest"
          },
          "version_assignments": {
            "type": "array",
            "items": {
              "$ref": "#/components/schemas/VersionAssignment"
            }
          }
        }
      },
      "ChangedObject": {
        "type": "object",
        "required": [
          "id_operation",
          "input_state",
          "object_id",
          "output_state"
        ],
        "properties": {
          "id_operation": {
            "description": "Whether this object ID is created or deleted in this transaction. This information isn't required by the protocol but is useful for providing more detailed semantics on object changes.",
            "allOf": [
              {
                "$ref": "#/components/schemas/IdOperation"
              }
            ]
          },
          "input_state": {
            "description": "State of the object in the store prior to this transaction.",
            "allOf": [
              {
                "$ref": "#/components/schemas/ObjectIn"
              }
            ]
          },
          "object_id": {
            "$ref": "#/components/schemas/ObjectId"
          },
          "output_state": {
            "description": "State of the object in the store after this transaction.",
            "allOf": [
              {
                "$ref": "#/components/schemas/ObjectOut"
              }
            ]
          }
        }
      },
      "CheckpointCommitment": {
        "oneOf": [
          {
            "type": "object",
            "required": [
              "digest",
              "type"
            ],
            "properties": {
              "digest": {
                "$ref": "#/components/schemas/Digest"
              },
              "type": {
                "type": "string",
                "enum": [
                  "ecmh_live_object_set"
                ]
              }
            }
          }
        ]
      },
      "CheckpointContentsDigest": {
        "$ref": "#/components/schemas/Digest"
      },
      "CheckpointDigest": {
        "$ref": "#/components/schemas/Digest"
      },
      "CheckpointSummary": {
        "type": "object",
        "required": [
          "content_digest",
          "epoch",
          "epoch_rolling_gas_cost_summary",
          "network_total_transactions",
          "sequence_number",
          "timestamp_ms"
        ],
        "properties": {
          "checkpoint_commitments": {
            "description": "Commitments to checkpoint-specific state (e.g. txns in checkpoint, objects read/written in checkpoint).",
            "type": "array",
            "items": {
              "$ref": "#/components/schemas/CheckpointCommitment"
            }
          },
          "content_digest": {
            "$ref": "#/components/schemas/CheckpointContentsDigest"
          },
          "end_of_epoch_data": {
            "description": "Present only on the final checkpoint of the epoch.",
            "allOf": [
              {
                "$ref": "#/components/schemas/EndOfEpochData"
              }
            ]
          },
          "epoch": {
            "description": "Radix-10 encoded 64-bit unsigned integer",
            "type": "string",
            "format": "u64"
          },
          "epoch_rolling_gas_cost_summary": {
            "description": "The running total gas costs of all transactions included in the current epoch so far until this checkpoint.",
            "allOf": [
              {
                "$ref": "#/components/schemas/GasCostSummary"
              }
            ]
          },
          "network_total_transactions": {
            "description": "Total number of transactions committed since genesis, including those in this checkpoint.",
            "type": "string",
            "format": "u64"
          },
          "previous_digest": {
            "$ref": "#/components/schemas/CheckpointDigest"
          },
          "sequence_number": {
            "description": "Radix-10 encoded 64-bit unsigned integer",
            "type": "string",
            "format": "u64"
          },
          "timestamp_ms": {
            "description": "Timestamp of the checkpoint - number of milliseconds from the Unix epoch Checkpoint timestamps are monotonic, but not strongly monotonic - subsequent checkpoints can have same timestamp if they originate from the same underlining consensus commit",
            "type": "string",
            "format": "u64"
          },
          "version_specific_data": {
            "description": "CheckpointSummary is not an evolvable structure - it must be readable by any version of the code. Therefore, in order to allow extensions to be added to CheckpointSummary, we allow opaque data to be added to checkpoints which can be deserialized based on the current protocol version.",
            "type": "string",
            "format": "base64"
          }
        }
      },
      "CircomG1": {
        "description": "A G1 point in BN254 serialized as a vector of three strings which is the canonical decimal representation of the projective coordinates in Fq.",
        "type": "array",
        "items": {
          "$ref": "#/components/schemas/Bn254FieldElement"
        },
        "maxItems": 3,
        "minItems": 3
      },
      "CircomG2": {
        "description": "A G2 point in BN254 serialized as a vector of three vectors each being a vector of two strings which are the canonical decimal representation of the coefficients of the projective coordinates in Fq2.",
        "type": "array",
        "items": {
          "type": "array",
          "items": {
            "$ref": "#/components/schemas/Bn254FieldElement"
          },
          "maxItems": 2,
          "minItems": 2
        },
        "maxItems": 3,
        "minItems": 3
      },
      "Claim": {
        "description": "A claim consists of value and index_mod_4.",
        "type": "object",
        "required": [
          "index_mod_4",
          "value"
        ],
        "properties": {
          "index_mod_4": {
            "type": "integer",
            "format": "uint8",
            "minimum": 0.0
          },
          "value": {
            "type": "string"
          }
        }
      },
      "CoinInfo": {
        "type": "object",
        "required": [
          "coin_type"
        ],
        "properties": {
          "coin_type": {
            "$ref": "#/components/schemas/StructTag"
          },
          "metadata": {
            "$ref": "#/components/schemas/CoinMetadata"
          },
          "treasury": {
            "$ref": "#/components/schemas/CoinTreasury"
          }
        }
      },
      "CoinMetadata": {
        "type": "object",
        "required": [
          "decimals",
          "description",
          "id",
          "name",
          "symbol"
        ],
        "properties": {
          "decimals": {
            "description": "Number of decimal places the coin uses.",
            "type": "integer",
            "format": "uint8",
            "minimum": 0.0
          },
          "description": {
            "description": "Description of the token",
            "type": "string"
          },
          "icon_url": {
            "description": "URL for the token logo",
            "type": "string"
          },
          "id": {
            "$ref": "#/components/schemas/ObjectId"
          },
          "name": {
            "description": "Name for the token",
            "type": "string"
          },
          "symbol": {
            "description": "Symbol for the token",
            "type": "string"
          }
        }
      },
      "CoinTreasury": {
        "type": "object",
        "required": [
          "id",
          "total_supply"
        ],
        "properties": {
          "id": {
            "$ref": "#/components/schemas/ObjectId"
          },
          "total_supply": {
            "description": "Radix-10 encoded 64-bit unsigned integer",
            "type": "string",
            "format": "u64"
          }
        }
      },
      "Command": {
        "description": "A single command in a programmable transaction.",
        "oneOf": [
          {
            "description": "A call to either an entry or a public Move function",
            "type": "object",
            "required": [
              "arguments",
              "command",
              "function",
              "module",
              "package",
              "type_arguments"
            ],
            "properties": {
              "arguments": {
                "description": "The arguments to the function.",
                "type": "array",
                "items": {
                  "$ref": "#/components/schemas/Argument"
                }
              },
              "command": {
                "type": "string",
                "enum": [
                  "move_call"
                ]
              },
              "function": {
                "description": "The function to be called.",
                "allOf": [
                  {
                    "$ref": "#/components/schemas/Identifier"
                  }
                ]
              },
              "module": {
                "description": "The specific module in the package containing the function.",
                "allOf": [
                  {
                    "$ref": "#/components/schemas/Identifier"
                  }
                ]
              },
              "package": {
                "description": "The package containing the module and function.",
                "allOf": [
                  {
                    "$ref": "#/components/schemas/ObjectId"
                  }
                ]
              },
              "type_arguments": {
                "description": "The type arguments to the function.",
                "type": "array",
                "items": {
                  "$ref": "#/components/schemas/TypeTag"
                }
              }
            }
          },
          {
            "description": "`(Vec<forall T:key+store. T>, address)` It sends n-objects to the specified address. These objects must have store (public transfer) and either the previous owner must be an address or the object must be newly created.",
            "type": "object",
            "required": [
              "address",
              "command",
              "objects"
            ],
            "properties": {
              "address": {
                "$ref": "#/components/schemas/Argument"
              },
              "command": {
                "type": "string",
                "enum": [
                  "transfer_objects"
                ]
              },
              "objects": {
                "type": "array",
                "items": {
                  "$ref": "#/components/schemas/Argument"
                }
              }
            }
          },
          {
            "description": "`(&mut Coin<T>, Vec<u64>)` -> `Vec<Coin<T>>` It splits off some amounts into a new coins with those amounts",
            "type": "object",
            "required": [
              "amounts",
              "coin",
              "command"
            ],
            "properties": {
              "amounts": {
                "type": "array",
                "items": {
                  "$ref": "#/components/schemas/Argument"
                }
              },
              "coin": {
                "$ref": "#/components/schemas/Argument"
              },
              "command": {
                "type": "string",
                "enum": [
                  "split_coins"
                ]
              }
            }
          },
          {
            "description": "`(&mut Coin<T>, Vec<Coin<T>>)` It merges n-coins into the first coin",
            "type": "object",
            "required": [
              "coin",
              "coins_to_merge",
              "command"
            ],
            "properties": {
              "coin": {
                "$ref": "#/components/schemas/Argument"
              },
              "coins_to_merge": {
                "type": "array",
                "items": {
                  "$ref": "#/components/schemas/Argument"
                }
              },
              "command": {
                "type": "string",
                "enum": [
                  "merge_coins"
                ]
              }
            }
          },
          {
            "description": "Publishes a Move package. It takes the package bytes and a list of the package's transitive dependencies to link against on-chain.",
            "type": "object",
            "required": [
              "command",
              "dependencies",
              "modules"
            ],
            "properties": {
              "command": {
                "type": "string",
                "enum": [
                  "publish"
                ]
              },
              "dependencies": {
                "type": "array",
                "items": {
                  "$ref": "#/components/schemas/ObjectId"
                }
              },
              "modules": {
                "type": "array",
                "items": {
                  "description": "Base64 encoded data",
                  "type": "string",
                  "format": "base64"
                }
              }
            }
          },
          {
            "description": "`forall T: Vec<T> -> vector<T>` Given n-values of the same type, it constructs a vector. For non objects or an empty vector, the type tag must be specified.",
            "type": "object",
            "required": [
              "command",
              "elements"
            ],
            "properties": {
              "command": {
                "type": "string",
                "enum": [
                  "make_move_vector"
                ]
              },
              "elements": {
                "type": "array",
                "items": {
                  "$ref": "#/components/schemas/Argument"
                }
              },
              "type": {
                "$ref": "#/components/schemas/TypeTag"
              }
            }
          },
          {
            "description": "Upgrades a Move package Takes (in order): 1. A vector of serialized modules for the package. 2. A vector of object ids for the transitive dependencies of the new package. 3. The object ID of the package being upgraded. 4. An argument holding the `UpgradeTicket` that must have been produced from an earlier command in the same programmable transaction.",
            "type": "object",
            "required": [
              "command",
              "dependencies",
              "modules",
              "package",
              "ticket"
            ],
            "properties": {
              "command": {
                "type": "string",
                "enum": [
                  "upgrade"
                ]
              },
              "dependencies": {
                "type": "array",
                "items": {
                  "$ref": "#/components/schemas/ObjectId"
                }
              },
              "modules": {
                "type": "array",
                "items": {
                  "description": "Base64 encoded data",
                  "type": "string",
                  "format": "base64"
                }
              },
              "package": {
                "$ref": "#/components/schemas/ObjectId"
              },
              "ticket": {
                "$ref": "#/components/schemas/Argument"
              }
            }
          }
        ]
      },
      "CommandArgumentError": {
        "oneOf": [
          {
            "description": "The type of the value does not match the expected type",
            "type": "object",
            "required": [
              "kind"
            ],
            "properties": {
              "kind": {
                "type": "string",
                "enum": [
                  "type_mismatch"
                ]
              }
            }
          },
          {
            "description": "The argument cannot be deserialized into a value of the specified type",
            "type": "object",
            "required": [
              "kind"
            ],
            "properties": {
              "kind": {
                "type": "string",
                "enum": [
                  "invalid_bcs_bytes"
                ]
              }
            }
          },
          {
            "description": "The argument cannot be instantiated from raw bytes",
            "type": "object",
            "required": [
              "kind"
            ],
            "properties": {
              "kind": {
                "type": "string",
                "enum": [
                  "invalid_usage_of_pure_argument"
                ]
              }
            }
          },
          {
            "description": "Invalid argument to private entry function. Private entry functions cannot take arguments from other Move functions.",
            "type": "object",
            "required": [
              "kind"
            ],
            "properties": {
              "kind": {
                "type": "string",
                "enum": [
                  "invalid_argument_to_private_entry_function"
                ]
              }
            }
          },
          {
            "description": "Out of bounds access to input or results",
            "type": "object",
            "required": [
              "index",
              "kind"
            ],
            "properties": {
              "index": {
                "type": "integer",
                "format": "uint16",
                "minimum": 0.0
              },
              "kind": {
                "type": "string",
                "enum": [
                  "index_out_of_bounds"
                ]
              }
            }
          },
          {
            "description": "Out of bounds access to subresult",
            "type": "object",
            "required": [
              "kind",
              "result",
              "subresult"
            ],
            "properties": {
              "kind": {
                "type": "string",
                "enum": [
                  "secondary_index_out_of_bounds"
                ]
              },
              "result": {
                "type": "integer",
                "format": "uint16",
                "minimum": 0.0
              },
              "subresult": {
                "type": "integer",
                "format": "uint16",
                "minimum": 0.0
              }
            }
          },
          {
            "description": "Invalid usage of result. Expected a single result but found either no return value or multiple.",
            "type": "object",
            "required": [
              "kind",
              "result"
            ],
            "properties": {
              "kind": {
                "type": "string",
                "enum": [
                  "invalid_result_arity"
                ]
              },
              "result": {
                "type": "integer",
                "format": "uint16",
                "minimum": 0.0
              }
            }
          },
          {
            "description": "Invalid usage of Gas coin. The Gas coin can only be used by-value with a TransferObjects command.",
            "type": "object",
            "required": [
              "kind"
            ],
            "properties": {
              "kind": {
                "type": "string",
                "enum": [
                  "invalid_gas_coin_usage"
                ]
              }
            }
          },
          {
            "description": "Invalid usage of move value.",
            "type": "object",
            "required": [
              "kind"
            ],
            "properties": {
              "kind": {
                "type": "string",
                "enum": [
                  "invalid_value_usage"
                ]
              }
            }
          },
          {
            "description": "Immutable objects cannot be passed by-value.",
            "type": "object",
            "required": [
              "kind"
            ],
            "properties": {
              "kind": {
                "type": "string",
                "enum": [
                  "invalid_object_by_value"
                ]
              }
            }
          },
          {
            "description": "Immutable objects cannot be passed by mutable reference, &mut.",
            "type": "object",
            "required": [
              "kind"
            ],
            "properties": {
              "kind": {
                "type": "string",
                "enum": [
                  "invalid_object_by_mut_ref"
                ]
              }
            }
          },
          {
            "description": "Shared object operations such a wrapping, freezing, or converting to owned are not allowed.",
            "type": "object",
            "required": [
              "kind"
            ],
            "properties": {
              "kind": {
                "type": "string",
                "enum": [
                  "shared_object_operation_not_allowed"
                ]
              }
            }
          }
        ]
      },
      "ConsensusCommitDigest": {
        "$ref": "#/components/schemas/Digest"
      },
      "ConsensusDeterminedVersionAssignments": {
        "oneOf": [
          {
            "description": "Cancelled transaction version assignment.",
            "type": "object",
            "required": [
              "cancelled_transactions",
              "kind"
            ],
            "properties": {
              "cancelled_transactions": {
                "type": "array",
                "items": {
                  "$ref": "#/components/schemas/CancelledTransaction"
                }
              },
              "kind": {
                "type": "string",
                "enum": [
                  "cancelled_transactions"
                ]
              }
            }
          }
        ]
      },
      "Digest": {
        "description": "A representation of a 32 byte digest",
        "type": "string",
        "format": "base58"
      },
      "Direction": {
        "type": "string",
        "enum": [
          "ascending",
          "descending"
        ]
      },
      "DynamicFieldInfo": {
        "description": "DynamicFieldInfo",
        "type": "object",
        "required": [
          "dynamic_field_type",
          "field_id",
          "name_type",
          "name_value",
          "parent"
        ],
        "properties": {
          "dynamic_field_type": {
            "$ref": "#/components/schemas/DynamicFieldType"
          },
          "dynamic_object_id": {
            "description": "ObjectId of the child object when `dynamic_field_type == DynamicFieldType::Object`",
            "allOf": [
              {
                "$ref": "#/components/schemas/ObjectId"
              }
            ]
          },
          "field_id": {
            "$ref": "#/components/schemas/ObjectId"
          },
          "name_type": {
            "$ref": "#/components/schemas/TypeTag"
          },
          "name_value": {
            "type": "array",
            "items": {
              "type": "integer",
              "format": "uint8",
              "minimum": 0.0
            }
          },
          "parent": {
            "$ref": "#/components/schemas/ObjectId"
          }
        }
      },
      "DynamicFieldType": {
        "type": "string",
        "enum": [
          "field",
          "object"
        ]
      },
      "Ed25519PublicKey": {
        "description": "Base64 encoded data",
        "type": "string",
        "format": "base64"
      },
      "Ed25519Signature": {
        "description": "Base64 encoded data",
        "type": "string",
        "format": "base64"
      },
      "EffectsAuxiliaryDataDigest": {
        "$ref": "#/components/schemas/Digest"
      },
      "EffectsFinality": {
        "anyOf": [
          {
            "type": "object",
            "required": [
              "signature"
            ],
            "properties": {
              "signature": {
                "description": "Validator aggregated signature",
                "allOf": [
                  {
                    "$ref": "#/components/schemas/ValidatorAggregatedSignature"
                  }
                ]
              }
            }
          },
          {
            "type": "object",
            "required": [
              "checkpoint"
            ],
            "properties": {
              "checkpoint": {
                "description": "Radix-10 encoded 64-bit unsigned integer",
                "type": "string",
                "format": "u64"
              }
            }
          }
        ]
      },
      "EndOfEpochData": {
        "type": "object",
        "required": [
          "epoch_commitments",
          "epoch_supply_change",
          "next_epoch_committee",
          "next_epoch_protocol_version"
        ],
        "properties": {
          "epoch_commitments": {
            "description": "Commitments to epoch specific state (e.g. live object set)",
            "type": "array",
            "items": {
              "$ref": "#/components/schemas/CheckpointCommitment"
            }
          },
          "epoch_supply_change": {
            "description": "The number of tokens that were minted (if positive) or burnt (if negative) in this epoch.",
            "type": "integer",
            "format": "int64"
          },
          "next_epoch_committee": {
            "description": "next_epoch_committee is `Some` if and only if the current checkpoint is the last checkpoint of an epoch. Therefore next_epoch_committee can be used to pick the last checkpoint of an epoch, which is often useful to get epoch level summary stats like total gas cost of an epoch, or the total number of transactions from genesis to the end of an epoch. The committee is stored as a vector of validator pub key and stake pairs. The vector should be sorted based on the Committee data structure.",
            "type": "array",
            "items": {
              "$ref": "#/components/schemas/ValidatorCommitteeMember"
            }
          },
          "next_epoch_protocol_version": {
            "description": "The protocol version that is in effect during the epoch that starts immediately after this checkpoint.",
            "type": "string",
            "format": "u64"
          }
        }
      },
      "EndOfEpochTransactionKind": {
        "description": "EndOfEpochTransactionKind",
        "oneOf": [
          {
            "type": "object",
            "required": [
              "computation_charge",
              "epoch",
              "epoch_start_timestamp_ms",
              "kind",
              "non_refundable_storage_fee",
              "protocol_version",
              "storage_charge",
              "storage_rebate",
              "system_packages"
            ],
            "properties": {
              "computation_charge": {
                "description": "The total amount of gas charged for computation during the epoch.",
                "type": "string",
                "format": "u64"
              },
              "epoch": {
                "description": "The next (to become) epoch ID.",
                "type": "string",
                "format": "u64"
              },
              "epoch_start_timestamp_ms": {
                "description": "Unix timestamp when epoch started",
                "type": "string",
                "format": "u64"
              },
              "kind": {
                "type": "string",
                "enum": [
                  "change_epoch"
                ]
              },
              "non_refundable_storage_fee": {
                "description": "The non-refundable storage fee.",
                "type": "string",
                "format": "u64"
              },
              "protocol_version": {
                "description": "The protocol version in effect in the new epoch.",
                "type": "string",
                "format": "u64"
              },
              "storage_charge": {
                "description": "The total amount of gas charged for storage during the epoch.",
                "type": "string",
                "format": "u64"
              },
              "storage_rebate": {
                "description": "The amount of storage rebate refunded to the txn senders.",
                "type": "string",
                "format": "u64"
              },
              "system_packages": {
                "description": "System packages (specifically framework and move stdlib) that are written before the new epoch starts. This tracks framework upgrades on chain. When executing the ChangeEpoch txn, the validator must write out the modules below.  Modules are provided with the version they will be upgraded to, their modules in serialized form (which include their package ID), and a list of their transitive dependencies.",
                "type": "array",
                "items": {
                  "$ref": "#/components/schemas/SystemPackage"
                }
              }
            }
          },
          {
            "type": "object",
            "required": [
              "kind"
            ],
            "properties": {
              "kind": {
                "type": "string",
                "enum": [
                  "authenticator_state_create"
                ]
              }
            }
          },
          {
            "type": "object",
            "required": [
              "authenticator_obj_initial_shared_version",
              "kind",
              "min_epoch"
            ],
            "properties": {
              "authenticator_obj_initial_shared_version": {
                "description": "The initial version of the authenticator object that it was shared at.",
                "type": "string",
                "format": "u64"
              },
              "kind": {
                "type": "string",
                "enum": [
                  "authenticator_state_expire"
                ]
              },
              "min_epoch": {
                "description": "expire JWKs that have a lower epoch than this",
                "type": "string",
                "format": "u64"
              }
            }
          },
          {
            "type": "object",
            "required": [
              "kind"
            ],
            "properties": {
              "kind": {
                "type": "string",
                "enum": [
                  "deny_list_state_create"
                ]
              }
            }
          },
          {
            "type": "object",
            "required": [
              "chain_id",
              "kind"
            ],
            "properties": {
              "chain_id": {
                "$ref": "#/components/schemas/CheckpointDigest"
              },
              "kind": {
                "type": "string",
                "enum": [
                  "bridge_state_create"
                ]
              }
            }
          },
          {
            "type": "object",
            "required": [
              "bridge_object_version",
              "kind"
            ],
            "properties": {
              "bridge_object_version": {
                "description": "Radix-10 encoded 64-bit unsigned integer",
                "type": "string",
                "format": "u64"
              },
              "kind": {
                "type": "string",
                "enum": [
                  "bridge_committee_init"
                ]
              }
            }
          }
        ]
      },
      "Event": {
        "description": "Specific type of event",
        "type": "object",
        "required": [
          "contents",
          "module",
          "package_id",
          "sender",
          "type"
        ],
        "properties": {
          "contents": {
            "description": "Base64 encoded data",
            "type": "string",
            "format": "base64"
          },
          "module": {
            "$ref": "#/components/schemas/Identifier"
          },
          "package_id": {
            "$ref": "#/components/schemas/ObjectId"
          },
          "sender": {
            "$ref": "#/components/schemas/Address"
          },
          "type": {
            "$ref": "#/components/schemas/StructTag"
          }
        }
      },
      "ExecutionError": {
        "oneOf": [
          {
            "description": "Insufficient Gas",
            "type": "object",
            "required": [
              "error"
            ],
            "properties": {
              "error": {
                "type": "string",
                "enum": [
                  "insufficient_gas"
                ]
              }
            }
          },
          {
            "description": "Invalid Gas Object.",
            "type": "object",
            "required": [
              "error"
            ],
            "properties": {
              "error": {
                "type": "string",
                "enum": [
                  "invalid_gas_object"
                ]
              }
            }
          },
          {
            "description": "Invariant Violation",
            "type": "object",
            "required": [
              "error"
            ],
            "properties": {
              "error": {
                "type": "string",
                "enum": [
                  "invariant_violation"
                ]
              }
            }
          },
          {
            "description": "Attempted to used feature that is not supported yet",
            "type": "object",
            "required": [
              "error"
            ],
            "properties": {
              "error": {
                "type": "string",
                "enum": [
                  "feature_not_yet_supported"
                ]
              }
            }
          },
          {
            "description": "Move object is larger than the maximum allowed size",
            "type": "object",
            "required": [
              "error",
              "max_object_size",
              "object_size"
            ],
            "properties": {
              "error": {
                "type": "string",
                "enum": [
                  "object_too_big"
                ]
              },
              "max_object_size": {
                "description": "Radix-10 encoded 64-bit unsigned integer",
                "type": "string",
                "format": "u64"
              },
              "object_size": {
                "description": "Radix-10 encoded 64-bit unsigned integer",
                "type": "string",
                "format": "u64"
              }
            }
          },
          {
            "description": "Package is larger than the maximum allowed size",
            "type": "object",
            "required": [
              "error",
              "max_object_size",
              "object_size"
            ],
            "properties": {
              "error": {
                "type": "string",
                "enum": [
                  "package_too_big"
                ]
              },
              "max_object_size": {
                "description": "Radix-10 encoded 64-bit unsigned integer",
                "type": "string",
                "format": "u64"
              },
              "object_size": {
                "description": "Radix-10 encoded 64-bit unsigned integer",
                "type": "string",
                "format": "u64"
              }
            }
          },
          {
            "description": "Circular Object Ownership",
            "type": "object",
            "required": [
              "error",
              "object"
            ],
            "properties": {
              "error": {
                "type": "string",
                "enum": [
                  "circular_object_ownership"
                ]
              },
              "object": {
                "$ref": "#/components/schemas/ObjectId"
              }
            }
          },
          {
            "description": "Insufficient coin balance for requested operation",
            "type": "object",
            "required": [
              "error"
            ],
            "properties": {
              "error": {
                "type": "string",
                "enum": [
                  "insufficient_coin_balance"
                ]
              }
            }
          },
          {
            "description": "Coin balance overflowed an u64",
            "type": "object",
            "required": [
              "error"
            ],
            "properties": {
              "error": {
                "type": "string",
                "enum": [
                  "coin_balance_overflow"
                ]
              }
            }
          },
          {
            "description": "Publish Error, Non-zero Address. The modules in the package must have their self-addresses set to zero.",
            "type": "object",
            "required": [
              "error"
            ],
            "properties": {
              "error": {
                "type": "string",
                "enum": [
                  "publish_error_non_zero_address"
                ]
              }
            }
          },
          {
            "description": "Iota Move Bytecode Verification Error.",
            "type": "object",
            "required": [
              "error"
            ],
            "properties": {
              "error": {
                "type": "string",
                "enum": [
                  "iota_move_verification_error"
                ]
              }
            }
          },
          {
            "description": "Error from a non-abort instruction. Possible causes: Arithmetic error, stack overflow, max value depth, etc.\"",
            "type": "object",
            "required": [
              "error"
            ],
            "properties": {
              "error": {
                "type": "string",
                "enum": [
                  "move_primitive_runtime_error"
                ]
              },
              "location": {
                "$ref": "#/components/schemas/MoveLocation"
              }
            }
          },
          {
            "description": "Move runtime abort",
            "type": "object",
            "required": [
              "code",
              "error",
              "location"
            ],
            "properties": {
              "code": {
                "description": "Radix-10 encoded 64-bit unsigned integer",
                "type": "string",
                "format": "u64"
              },
              "error": {
                "type": "string",
                "enum": [
                  "move_abort"
                ]
              },
              "location": {
                "$ref": "#/components/schemas/MoveLocation"
              }
            }
          },
          {
            "description": "Bytecode verification error.",
            "type": "object",
            "required": [
              "error"
            ],
            "properties": {
              "error": {
                "type": "string",
                "enum": [
                  "vm_verification_or_deserialization_error"
                ]
              }
            }
          },
          {
            "description": "MoveVm invariant violation",
            "type": "object",
            "required": [
              "error"
            ],
            "properties": {
              "error": {
                "type": "string",
                "enum": [
                  "vm_invariant_violation"
                ]
              }
            }
          },
          {
            "description": "Function not found",
            "type": "object",
            "required": [
              "error"
            ],
            "properties": {
              "error": {
                "type": "string",
                "enum": [
                  "function_not_found"
                ]
              }
            }
          },
          {
            "description": "Arity mismatch for Move function. The number of arguments does not match the number of parameters",
            "type": "object",
            "required": [
              "error"
            ],
            "properties": {
              "error": {
                "type": "string",
                "enum": [
                  "arity_mismatch"
                ]
              }
            }
          },
          {
            "description": "Type arity mismatch for Move function. Mismatch between the number of actual versus expected type arguments.",
            "type": "object",
            "required": [
              "error"
            ],
            "properties": {
              "error": {
                "type": "string",
                "enum": [
                  "type_arity_mismatch"
                ]
              }
            }
          },
          {
            "description": "Non Entry Function Invoked. Move Call must start with an entry function.",
            "type": "object",
            "required": [
              "error"
            ],
            "properties": {
              "error": {
                "type": "string",
                "enum": [
                  "non_entry_function_invoked"
                ]
              }
            }
          },
          {
            "description": "Invalid command argument",
            "type": "object",
            "required": [
              "argument",
              "error",
              "kind"
            ],
            "properties": {
              "argument": {
                "type": "integer",
                "format": "uint16",
                "minimum": 0.0
              },
              "error": {
                "type": "string",
                "enum": [
                  "command_argument_error"
                ]
              },
              "kind": {
                "$ref": "#/components/schemas/CommandArgumentError"
              }
            }
          },
          {
            "description": "Type argument error",
            "type": "object",
            "required": [
              "error",
              "kind",
              "type_argument"
            ],
            "properties": {
              "error": {
                "type": "string",
                "enum": [
                  "type_argument_error"
                ]
              },
              "kind": {
                "$ref": "#/components/schemas/TypeArgumentError"
              },
              "type_argument": {
                "type": "integer",
                "format": "uint16",
                "minimum": 0.0
              }
            }
          },
          {
            "description": "Unused result without the drop ability.",
            "type": "object",
            "required": [
              "error",
              "result",
              "subresult"
            ],
            "properties": {
              "error": {
                "type": "string",
                "enum": [
                  "unused_value_without_drop"
                ]
              },
              "result": {
                "type": "integer",
                "format": "uint16",
                "minimum": 0.0
              },
              "subresult": {
                "type": "integer",
                "format": "uint16",
                "minimum": 0.0
              }
            }
          },
          {
            "description": "Invalid public Move function signature. Unsupported return type for return value",
            "type": "object",
            "required": [
              "error",
              "index"
            ],
            "properties": {
              "error": {
                "type": "string",
                "enum": [
                  "invalid_public_function_return_type"
                ]
              },
              "index": {
                "type": "integer",
                "format": "uint16",
                "minimum": 0.0
              }
            }
          },
          {
            "description": "Invalid Transfer Object, object does not have public transfer.",
            "type": "object",
            "required": [
              "error"
            ],
            "properties": {
              "error": {
                "type": "string",
                "enum": [
                  "invalid_transfer_object"
                ]
              }
            }
          },
          {
            "description": "Effects from the transaction are too large",
            "type": "object",
            "required": [
              "current_size",
              "error",
              "max_size"
            ],
            "properties": {
              "current_size": {
                "description": "Radix-10 encoded 64-bit unsigned integer",
                "type": "string",
                "format": "u64"
              },
              "error": {
                "type": "string",
                "enum": [
                  "effects_too_large"
                ]
              },
              "max_size": {
                "description": "Radix-10 encoded 64-bit unsigned integer",
                "type": "string",
                "format": "u64"
              }
            }
          },
          {
            "description": "Publish or Upgrade is missing dependency",
            "type": "object",
            "required": [
              "error"
            ],
            "properties": {
              "error": {
                "type": "string",
                "enum": [
                  "publish_upgrade_missing_dependency"
                ]
              }
            }
          },
          {
            "description": "Publish or Upgrade dependency downgrade.\n\nIndirect (transitive) dependency of published or upgraded package has been assigned an on-chain version that is less than the version required by one of the package's transitive dependencies.",
            "type": "object",
            "required": [
              "error"
            ],
            "properties": {
              "error": {
                "type": "string",
                "enum": [
                  "publish_upgrade_dependency_downgrade"
                ]
              }
            }
          },
          {
            "title": "PackageUpgradeError",
            "description": "Invalid package upgrade",
            "type": "object",
            "required": [
              "error",
              "kind"
            ],
            "properties": {
              "error": {
                "type": "string",
                "enum": [
                  "package_upgrade_error"
                ]
              },
              "kind": {
                "$ref": "#/components/schemas/PackageUpgradeError"
              }
            }
          },
          {
            "description": "Indicates the transaction tried to write objects too large to storage",
            "type": "object",
            "required": [
              "error",
              "max_object_size",
              "object_size"
            ],
            "properties": {
              "error": {
                "type": "string",
                "enum": [
                  "written_objects_too_large"
                ]
              },
              "max_object_size": {
                "description": "Radix-10 encoded 64-bit unsigned integer",
                "type": "string",
                "format": "u64"
              },
              "object_size": {
                "description": "Radix-10 encoded 64-bit unsigned integer",
                "type": "string",
                "format": "u64"
              }
            }
          },
          {
            "description": "Certificate is on the deny list",
            "type": "object",
            "required": [
              "error"
            ],
            "properties": {
              "error": {
                "type": "string",
                "enum": [
                  "certificate_denied"
                ]
              }
            }
          },
          {
            "description": "Iota Move Bytecode verification timed out.",
            "type": "object",
            "required": [
              "error"
            ],
            "properties": {
              "error": {
                "type": "string",
                "enum": [
                  "iota_move_verification_timedout"
                ]
              }
            }
          },
          {
            "description": "The requested shared object operation is not allowed",
            "type": "object",
            "required": [
              "error"
            ],
            "properties": {
              "error": {
                "type": "string",
                "enum": [
                  "shared_object_operation_not_allowed"
                ]
              }
            }
          },
          {
            "description": "Requested shared object has been deleted",
            "type": "object",
            "required": [
              "error"
            ],
            "properties": {
              "error": {
                "type": "string",
                "enum": [
                  "input_object_deleted"
                ]
              }
            }
          },
          {
            "description": "Certificate is cancelled due to congestion on shared objects",
            "type": "object",
            "required": [
              "congested_objects",
              "error"
            ],
            "properties": {
              "congested_objects": {
                "type": "array",
                "items": {
                  "$ref": "#/components/schemas/ObjectId"
                }
              },
              "error": {
                "type": "string",
                "enum": [
                  "execution_cancelled_due_to_shared_object_congestion"
                ]
              }
            }
          },
          {
            "description": "Address is denied for this coin type",
            "type": "object",
            "required": [
              "address",
              "coin_type",
              "error"
            ],
            "properties": {
              "address": {
                "$ref": "#/components/schemas/Address"
              },
              "coin_type": {
                "type": "string"
              },
              "error": {
                "type": "string",
                "enum": [
                  "address_denied_for_coin"
                ]
              }
            }
          },
          {
            "description": "Coin type is globally paused for use",
            "type": "object",
            "required": [
              "coin_type",
              "error"
            ],
            "properties": {
              "coin_type": {
                "type": "string"
              },
              "error": {
                "type": "string",
                "enum": [
                  "coin_type_global_pause"
                ]
              }
            }
          },
          {
            "description": "Certificate is cancelled because randomness could not be generated this epoch",
            "type": "object",
            "required": [
              "error"
            ],
            "properties": {
              "error": {
                "type": "string",
                "enum": [
                  "execution_cancelled_due_to_randomness_unavailable"
                ]
              }
            }
          }
        ]
      },
      "FailureStatus": {
        "type": "object",
        "required": [
          "error"
        ],
        "properties": {
          "command": {
            "type": "integer",
            "format": "uint16",
            "minimum": 0.0
          },
          "error": {
            "$ref": "#/components/schemas/ExecutionError"
          }
        }
      },
      "GasCostSummary": {
        "description": "Summary of gas charges.\n\nStorage is charged independently of computation. There are 3 parts to the storage charges: `storage_cost`: it is the charge of storage at the time the transaction is executed.                 The cost of storage is the number of bytes of the objects being mutated                 multiplied by a variable storage cost per byte `storage_rebate`: this is the amount a user gets back when manipulating an object.                   The `storage_rebate` is the `storage_cost` for an object minus fees. `non_refundable_storage_fee`: not all the value of the object storage cost is given back to user and there is a small fraction that is kept by the system. This value tracks that charge.\n\nWhen looking at a gas cost summary the amount charged to the user is `computation_cost + storage_cost - storage_rebate` and that is the amount that is deducted from the gas coins. `non_refundable_storage_fee` is collected from the objects being mutated/deleted and it is tracked by the system in storage funds.\n\nObjects deleted, including the older versions of objects mutated, have the storage field on the objects added up to a pool of \"potential rebate\". This rebate then is reduced by the \"nonrefundable rate\" such that: `potential_rebate(storage cost of deleted/mutated objects) = storage_rebate + non_refundable_storage_fee`",
        "type": "object",
        "required": [
          "computation_cost",
          "non_refundable_storage_fee",
          "storage_cost",
          "storage_rebate"
        ],
        "properties": {
          "computation_cost": {
            "description": "Cost of computation/execution",
            "type": "string",
            "format": "u64"
          },
          "non_refundable_storage_fee": {
            "description": "The fee for the rebate. The portion of the storage rebate kept by the system.",
            "type": "string",
            "format": "u64"
          },
          "storage_cost": {
            "description": "Storage cost, it's the sum of all storage cost for all objects created or mutated.",
            "type": "string",
            "format": "u64"
          },
          "storage_rebate": {
            "description": "The amount of storage cost refunded to the user for all objects deleted or mutated in the transaction.",
            "type": "string",
            "format": "u64"
          }
        }
      },
      "GasInfo": {
        "type": "object",
        "required": [
          "reference_gas_price"
        ],
        "properties": {
          "reference_gas_price": {
            "description": "Radix-10 encoded 64-bit unsigned integer",
            "type": "string",
            "format": "u64"
          }
        }
      },
      "GasPayment": {
        "type": "object",
        "required": [
          "budget",
          "objects",
          "owner",
          "price"
        ],
        "properties": {
          "budget": {
            "description": "Radix-10 encoded 64-bit unsigned integer",
            "type": "string",
            "format": "u64"
          },
          "objects": {
            "type": "array",
            "items": {
              "$ref": "#/components/schemas/ObjectReference"
            }
          },
          "owner": {
            "$ref": "#/components/schemas/Address"
          },
          "price": {
            "description": "Radix-10 encoded 64-bit unsigned integer",
            "type": "string",
            "format": "u64"
          }
        }
      },
      "GenesisObject": {
        "type": "object",
        "anyOf": [
          {
            "$ref": "#/components/schemas/MoveStruct"
          },
          {
            "$ref": "#/components/schemas/Package"
          }
        ],
        "required": [
          "object_id",
          "owner",
          "type",
          "version"
        ],
        "properties": {
          "object_id": {
            "$ref": "#/components/schemas/ObjectId"
          },
          "owner": {
            "$ref": "#/components/schemas/Owner"
          },
          "type": {
            "type": "string"
          },
          "version": {
            "description": "Radix-10 encoded 64-bit unsigned integer",
            "type": "string",
            "format": "u64"
          }
        }
      },
      "IdOperation": {
        "type": "string",
        "enum": [
          "none",
          "created",
          "deleted"
        ]
      },
      "Identifier": {
        "title": "Identifier",
        "description": "A Move Identifier",
        "examples": [
          "iota"
        ],
        "type": "string",
        "pattern": "(?:[a-zA-Z][a-zA-Z0-9_]{0,127})|(?:_[a-zA-Z0-9_]{0,127})"
      },
      "InputArgument": {
        "oneOf": [
          {
            "type": "object",
            "required": [
              "type",
              "value"
            ],
            "properties": {
              "type": {
                "type": "string",
                "enum": [
                  "pure"
                ]
              },
              "value": {
                "description": "Base64 encoded data",
                "type": "string",
                "format": "base64"
              }
            }
          },
          {
            "type": "object",
            "required": [
              "digest",
              "object_id",
              "type",
              "version"
            ],
            "properties": {
              "digest": {
                "$ref": "#/components/schemas/ObjectDigest"
              },
              "object_id": {
                "$ref": "#/components/schemas/ObjectId"
              },
              "type": {
                "type": "string",
                "enum": [
                  "immutable_or_owned"
                ]
              },
              "version": {
                "description": "Radix-10 encoded 64-bit unsigned integer",
                "type": "string",
                "format": "u64"
              }
            }
          },
          {
            "type": "object",
            "required": [
              "initial_shared_version",
              "mutable",
              "object_id",
              "type"
            ],
            "properties": {
              "initial_shared_version": {
                "description": "Radix-10 encoded 64-bit unsigned integer",
                "type": "string",
                "format": "u64"
              },
              "mutable": {
                "type": "boolean"
              },
              "object_id": {
                "$ref": "#/components/schemas/ObjectId"
              },
              "type": {
                "type": "string",
                "enum": [
                  "shared"
                ]
              }
            }
          },
          {
            "type": "object",
            "required": [
              "digest",
              "object_id",
              "type",
              "version"
            ],
            "properties": {
              "digest": {
                "$ref": "#/components/schemas/ObjectDigest"
              },
              "object_id": {
                "$ref": "#/components/schemas/ObjectId"
              },
              "type": {
                "type": "string",
                "enum": [
                  "receiving"
                ]
              },
              "version": {
                "description": "Radix-10 encoded 64-bit unsigned integer",
                "type": "string",
                "format": "u64"
              }
            }
          }
        ]
      },
      "Jwk": {
        "description": "Struct that contains info for a JWK. A list of them for different kids can be retrieved from the JWK endpoint (e.g. <https://www.googleapis.com/oauth2/v3/certs>). The JWK is used to verify the JWT token.",
        "type": "object",
        "required": [
          "alg",
          "e",
          "kty",
          "n"
        ],
        "properties": {
          "alg": {
            "description": "Algorithm parameter, <https://datatracker.ietf.org/doc/html/rfc7517#section-4.4>",
            "type": "string"
          },
          "e": {
            "description": "RSA public exponent, <https://datatracker.ietf.org/doc/html/rfc7517#section-9.3>",
            "type": "string"
          },
          "kty": {
            "description": "Key type parameter, <https://datatracker.ietf.org/doc/html/rfc7517#section-4.1>",
            "type": "string"
          },
          "n": {
            "description": "RSA modulus, <https://datatracker.ietf.org/doc/html/rfc7517#section-9.3>",
            "type": "string"
          }
        }
      },
      "JwkId": {
        "description": "Key to identify a JWK, consists of iss and kid.",
        "type": "object",
        "required": [
          "iss",
          "kid"
        ],
        "properties": {
          "iss": {
            "description": "iss string that identifies the OIDC provider.",
            "type": "string"
          },
          "kid": {
            "description": "kid string that identifies the JWK.",
            "type": "string"
          }
        }
      },
      "ModifiedAtVersion": {
        "type": "object",
        "required": [
          "object_id",
          "version"
        ],
        "properties": {
          "object_id": {
            "$ref": "#/components/schemas/ObjectId"
          },
          "version": {
            "description": "Radix-10 encoded 64-bit unsigned integer",
            "type": "string",
            "format": "u64"
          }
        }
      },
      "MoveLocation": {
        "type": "object",
        "required": [
          "function",
          "instruction",
          "module",
          "package"
        ],
        "properties": {
          "function": {
            "type": "integer",
            "format": "uint16",
            "minimum": 0.0
          },
          "function_name": {
            "$ref": "#/components/schemas/Identifier"
          },
          "instruction": {
            "description": "Index into the code stream for a jump. The offset is relative to the beginning of the instruction stream.",
            "type": "integer",
            "format": "uint16",
            "minimum": 0.0
          },
          "module": {
            "$ref": "#/components/schemas/Identifier"
          },
          "package": {
            "$ref": "#/components/schemas/ObjectId"
          }
        }
      },
      "MoveStruct": {
        "type": "object",
        "required": [
          "contents",
          "has_public_transfer"
        ],
        "properties": {
          "contents": {
            "description": "Base64 encoded data",
            "type": "string",
            "format": "base64"
          },
          "has_public_transfer": {
            "type": "boolean"
          }
        }
      },
      "MultisigCommittee": {
        "type": "object",
        "required": [
          "members",
          "threshold"
        ],
        "properties": {
          "members": {
            "description": "A list of committee members and their corresponding weight.",
            "type": "array",
            "items": {
              "$ref": "#/components/schemas/MultisigMember"
            }
          },
          "threshold": {
            "description": "If the total weight of the public keys corresponding to verified signatures is larger than threshold, the Multisig is verified.",
            "type": "integer",
            "format": "uint16",
            "minimum": 0.0
          }
        }
      },
      "MultisigMember": {
        "type": "object",
        "required": [
          "public_key",
          "weight"
        ],
        "properties": {
          "public_key": {
            "$ref": "#/components/schemas/MultisigMemberPublicKey"
          },
          "weight": {
            "type": "integer",
            "format": "uint8",
            "minimum": 0.0
          }
        }
      },
      "MultisigMemberPublicKey": {
        "oneOf": [
          {
            "type": "object",
            "required": [
              "public_key",
              "scheme"
            ],
            "properties": {
              "public_key": {
                "$ref": "#/components/schemas/Ed25519PublicKey"
              },
              "scheme": {
                "type": "string",
                "enum": [
                  "ed25519"
                ]
              }
            }
          },
          {
            "type": "object",
            "required": [
              "public_key",
              "scheme"
            ],
            "properties": {
              "public_key": {
                "$ref": "#/components/schemas/Secp256k1PublicKey"
              },
              "scheme": {
                "type": "string",
                "enum": [
                  "secp256k1"
                ]
              }
            }
          },
          {
            "type": "object",
            "required": [
              "public_key",
              "scheme"
            ],
            "properties": {
              "public_key": {
                "$ref": "#/components/schemas/Secp256r1PublicKey"
              },
              "scheme": {
                "type": "string",
                "enum": [
                  "secp256r1"
                ]
              }
            }
          },
          {
            "description": "A wrapper struct to retrofit in [enum PublicKey] for zkLogin. Useful to construct [struct MultiSigPublicKey].",
            "type": "object",
            "required": [
              "address_seed",
              "iss",
              "scheme"
            ],
            "properties": {
              "address_seed": {
                "$ref": "#/components/schemas/Bn254FieldElement"
              },
              "iss": {
                "type": "string"
              },
              "scheme": {
                "type": "string",
                "enum": [
                  "zklogin"
                ]
              }
            }
          }
        ]
      },
      "MultisigMemberSignature": {
        "oneOf": [
          {
            "type": "object",
            "required": [
              "scheme",
              "signature"
            ],
            "properties": {
              "scheme": {
                "type": "string",
                "enum": [
                  "ed25519"
                ]
              },
              "signature": {
                "$ref": "#/components/schemas/Ed25519Signature"
              }
            }
          },
          {
            "type": "object",
            "required": [
              "scheme",
              "signature"
            ],
            "properties": {
              "scheme": {
                "type": "string",
                "enum": [
                  "secp256k1"
                ]
              },
              "signature": {
                "$ref": "#/components/schemas/Secp256k1Signature"
              }
            }
          },
          {
            "type": "object",
            "required": [
              "scheme",
              "signature"
            ],
            "properties": {
              "scheme": {
                "type": "string",
                "enum": [
                  "secp256r1"
                ]
              },
              "signature": {
                "$ref": "#/components/schemas/Secp256r1Signature"
              }
            }
          },
          {
            "description": "An zk login authenticator with all the necessary fields.",
            "type": "object",
            "required": [
              "inputs",
              "max_epoch",
              "scheme",
              "signature"
            ],
            "properties": {
              "inputs": {
                "$ref": "#/components/schemas/ZkLoginInputs"
              },
              "max_epoch": {
                "description": "Radix-10 encoded 64-bit unsigned integer",
                "type": "string",
                "format": "u64"
              },
              "scheme": {
                "type": "string",
                "enum": [
                  "zklogin"
                ]
              },
              "signature": {
                "$ref": "#/components/schemas/SimpleSignature"
              }
            }
          }
        ]
      },
      "NodeInfo": {
        "type": "object",
        "required": [
          "chain",
          "chain_id",
          "checkpoint_height",
          "epoch",
          "lowest_available_checkpoint",
          "lowest_available_checkpoint_objects",
          "software_version",
          "timestamp_ms"
        ],
        "properties": {
          "chain": {
            "type": "string"
          },
          "chain_id": {
            "$ref": "#/components/schemas/CheckpointDigest"
          },
          "checkpoint_height": {
            "description": "Radix-10 encoded 64-bit unsigned integer",
            "type": "string",
            "format": "u64"
          },
          "epoch": {
            "description": "Radix-10 encoded 64-bit unsigned integer",
            "type": "string",
            "format": "u64"
          },
          "lowest_available_checkpoint": {
            "description": "Radix-10 encoded 64-bit unsigned integer",
            "type": "string",
            "format": "u64"
          },
          "lowest_available_checkpoint_objects": {
            "description": "Radix-10 encoded 64-bit unsigned integer",
            "type": "string",
            "format": "u64"
          },
          "software_version": {
            "type": "string"
          },
          "timestamp_ms": {
            "description": "Radix-10 encoded 64-bit unsigned integer",
            "type": "string",
            "format": "u64"
          }
        }
      },
      "Object": {
        "type": "object",
        "anyOf": [
          {
            "$ref": "#/components/schemas/MoveStruct"
          },
          {
            "$ref": "#/components/schemas/Package"
          }
        ],
        "required": [
          "object_id",
          "owner",
          "previous_transaction",
          "storage_rebate",
          "type",
          "version"
        ],
        "properties": {
          "object_id": {
            "$ref": "#/components/schemas/ObjectId"
          },
          "owner": {
            "$ref": "#/components/schemas/Owner"
          },
          "previous_transaction": {
            "$ref": "#/components/schemas/TransactionDigest"
          },
          "storage_rebate": {
            "description": "Radix-10 encoded 64-bit unsigned integer",
            "type": "string",
            "format": "u64"
          },
          "type": {
            "type": "string"
          },
          "version": {
            "description": "Radix-10 encoded 64-bit unsigned integer",
            "type": "string",
            "format": "u64"
          }
        }
      },
      "ObjectDigest": {
        "$ref": "#/components/schemas/Digest"
      },
      "ObjectId": {
        "$ref": "#/components/schemas/Address"
      },
      "ObjectIn": {
        "description": "If an object exists (at root-level) in the store prior to this transaction, it should be Exist, otherwise it's NonExist, e.g. wrapped objects should be NonExist.",
        "oneOf": [
          {
            "type": "object",
            "required": [
              "state"
            ],
            "properties": {
              "state": {
                "type": "string",
                "enum": [
                  "not_exist"
                ]
              }
            }
          },
          {
            "description": "The old version, digest and owner.",
            "type": "object",
            "required": [
              "digest",
              "owner",
              "state",
              "version"
            ],
            "properties": {
              "digest": {
                "$ref": "#/components/schemas/ObjectDigest"
              },
              "owner": {
                "$ref": "#/components/schemas/Owner"
              },
              "state": {
                "type": "string",
                "enum": [
                  "exist"
                ]
              },
              "version": {
                "description": "Radix-10 encoded 64-bit unsigned integer",
                "type": "string",
                "format": "u64"
              }
            }
          }
        ]
      },
      "ObjectOut": {
        "oneOf": [
          {
            "description": "Same definition as in ObjectIn.",
            "type": "object",
            "required": [
              "state"
            ],
            "properties": {
              "state": {
                "type": "string",
                "enum": [
                  "not_exist"
                ]
              }
            }
          },
          {
            "description": "Any written object, including all of mutated, created, unwrapped today.",
            "type": "object",
            "required": [
              "digest",
              "owner",
              "state"
            ],
            "properties": {
              "digest": {
                "$ref": "#/components/schemas/ObjectDigest"
              },
              "owner": {
                "$ref": "#/components/schemas/Owner"
              },
              "state": {
                "type": "string",
                "enum": [
                  "object_write"
                ]
              }
            }
          },
          {
            "description": "Packages writes need to be tracked separately with version because we don't use lamport version for package publish and upgrades.",
            "type": "object",
            "required": [
              "digest",
              "state",
              "version"
            ],
            "properties": {
              "digest": {
                "$ref": "#/components/schemas/ObjectDigest"
              },
              "state": {
                "type": "string",
                "enum": [
                  "package_write"
                ]
              },
              "version": {
                "description": "Radix-10 encoded 64-bit unsigned integer",
                "type": "string",
                "format": "u64"
              }
            }
          }
        ]
      },
      "ObjectReference": {
        "type": "object",
        "required": [
          "digest",
          "object_id",
          "version"
        ],
        "properties": {
          "digest": {
            "$ref": "#/components/schemas/ObjectDigest"
          },
          "object_id": {
            "$ref": "#/components/schemas/ObjectId"
          },
          "version": {
            "description": "Radix-10 encoded 64-bit unsigned integer",
            "type": "string",
            "format": "u64"
          }
        }
      },
      "ObjectReferenceWithOwner": {
        "type": "object",
        "required": [
          "owner",
          "reference"
        ],
        "properties": {
          "owner": {
            "$ref": "#/components/schemas/Owner"
          },
          "reference": {
            "$ref": "#/components/schemas/ObjectReference"
          }
        }
      },
      "Owner": {
        "oneOf": [
          {
            "title": "Address Owned",
            "description": "Object is exclusively owned by a single address, and is mutable.",
            "type": "object",
            "required": [
              "address"
            ],
            "properties": {
              "address": {
                "$ref": "#/components/schemas/Address"
              }
            },
            "additionalProperties": false
          },
          {
            "title": "Object Owned",
            "description": "Object is exclusively owned by a single object, and is mutable.",
            "type": "object",
            "required": [
              "object"
            ],
            "properties": {
              "object": {
                "$ref": "#/components/schemas/ObjectId"
              }
            },
            "additionalProperties": false
          },
          {
            "title": "Shared Object",
            "description": "Object is shared, can be used by any address, and is mutable.",
            "type": "object",
            "required": [
              "shared"
            ],
            "properties": {
              "shared": {
                "description": "Radix-10 encoded 64-bit unsigned integer",
                "type": "string",
                "format": "u64"
              }
            },
            "additionalProperties": false
          },
          {
            "title": "Immutable",
            "description": "Object is immutable, and hence ownership doesn't matter.",
            "type": "string",
            "enum": [
              "immutable"
            ]
          }
        ]
      },
      "Package": {
        "type": "object",
        "required": [
          "linkage_table",
          "modules",
          "type_origin_table"
        ],
        "properties": {
          "linkage_table": {
            "type": "object",
            "additionalProperties": {
              "$ref": "#/components/schemas/UpgradeInfo"
            }
          },
          "modules": {
            "type": "object",
            "additionalProperties": {
              "description": "Base64 encoded data",
              "type": "string",
              "format": "base64"
            }
          },
          "type_origin_table": {
            "type": "array",
            "items": {
              "$ref": "#/components/schemas/TypeOrigin"
            }
          }
        }
      },
      "PackageUpgradeError": {
        "oneOf": [
          {
            "description": "Unable to fetch package",
            "type": "object",
            "required": [
              "kind",
              "package_id"
            ],
            "properties": {
              "kind": {
                "type": "string",
                "enum": [
                  "unable_to_fetch_package"
                ]
              },
              "package_id": {
                "$ref": "#/components/schemas/ObjectId"
              }
            }
          },
          {
            "description": "Object is not a package",
            "type": "object",
            "required": [
              "kind",
              "object_id"
            ],
            "properties": {
              "kind": {
                "type": "string",
                "enum": [
                  "not_a_package"
                ]
              },
              "object_id": {
                "$ref": "#/components/schemas/ObjectId"
              }
            }
          },
          {
            "description": "Package upgrade is incompatible with previous version",
            "type": "object",
            "required": [
              "kind"
            ],
            "properties": {
              "kind": {
                "type": "string",
                "enum": [
                  "incompatible_upgrade"
                ]
              }
            }
          },
          {
            "description": "Digest in upgrade ticket and computed digest differ",
            "type": "object",
            "required": [
              "digest",
              "kind"
            ],
            "properties": {
              "digest": {
                "$ref": "#/components/schemas/Digest"
              },
              "kind": {
                "type": "string",
                "enum": [
                  "digest_does_not_match"
                ]
              }
            }
          },
          {
            "description": "Upgrade policy is not valid",
            "type": "object",
            "required": [
              "kind",
              "policy"
            ],
            "properties": {
              "kind": {
                "type": "string",
                "enum": [
                  "unknown_upgrade_policy"
                ]
              },
              "policy": {
                "type": "integer",
                "format": "uint8",
                "minimum": 0.0
              }
            }
          },
          {
            "description": "PackageId does not matach PackageId in upgrade ticket",
            "type": "object",
            "required": [
              "kind",
              "package_id",
              "ticket_id"
            ],
            "properties": {
              "kind": {
                "type": "string",
                "enum": [
                  "package_id_does_not_match"
                ]
              },
              "package_id": {
                "$ref": "#/components/schemas/ObjectId"
              },
              "ticket_id": {
                "$ref": "#/components/schemas/ObjectId"
              }
            }
          }
        ]
      },
      "ProtocolConfig": {
        "type": "object",
        "required": [
          "attributes",
          "feature_flags",
          "protocol_version"
        ],
        "properties": {
          "attributes": {
            "type": "object",
            "additionalProperties": {
              "type": "string"
            }
          },
          "feature_flags": {
            "type": "object",
            "additionalProperties": {
              "type": "boolean"
            }
          },
          "protocol_version": {
            "description": "Radix-10 encoded 64-bit unsigned integer",
            "type": "string",
            "format": "u64"
          }
        }
      },
      "Secp256k1PublicKey": {
        "description": "Base64 encoded data",
        "type": "string",
        "format": "base64"
      },
      "Secp256k1Signature": {
        "description": "Base64 encoded data",
        "type": "string",
        "format": "base64"
      },
      "Secp256r1PublicKey": {
        "description": "Base64 encoded data",
        "type": "string",
        "format": "base64"
      },
      "Secp256r1Signature": {
        "description": "Base64 encoded data",
        "type": "string",
        "format": "base64"
      },
      "SignedCheckpointSummary": {
        "type": "object",
        "required": [
          "checkpoint",
          "signature"
        ],
        "properties": {
          "checkpoint": {
            "$ref": "#/components/schemas/CheckpointSummary"
          },
          "signature": {
            "$ref": "#/components/schemas/ValidatorAggregatedSignature"
          }
        }
      },
      "SignedTransaction": {
        "type": "object",
        "required": [
          "signatures",
          "transaction"
        ],
        "properties": {
          "signatures": {
            "type": "array",
            "items": {
              "$ref": "#/components/schemas/UserSignature"
            }
          },
          "transaction": {
            "$ref": "#/components/schemas/Transaction"
          }
        }
      },
      "SimpleSignature": {
        "oneOf": [
          {
            "type": "object",
            "required": [
              "public_key",
              "scheme",
              "signature"
            ],
            "properties": {
              "public_key": {
                "$ref": "#/components/schemas/Ed25519PublicKey"
              },
              "scheme": {
                "type": "string",
                "enum": [
                  "ed25519"
                ]
              },
              "signature": {
                "$ref": "#/components/schemas/Ed25519Signature"
              }
            }
          },
          {
            "type": "object",
            "required": [
              "public_key",
              "scheme",
              "signature"
            ],
            "properties": {
              "public_key": {
                "$ref": "#/components/schemas/Secp256k1PublicKey"
              },
              "scheme": {
                "type": "string",
                "enum": [
                  "secp256k1"
                ]
              },
              "signature": {
                "$ref": "#/components/schemas/Secp256k1Signature"
              }
            }
          },
          {
            "type": "object",
            "required": [
              "public_key",
              "scheme",
              "signature"
            ],
            "properties": {
              "public_key": {
                "$ref": "#/components/schemas/Secp256r1PublicKey"
              },
              "scheme": {
                "type": "string",
                "enum": [
                  "secp256r1"
                ]
              },
              "signature": {
                "$ref": "#/components/schemas/Secp256r1Signature"
              }
            }
          }
        ]
      },
      "StructTag": {
        "title": "StructTag",
        "description": "A Move StructTag",
        "examples": [
          "0x2::coin::Coin<0x2::iota::IOTA>"
        ],
        "type": "string"
      },
      "SystemPackage": {
        "type": "object",
        "required": [
          "dependencies",
          "modules",
          "version"
        ],
        "properties": {
          "dependencies": {
            "type": "array",
            "items": {
              "$ref": "#/components/schemas/ObjectId"
            }
          },
          "modules": {
            "type": "array",
            "items": {
              "description": "Base64 encoded data",
              "type": "string",
              "format": "base64"
            }
          },
          "version": {
            "description": "Radix-10 encoded 64-bit unsigned integer",
            "type": "string",
            "format": "u64"
          }
        }
      },
      "SystemStateSummary": {
        "type": "object",
        "required": [
          "active_validators",
          "at_risk_validators",
          "epoch",
          "epoch_duration_ms",
          "epoch_start_timestamp_ms",
          "inactive_pools_id",
          "inactive_pools_size",
          "iota_total_supply",
          "iota_treasury_cap_id",
          "max_validator_count",
          "min_validator_joining_stake",
          "pending_active_validators_id",
          "pending_active_validators_size",
          "pending_removals",
          "protocol_version",
          "reference_gas_price",
          "safe_mode",
          "safe_mode_computation_rewards",
          "safe_mode_non_refundable_storage_fee",
          "safe_mode_storage_charges",
          "safe_mode_storage_rebates",
          "staking_pool_mappings_id",
          "staking_pool_mappings_size",
          "storage_fund_non_refundable_balance",
          "storage_fund_total_object_storage_rebates",
          "system_state_version",
          "total_stake",
          "validator_candidates_id",
          "validator_candidates_size",
          "validator_low_stake_grace_period",
          "validator_low_stake_threshold",
          "validator_report_records",
          "validator_very_low_stake_threshold"
        ],
        "properties": {
          "active_validators": {
            "description": "The list of active validators in the current epoch.",
            "type": "array",
            "items": {
              "$ref": "#/components/schemas/ValidatorSummary"
            }
          },
          "at_risk_validators": {
            "description": "Map storing the number of epochs for which each validator has been below the low stake threshold.",
            "type": "array",
            "items": {
              "type": "array",
              "items": [
                {
                  "$ref": "#/components/schemas/Address"
                },
                {
                  "description": "Radix-10 encoded 64-bit unsigned integer",
                  "type": "string",
                  "format": "u64"
                }
              ],
              "maxItems": 2,
              "minItems": 2
            }
          },
          "epoch": {
            "description": "The current epoch ID, starting from 0.",
            "type": "string",
            "format": "u64"
          },
          "epoch_duration_ms": {
            "description": "The duration of an epoch, in milliseconds.",
            "type": "string",
            "format": "u64"
          },
          "epoch_start_timestamp_ms": {
            "description": "Unix timestamp of the current epoch start",
            "type": "string",
            "format": "u64"
          },
          "inactive_pools_id": {
            "description": "ID of the object that maps from a staking pool ID to the inactive validator that has that pool as its staking pool.",
            "allOf": [
              {
                "$ref": "#/components/schemas/ObjectId"
              }
            ]
          },
          "inactive_pools_size": {
            "description": "Number of inactive staking pools.",
            "type": "string",
            "format": "u64"
          },
          "iota_total_supply": {
            "description": "The current IOTA supply.",
            "type": "string",
            "format": "u64"
          },
          "iota_treasury_cap_id": {
            "description": "The `TreasuryCap<IOTA>` object ID.",
            "allOf": [
              {
                "$ref": "#/components/schemas/ObjectId"
              }
            ]
          },
          "max_validator_count": {
            "description": "Maximum number of active validators at any moment. We do not allow the number of validators in any epoch to go above this.",
            "type": "string",
            "format": "u64"
          },
          "min_validator_joining_stake": {
            "description": "Lower-bound on the amount of stake required to become a validator.",
            "type": "string",
            "format": "u64"
          },
          "pending_active_validators_id": {
            "description": "ID of the object that contains the list of new validators that will join at the end of the epoch.",
            "allOf": [
              {
                "$ref": "#/components/schemas/ObjectId"
              }
            ]
          },
          "pending_active_validators_size": {
            "description": "Number of new validators that will join at the end of the epoch.",
            "type": "string",
            "format": "u64"
          },
          "pending_removals": {
            "description": "Removal requests from the validators. Each element is an index pointing to `active_validators`.",
            "type": "array",
            "items": {
              "description": "Radix-10 encoded 64-bit unsigned integer",
              "type": "string",
              "format": "u64"
            }
          },
          "protocol_version": {
            "description": "The current protocol version, starting from 1.",
            "type": "string",
            "format": "u64"
          },
          "reference_gas_price": {
            "description": "The reference gas price for the current epoch.",
            "type": "string",
            "format": "u64"
          },
          "safe_mode": {
            "description": "Whether the system is running in a downgraded safe mode due to a non-recoverable bug. This is set whenever we failed to execute advance_epoch, and ended up executing advance_epoch_safe_mode. It can be reset once we are able to successfully execute advance_epoch.",
            "type": "boolean"
          },
          "safe_mode_computation_rewards": {
            "description": "Amount of computation rewards accumulated (and not yet distributed) during safe mode.",
            "type": "string",
            "format": "u64"
          },
          "safe_mode_non_refundable_storage_fee": {
            "description": "Amount of non-refundable storage fee accumulated during safe mode.",
            "type": "string",
            "format": "u64"
          },
          "safe_mode_storage_charges": {
            "description": "Amount of storage charges accumulated (and not yet distributed) during safe mode.",
            "type": "string",
            "format": "u64"
          },
          "safe_mode_storage_rebates": {
            "description": "Amount of storage rebates accumulated (and not yet burned) during safe mode.",
            "type": "string",
            "format": "u64"
          },
          "staking_pool_mappings_id": {
            "description": "ID of the object that maps from staking pool's ID to the iota address of a validator.",
            "allOf": [
              {
                "$ref": "#/components/schemas/ObjectId"
              }
            ]
          },
          "staking_pool_mappings_size": {
            "description": "Number of staking pool mappings.",
            "type": "string",
            "format": "u64"
          },
          "storage_fund_non_refundable_balance": {
            "description": "The non-refundable portion of the storage fund coming from storage reinvestment, non-refundable storage rebates and any leftover staking rewards.",
            "type": "string",
            "format": "u64"
          },
          "storage_fund_total_object_storage_rebates": {
            "description": "The storage rebates of all the objects on-chain stored in the storage fund.",
            "type": "string",
            "format": "u64"
          },
          "system_state_version": {
            "description": "The current version of the system state data structure type.",
            "type": "string",
            "format": "u64"
          },
          "total_stake": {
            "description": "Total amount of stake from all active validators at the beginning of the epoch.",
            "type": "string",
            "format": "u64"
          },
          "validator_candidates_id": {
            "description": "ID of the object that stores preactive validators, mapping their addresses to their `Validator` structs.",
            "allOf": [
              {
                "$ref": "#/components/schemas/ObjectId"
              }
            ]
          },
          "validator_candidates_size": {
            "description": "Number of preactive validators.",
            "type": "string",
            "format": "u64"
          },
          "validator_low_stake_grace_period": {
            "description": "A validator can have stake below `validator_low_stake_threshold` for this many epochs before being kicked out.",
            "type": "string",
            "format": "u64"
          },
          "validator_low_stake_threshold": {
            "description": "Validators with stake amount below `validator_low_stake_threshold` are considered to have low stake and will be escorted out of the validator set after being below this threshold for more than `validator_low_stake_grace_period` number of epochs.",
            "type": "string",
            "format": "u64"
          },
          "validator_report_records": {
            "description": "A map storing the records of validator reporting each other.",
            "type": "array",
            "items": {
              "type": "array",
              "items": [
                {
                  "$ref": "#/components/schemas/Address"
                },
                {
                  "type": "array",
                  "items": {
                    "$ref": "#/components/schemas/Address"
                  }
                }
              ],
              "maxItems": 2,
              "minItems": 2
            }
          },
          "validator_very_low_stake_threshold": {
            "description": "Validators with stake below `validator_very_low_stake_threshold` will be removed immediately at epoch change, no grace period.",
            "type": "string",
            "format": "u64"
          }
        }
      },
      "Transaction": {
        "oneOf": [
          {
            "type": "object",
            "required": [
              "expiration",
              "gas_payment",
              "kind",
              "sender",
              "version"
            ],
            "properties": {
              "expiration": {
                "$ref": "#/components/schemas/TransactionExpiration"
              },
              "gas_payment": {
                "$ref": "#/components/schemas/GasPayment"
              },
              "kind": {
                "$ref": "#/components/schemas/TransactionKind"
              },
              "sender": {
                "$ref": "#/components/schemas/Address"
              },
              "version": {
                "type": "string",
                "enum": [
                  "1"
                ]
              }
            }
          }
        ]
      },
      "TransactionDigest": {
        "$ref": "#/components/schemas/Digest"
      },
      "TransactionEffects": {
        "description": "The response from processing a transaction or a certified transaction",
        "oneOf": [
          {
            "description": "The response from processing a transaction or a certified transaction",
            "type": "object",
            "required": [
              "created",
              "deleted",
              "dependencies",
              "epoch",
              "gas_object",
              "gas_used",
              "modified_at_versions",
              "mutated",
              "shared_objects",
              "success",
              "transaction_digest",
              "unwrapped",
              "unwrapped_then_deleted",
              "version",
              "wrapped"
            ],
            "properties": {
              "created": {
                "description": "ObjectReference and owner of new objects created.",
                "type": "array",
                "items": {
                  "$ref": "#/components/schemas/ObjectReferenceWithOwner"
                }
              },
              "deleted": {
                "description": "Object Refs of objects now deleted (the new refs).",
                "type": "array",
                "items": {
                  "$ref": "#/components/schemas/ObjectReference"
                }
              },
              "dependencies": {
                "description": "The set of transaction digests this transaction depends on.",
                "type": "array",
                "items": {
                  "$ref": "#/components/schemas/TransactionDigest"
                }
              },
              "epoch": {
                "description": "The epoch when this transaction was executed.",
                "type": "string",
                "format": "u64"
              },
              "events_digest": {
                "description": "The digest of the events emitted during execution, can be None if the transaction does not emit any event.",
                "allOf": [
                  {
                    "$ref": "#/components/schemas/TransactionEventsDigest"
                  }
                ]
              },
              "gas_object": {
                "description": "The updated gas object reference. Have a dedicated field for convenient access. It's also included in mutated.",
                "allOf": [
                  {
                    "$ref": "#/components/schemas/ObjectReferenceWithOwner"
                  }
                ]
              },
              "gas_used": {
                "$ref": "#/components/schemas/GasCostSummary"
              },
              "modified_at_versions": {
                "description": "The version that every modified (mutated or deleted) object had before it was modified by this transaction.",
                "type": "array",
                "items": {
                  "$ref": "#/components/schemas/ModifiedAtVersion"
                }
              },
              "mutated": {
                "description": "ObjectReference and owner of mutated objects, including gas object.",
                "type": "array",
                "items": {
                  "$ref": "#/components/schemas/ObjectReferenceWithOwner"
                }
              },
              "shared_objects": {
                "description": "The object references of the shared objects used in this transaction. Empty if no shared objects were used.",
                "type": "array",
                "items": {
                  "$ref": "#/components/schemas/ObjectReference"
                }
              },
              "status": {
                "$ref": "#/components/schemas/FailureStatus"
              },
              "success": {
                "type": "boolean"
              },
              "transaction_digest": {
                "description": "The transaction digest",
                "allOf": [
                  {
                    "$ref": "#/components/schemas/TransactionDigest"
                  }
                ]
              },
              "unwrapped": {
                "description": "ObjectReference and owner of objects that are unwrapped in this transaction. Unwrapped objects are objects that were wrapped into other objects in the past, and just got extracted out.",
                "type": "array",
                "items": {
                  "$ref": "#/components/schemas/ObjectReferenceWithOwner"
                }
              },
              "unwrapped_then_deleted": {
                "description": "Object refs of objects previously wrapped in other objects but now deleted.",
                "type": "array",
                "items": {
                  "$ref": "#/components/schemas/ObjectReference"
                }
              },
              "version": {
                "type": "string",
                "enum": [
                  "1"
                ]
              },
              "wrapped": {
                "description": "Object refs of objects now wrapped in other objects.",
                "type": "array",
                "items": {
                  "$ref": "#/components/schemas/ObjectReference"
                }
              }
            }
          },
          {
            "description": "The response from processing a transaction or a certified transaction",
            "type": "object",
            "required": [
              "changed_objects",
              "dependencies",
              "epoch",
              "gas_used",
              "lamport_version",
              "success",
              "transaction_digest",
              "unchanged_shared_objects",
              "version"
            ],
            "properties": {
              "auxiliary_data_digest": {
                "description": "Auxiliary data that are not protocol-critical, generated as part of the effects but are stored separately. Storing it separately allows us to avoid bloating the effects with data that are not critical. It also provides more flexibility on the format and type of the data.",
                "allOf": [
                  {
                    "$ref": "#/components/schemas/EffectsAuxiliaryDataDigest"
                  }
                ]
              },
              "changed_objects": {
                "description": "Objects whose state are changed in the object store.",
                "type": "array",
                "items": {
                  "$ref": "#/components/schemas/ChangedObject"
                }
              },
              "dependencies": {
                "description": "The set of transaction digests this transaction depends on.",
                "type": "array",
                "items": {
                  "$ref": "#/components/schemas/TransactionDigest"
                }
              },
              "epoch": {
                "description": "The epoch when this transaction was executed.",
                "type": "string",
                "format": "u64"
              },
              "events_digest": {
                "description": "The digest of the events emitted during execution, can be None if the transaction does not emit any event.",
                "allOf": [
                  {
                    "$ref": "#/components/schemas/TransactionEventsDigest"
                  }
                ]
              },
              "gas_object_index": {
                "description": "The updated gas object reference, as an index into the `changed_objects` vector. Having a dedicated field for convenient access. System transaction that don't require gas will leave this as None.",
                "type": "integer",
                "format": "uint32",
                "minimum": 0.0
              },
              "gas_used": {
                "$ref": "#/components/schemas/GasCostSummary"
              },
              "lamport_version": {
                "description": "The version number of all the written Move objects by this transaction.",
                "type": "string",
                "format": "u64"
              },
              "status": {
                "$ref": "#/components/schemas/FailureStatus"
              },
              "success": {
                "type": "boolean"
              },
              "transaction_digest": {
                "description": "The transaction digest",
                "allOf": [
                  {
                    "$ref": "#/components/schemas/TransactionDigest"
                  }
                ]
              },
              "unchanged_shared_objects": {
                "description": "Shared objects that are not mutated in this transaction. Unlike owned objects, read-only shared objects' version are not committed in the transaction, and in order for a node to catch up and execute it without consensus sequencing, the version needs to be committed in the effects.",
                "type": "array",
                "items": {
                  "$ref": "#/components/schemas/UnchangedSharedObject"
                }
              },
              "version": {
                "type": "string",
                "enum": [
                  "2"
                ]
              }
            }
          }
        ]
      },
      "TransactionEvents": {
        "type": "array",
        "items": {
          "$ref": "#/components/schemas/Event"
        }
      },
      "TransactionEventsDigest": {
        "$ref": "#/components/schemas/Digest"
      },
      "TransactionExecutionResponse": {
        "description": "Response type for the execute transaction endpoint",
        "type": "object",
        "required": [
          "effects",
          "finality"
        ],
        "properties": {
          "balance_changes": {
            "type": "array",
            "items": {
              "$ref": "#/components/schemas/BalanceChange"
            }
          },
          "effects": {
            "$ref": "#/components/schemas/TransactionEffects"
          },
          "events": {
            "$ref": "#/components/schemas/TransactionEvents"
          },
          "finality": {
            "$ref": "#/components/schemas/EffectsFinality"
          },
          "input_objects": {
            "type": "array",
            "items": {
              "$ref": "#/components/schemas/Object"
            }
          },
          "output_objects": {
            "type": "array",
            "items": {
              "$ref": "#/components/schemas/Object"
            }
          }
        }
      },
      "TransactionExpiration": {
        "oneOf": [
          {
            "description": "Validators wont sign a transaction unless the expiration Epoch is greater than or equal to the current epoch",
            "type": "object",
            "required": [
              "epoch"
            ],
            "properties": {
              "epoch": {
                "description": "Radix-10 encoded 64-bit unsigned integer",
                "type": "string",
                "format": "u64"
              }
            },
            "additionalProperties": false
          },
          {
            "type": "null"
          }
        ]
      },
      "TransactionKind": {
        "oneOf": [
          {
            "description": "A series of commands where the results of one command can be used in future commands",
            "type": "object",
            "required": [
              "commands",
              "inputs",
              "kind"
            ],
            "properties": {
              "commands": {
                "description": "The commands to be executed sequentially. A failure in any command will result in the failure of the entire transaction.",
                "type": "array",
                "items": {
                  "$ref": "#/components/schemas/Command"
                }
              },
              "inputs": {
                "description": "Input objects or primitive values",
                "type": "array",
                "items": {
                  "$ref": "#/components/schemas/InputArgument"
                }
              },
              "kind": {
                "type": "string",
                "enum": [
                  "programmable_transaction"
                ]
              }
            }
          },
          {
            "type": "object",
            "required": [
              "kind",
              "objects"
            ],
            "properties": {
              "kind": {
                "type": "string",
                "enum": [
                  "genesis"
                ]
              },
              "objects": {
                "type": "array",
                "items": {
                  "$ref": "#/components/schemas/GenesisObject"
                }
              }
            }
          },
          {
            "type": "object",
            "required": [
              "commit_timestamp_ms",
              "consensus_commit_digest",
              "consensus_determined_version_assignments",
              "epoch",
              "kind",
              "round"
            ],
            "properties": {
              "commit_timestamp_ms": {
                "description": "Unix timestamp from consensus",
                "type": "string",
                "format": "u64"
              },
              "consensus_commit_digest": {
                "description": "Digest of consensus output",
                "allOf": [
                  {
                    "$ref": "#/components/schemas/ConsensusCommitDigest"
                  }
                ]
              },
              "consensus_determined_version_assignments": {
                "description": "Stores consensus handler determined shared object version assignments.",
                "allOf": [
                  {
                    "$ref": "#/components/schemas/ConsensusDeterminedVersionAssignments"
                  }
                ]
              },
              "epoch": {
                "description": "Epoch of the commit prologue transaction",
                "type": "string",
                "format": "u64"
              },
              "kind": {
                "type": "string",
                "enum": [
                  "consensus_commit_prologue_v1"
                ]
              },
              "round": {
                "description": "Consensus round of the commit",
                "type": "string",
                "format": "u64"
              },
              "sub_dag_index": {
                "description": "The sub DAG index of the consensus commit. This field will be populated if there are multiple consensus commits per round.",
                "type": "string",
                "format": "u64"
              }
            }
          },
          {
            "type": "object",
            "required": [
              "authenticator_obj_initial_shared_version",
              "epoch",
              "kind",
              "new_active_jwks",
              "round"
            ],
            "properties": {
              "authenticator_obj_initial_shared_version": {
                "description": "The initial version of the authenticator object that it was shared at.",
                "type": "string",
                "format": "u64"
              },
              "epoch": {
                "description": "Epoch of the authenticator state update transaction",
                "type": "string",
                "format": "u64"
              },
              "kind": {
                "type": "string",
                "enum": [
                  "authenticator_state_update"
                ]
              },
              "new_active_jwks": {
                "description": "newly active jwks",
                "type": "array",
                "items": {
                  "$ref": "#/components/schemas/ActiveJwk"
                }
              },
              "round": {
                "description": "Consensus round of the authenticator state update",
                "type": "string",
                "format": "u64"
              }
            }
          },
          {
            "type": "object",
            "required": [
              "commands",
              "kind"
            ],
            "properties": {
              "commands": {
                "type": "array",
                "items": {
                  "$ref": "#/components/schemas/EndOfEpochTransactionKind"
                }
              },
              "kind": {
                "type": "string",
                "enum": [
                  "end_of_epoch"
                ]
              }
            }
          },
          {
            "type": "object",
            "required": [
              "epoch",
              "kind",
              "random_bytes",
              "randomness_obj_initial_shared_version",
              "randomness_round"
            ],
            "properties": {
              "epoch": {
                "description": "Epoch of the randomness state update transaction",
                "type": "string",
                "format": "u64"
              },
              "kind": {
                "type": "string",
                "enum": [
                  "randomness_state_update"
                ]
              },
              "random_bytes": {
                "description": "Updated random bytes",
                "type": "string",
                "format": "base64"
              },
              "randomness_obj_initial_shared_version": {
                "description": "The initial version of the randomness object that it was shared at.",
                "type": "string",
                "format": "u64"
              },
              "randomness_round": {
                "description": "Randomness round of the update",
                "type": "string",
                "format": "u64"
              }
            }
<<<<<<< HEAD
          },
          {
            "type": "object",
            "required": [
              "commit_timestamp_ms",
              "consensus_commit_digest",
              "epoch",
              "kind",
              "round"
            ],
            "properties": {
              "commit_timestamp_ms": {
                "description": "Unix timestamp from consensus",
                "type": "string",
                "format": "u64"
              },
              "consensus_commit_digest": {
                "description": "Digest of consensus output",
                "allOf": [
                  {
                    "$ref": "#/components/schemas/ConsensusCommitDigest"
                  }
                ]
              },
              "epoch": {
                "description": "Epoch of the commit prologue transaction",
                "type": "string",
                "format": "u64"
              },
              "kind": {
                "type": "string",
                "enum": [
                  "consensus_commit_prologue_v2"
                ]
              },
              "round": {
                "description": "Consensus round of the commit",
                "type": "string",
                "format": "u64"
              }
            }
          },
          {
            "type": "object",
            "required": [
              "commit_timestamp_ms",
              "consensus_commit_digest",
              "consensus_determined_version_assignments",
              "epoch",
              "kind",
              "round"
            ],
            "properties": {
              "commit_timestamp_ms": {
                "description": "Unix timestamp from consensus",
                "type": "string",
                "format": "u64"
              },
              "consensus_commit_digest": {
                "description": "Digest of consensus output",
                "allOf": [
                  {
                    "$ref": "#/components/schemas/ConsensusCommitDigest"
                  }
                ]
              },
              "consensus_determined_version_assignments": {
                "description": "Stores consensus handler determined shared object version assignments.",
                "allOf": [
                  {
                    "$ref": "#/components/schemas/ConsensusDeterminedVersionAssignments"
                  }
                ]
              },
              "epoch": {
                "description": "Epoch of the commit prologue transaction",
                "type": "string",
                "format": "u64"
              },
              "kind": {
                "type": "string",
                "enum": [
                  "consensus_commit_prologue_v3"
                ]
              },
              "round": {
                "description": "Consensus round of the commit",
                "type": "string",
                "format": "u64"
              },
              "sub_dag_index": {
                "description": "The sub DAG index of the consensus commit. This field will be populated if there are multiple consensus commits per round.",
                "type": "string",
                "format": "u64"
              }
            }
=======
>>>>>>> 56d3890a
          }
        ]
      },
      "TransactionResponse": {
        "type": "object",
        "required": [
          "digest",
          "effects",
          "signatures",
          "transaction"
        ],
        "properties": {
          "checkpoint": {
            "description": "Radix-10 encoded 64-bit unsigned integer",
            "default": null,
            "type": "string",
            "format": "u64"
          },
          "digest": {
            "$ref": "#/components/schemas/TransactionDigest"
          },
          "effects": {
            "$ref": "#/components/schemas/TransactionEffects"
          },
          "events": {
            "$ref": "#/components/schemas/TransactionEvents"
          },
          "signatures": {
            "type": "array",
            "items": {
              "$ref": "#/components/schemas/UserSignature"
            }
          },
          "timestamp_ms": {
            "description": "Radix-10 encoded 64-bit unsigned integer",
            "default": null,
            "type": "string",
            "format": "u64"
          },
          "transaction": {
            "$ref": "#/components/schemas/Transaction"
          }
        }
      },
      "TypeArgumentError": {
        "oneOf": [
          {
            "description": "A type was not found in the module specified",
            "type": "string",
            "enum": [
              "type_not_found"
            ]
          },
          {
            "description": "A type provided did not match the specified constraint",
            "type": "string",
            "enum": [
              "constraint_not_satisfied"
            ]
          }
        ]
      },
      "TypeOrigin": {
        "description": "Identifies a struct and the module it was defined in",
        "type": "object",
        "required": [
          "module_name",
          "package",
          "struct_name"
        ],
        "properties": {
          "module_name": {
            "$ref": "#/components/schemas/Identifier"
          },
          "package": {
            "$ref": "#/components/schemas/ObjectId"
          },
          "struct_name": {
            "$ref": "#/components/schemas/Identifier"
          }
        }
      },
      "TypeTag": {
        "title": "TypeTag",
        "description": "A Move TypeTag",
        "examples": [
          "vector<u8>"
        ],
        "type": "string"
      },
      "UnchangedSharedKind": {
        "oneOf": [
          {
            "description": "Read-only shared objects from the input. We don't really need ObjectDigest for protocol correctness, but it will make it easier to verify untrusted read.",
            "type": "object",
            "required": [
              "digest",
              "kind",
              "version"
            ],
            "properties": {
              "digest": {
                "$ref": "#/components/schemas/ObjectDigest"
              },
              "kind": {
                "type": "string",
                "enum": [
                  "read_only_root"
                ]
              },
              "version": {
                "description": "Radix-10 encoded 64-bit unsigned integer",
                "type": "string",
                "format": "u64"
              }
            }
          },
          {
            "description": "Deleted shared objects that appear mutably/owned in the input.",
            "type": "object",
            "required": [
              "kind",
              "version"
            ],
            "properties": {
              "kind": {
                "type": "string",
                "enum": [
                  "mutate_deleted"
                ]
              },
              "version": {
                "description": "Radix-10 encoded 64-bit unsigned integer",
                "type": "string",
                "format": "u64"
              }
            }
          },
          {
            "description": "Deleted shared objects that appear as read-only in the input.",
            "type": "object",
            "required": [
              "kind",
              "version"
            ],
            "properties": {
              "kind": {
                "type": "string",
                "enum": [
                  "read_deleted"
                ]
              },
              "version": {
                "description": "Radix-10 encoded 64-bit unsigned integer",
                "type": "string",
                "format": "u64"
              }
            }
          },
          {
            "description": "Shared objects in cancelled transaction. The sequence number embed cancellation reason.",
            "type": "object",
            "required": [
              "kind",
              "version"
            ],
            "properties": {
              "kind": {
                "type": "string",
                "enum": [
                  "cancelled"
                ]
              },
              "version": {
                "description": "Radix-10 encoded 64-bit unsigned integer",
                "type": "string",
                "format": "u64"
              }
            }
          },
          {
            "description": "Read of a per-epoch config object that should remain the same during an epoch.",
            "type": "object",
            "required": [
              "kind"
            ],
            "properties": {
              "kind": {
                "type": "string",
                "enum": [
                  "per_epoch_config"
                ]
              }
            }
          }
        ]
      },
      "UnchangedSharedObject": {
        "type": "object",
        "required": [
          "kind",
          "object_id"
        ],
        "properties": {
          "kind": {
            "$ref": "#/components/schemas/UnchangedSharedKind"
          },
          "object_id": {
            "$ref": "#/components/schemas/ObjectId"
          }
        }
      },
      "UpgradeInfo": {
        "description": "Upgraded package info for the linkage table",
        "type": "object",
        "required": [
          "upgraded_id",
          "upgraded_version"
        ],
        "properties": {
          "upgraded_id": {
            "description": "Id of the upgraded packages",
            "allOf": [
              {
                "$ref": "#/components/schemas/ObjectId"
              }
            ]
          },
          "upgraded_version": {
            "description": "Version of the upgraded package",
            "type": "string",
            "format": "u64"
          }
        }
      },
      "UserSignature": {
        "oneOf": [
          {
            "type": "object",
            "required": [
              "public_key",
              "scheme",
              "signature"
            ],
            "properties": {
              "public_key": {
                "$ref": "#/components/schemas/Ed25519PublicKey"
              },
              "scheme": {
                "type": "string",
                "enum": [
                  "ed25519"
                ]
              },
              "signature": {
                "$ref": "#/components/schemas/Ed25519Signature"
              }
            }
          },
          {
            "type": "object",
            "required": [
              "public_key",
              "scheme",
              "signature"
            ],
            "properties": {
              "public_key": {
                "$ref": "#/components/schemas/Secp256k1PublicKey"
              },
              "scheme": {
                "type": "string",
                "enum": [
                  "secp256k1"
                ]
              },
              "signature": {
                "$ref": "#/components/schemas/Secp256k1Signature"
              }
            }
          },
          {
            "type": "object",
            "required": [
              "public_key",
              "scheme",
              "signature"
            ],
            "properties": {
              "public_key": {
                "$ref": "#/components/schemas/Secp256r1PublicKey"
              },
              "scheme": {
                "type": "string",
                "enum": [
                  "secp256r1"
                ]
              },
              "signature": {
                "$ref": "#/components/schemas/Secp256r1Signature"
              }
            }
          },
          {
            "description": "The struct that contains signatures and public keys necessary for authenticating a Multisig.",
            "type": "object",
            "required": [
              "bitmap",
              "committee",
              "scheme",
              "signatures"
            ],
            "properties": {
              "bitmap": {
                "description": "A bitmap that indicates the position of which public key the signature should be authenticated with.",
                "type": "integer",
                "format": "uint16",
                "minimum": 0.0
              },
              "committee": {
                "description": "The public key encoded with each public key with its signature scheme used along with the corresponding weight.",
                "allOf": [
                  {
                    "$ref": "#/components/schemas/MultisigCommittee"
                  }
                ]
              },
              "legacy_bitmap": {
                "description": "Legacy encoding for the bitmap.",
                "type": "string",
                "format": "base64"
              },
              "scheme": {
                "type": "string",
                "enum": [
                  "multisig"
                ]
              },
              "signatures": {
                "description": "The plain signature encoded with signature scheme.",
                "type": "array",
                "items": {
                  "$ref": "#/components/schemas/MultisigMemberSignature"
                }
              }
            }
          },
          {
            "description": "An zk login authenticator with all the necessary fields.",
            "type": "object",
            "required": [
              "inputs",
              "max_epoch",
              "scheme",
              "signature"
            ],
            "properties": {
              "inputs": {
                "$ref": "#/components/schemas/ZkLoginInputs"
              },
              "max_epoch": {
                "description": "Radix-10 encoded 64-bit unsigned integer",
                "type": "string",
                "format": "u64"
              },
              "scheme": {
                "type": "string",
                "enum": [
                  "zklogin"
                ]
              },
              "signature": {
                "$ref": "#/components/schemas/SimpleSignature"
              }
            }
          },
          {
            "type": "object",
            "required": [
              "authenticator_data",
              "client_data_json",
              "scheme",
              "signature"
            ],
            "properties": {
              "authenticator_data": {
                "type": "array",
                "items": {
                  "type": "integer",
                  "format": "uint8",
                  "minimum": 0.0
                }
              },
              "client_data_json": {
                "type": "string"
              },
              "scheme": {
                "type": "string",
                "enum": [
                  "passkey"
                ]
              },
              "signature": {
                "$ref": "#/components/schemas/SimpleSignature"
              }
            }
          }
        ]
      },
      "ValidatorAggregatedSignature": {
        "type": "object",
        "required": [
          "bitmap",
          "epoch",
          "signature"
        ],
        "properties": {
          "bitmap": {
            "description": "Base64 encoded data",
            "type": "string",
            "format": "base64"
          },
          "epoch": {
            "description": "Radix-10 encoded 64-bit unsigned integer",
            "type": "string",
            "format": "u64"
          },
          "signature": {
            "$ref": "#/components/schemas/Bls12381Signature"
          }
        }
      },
      "ValidatorCommittee": {
        "type": "object",
        "required": [
          "epoch",
          "members"
        ],
        "properties": {
          "epoch": {
            "description": "Radix-10 encoded 64-bit unsigned integer",
            "type": "string",
            "format": "u64"
          },
          "members": {
            "type": "array",
            "items": {
              "$ref": "#/components/schemas/ValidatorCommitteeMember"
            }
          }
        }
      },
      "ValidatorCommitteeMember": {
        "type": "object",
        "required": [
          "public_key",
          "stake"
        ],
        "properties": {
          "public_key": {
            "$ref": "#/components/schemas/Bls12381PublicKey"
          },
          "stake": {
            "description": "Radix-10 encoded 64-bit unsigned integer",
            "type": "string",
            "format": "u64"
          }
        }
      },
      "ValidatorSummary": {
        "description": "This is the REST type for the iota validator. It flattens all inner structures to top-level fields so that they are decoupled from the internal definitions.",
        "type": "object",
        "required": [
          "address",
          "commission_rate",
          "description",
          "exchange_rates_id",
          "exchange_rates_size",
          "gas_price",
          "image_url",
          "name",
          "net_address",
          "network_public_key",
          "next_epoch_commission_rate",
          "next_epoch_gas_price",
          "next_epoch_stake",
          "operation_cap_id",
          "p2p_address",
          "pending_pool_token_withdraw",
          "pending_stake",
          "pending_total_iota_withdraw",
          "pool_token_balance",
          "primary_address",
          "project_url",
          "proof_of_possession_bytes",
          "protocol_public_key",
          "rewards_pool",
          "staking_pool_id",
          "staking_pool_iota_balance",
          "voting_power",
          "worker_address",
          "worker_public_key"
        ],
        "properties": {
          "address": {
            "$ref": "#/components/schemas/Address"
          },
          "commission_rate": {
            "description": "Radix-10 encoded 64-bit unsigned integer",
            "type": "string",
            "format": "u64"
          },
          "description": {
            "type": "string"
          },
          "exchange_rates_id": {
            "description": "ID of the exchange rate table object.",
            "allOf": [
              {
                "$ref": "#/components/schemas/ObjectId"
              }
            ]
          },
          "exchange_rates_size": {
            "description": "Number of exchange rates in the table.",
            "type": "string",
            "format": "u64"
          },
          "gas_price": {
            "description": "Radix-10 encoded 64-bit unsigned integer",
            "type": "string",
            "format": "u64"
          },
          "image_url": {
            "type": "string"
          },
          "name": {
            "type": "string"
          },
          "net_address": {
            "type": "string"
          },
          "network_public_key": {
            "$ref": "#/components/schemas/Ed25519PublicKey"
          },
          "next_epoch_commission_rate": {
            "description": "Radix-10 encoded 64-bit unsigned integer",
            "type": "string",
            "format": "u64"
          },
          "next_epoch_gas_price": {
            "description": "Radix-10 encoded 64-bit unsigned integer",
            "type": "string",
            "format": "u64"
          },
          "next_epoch_net_address": {
            "type": "string"
          },
          "next_epoch_network_public_key": {
            "$ref": "#/components/schemas/Ed25519PublicKey"
          },
          "next_epoch_p2p_address": {
            "type": "string"
          },
          "next_epoch_primary_address": {
            "type": "string"
          },
          "next_epoch_proof_of_possession": {
            "default": null,
            "type": "string"
          },
          "next_epoch_protocol_public_key": {
            "$ref": "#/components/schemas/Bls12381PublicKey"
          },
          "next_epoch_stake": {
            "description": "Radix-10 encoded 64-bit unsigned integer",
            "type": "string",
            "format": "u64"
          },
          "next_epoch_worker_address": {
            "type": "string"
          },
          "next_epoch_worker_public_key": {
            "$ref": "#/components/schemas/Ed25519PublicKey"
          },
          "operation_cap_id": {
            "$ref": "#/components/schemas/ObjectId"
          },
          "p2p_address": {
            "type": "string"
          },
          "pending_pool_token_withdraw": {
            "description": "Pending pool token withdrawn during the current epoch, emptied at epoch boundaries.",
            "type": "string",
            "format": "u64"
          },
          "pending_stake": {
            "description": "Pending stake amount for this epoch.",
            "type": "string",
            "format": "u64"
          },
          "pending_total_iota_withdraw": {
            "description": "Pending stake withdrawn during the current epoch, emptied at epoch boundaries.",
            "type": "string",
            "format": "u64"
          },
          "pool_token_balance": {
            "description": "Total number of pool tokens issued by the pool.",
            "type": "string",
            "format": "u64"
          },
          "primary_address": {
            "type": "string"
          },
          "project_url": {
            "type": "string"
          },
          "proof_of_possession_bytes": {
            "type": "string"
          },
          "protocol_public_key": {
            "$ref": "#/components/schemas/Bls12381PublicKey"
          },
          "rewards_pool": {
            "description": "The epoch stake rewards will be added here at the end of each epoch.",
            "type": "string",
            "format": "u64"
          },
          "staking_pool_activation_epoch": {
            "description": "The epoch at which this pool became active.",
            "default": null,
            "type": "string",
            "format": "u64"
          },
          "staking_pool_deactivation_epoch": {
            "description": "The epoch at which this staking pool ceased to be active. `None` = {pre-active, active},",
            "default": null,
            "type": "string",
            "format": "u64"
          },
          "staking_pool_id": {
            "description": "ID of the staking pool object.",
            "allOf": [
              {
                "$ref": "#/components/schemas/ObjectId"
              }
            ]
          },
          "staking_pool_iota_balance": {
            "description": "The total number of IOTA tokens in this pool.",
            "type": "string",
            "format": "u64"
          },
          "voting_power": {
            "description": "Radix-10 encoded 64-bit unsigned integer",
            "type": "string",
            "format": "u64"
          },
          "worker_address": {
            "type": "string"
          },
          "worker_public_key": {
            "$ref": "#/components/schemas/Ed25519PublicKey"
          }
        }
      },
      "VersionAssignment": {
        "type": "object",
        "required": [
          "object_id",
          "version"
        ],
        "properties": {
          "object_id": {
            "$ref": "#/components/schemas/ObjectId"
          },
          "version": {
            "description": "Radix-10 encoded 64-bit unsigned integer",
            "type": "string",
            "format": "u64"
          }
        }
      },
      "ZkLoginInputs": {
        "description": "All inputs required for the zk login proof verification and other public inputs.",
        "type": "object",
        "required": [
          "address_seed",
          "header_base64",
          "iss_base64_details",
          "proof_points"
        ],
        "properties": {
          "address_seed": {
            "$ref": "#/components/schemas/Bn254FieldElement"
          },
          "header_base64": {
            "type": "string"
          },
          "iss_base64_details": {
            "$ref": "#/components/schemas/Claim"
          },
          "proof_points": {
            "$ref": "#/components/schemas/ZkLoginProof"
          }
        }
      },
      "ZkLoginProof": {
        "description": "The struct for zk login proof.",
        "type": "object",
        "required": [
          "a",
          "b",
          "c"
        ],
        "properties": {
          "a": {
            "$ref": "#/components/schemas/CircomG1"
          },
          "b": {
            "$ref": "#/components/schemas/CircomG2"
          },
          "c": {
            "$ref": "#/components/schemas/CircomG1"
          }
        }
      }
    }
  },
  "tags": [
    {
      "name": "Account"
    },
    {
      "name": "Checkpoint"
    },
    {
      "name": "Coins"
    },
    {
      "name": "General"
    },
    {
      "name": "Objects"
    },
    {
      "name": "OpenApi"
    },
    {
      "name": "System"
    },
    {
      "name": "Transactions"
    }
  ]
}<|MERGE_RESOLUTION|>--- conflicted
+++ resolved
@@ -4735,105 +4735,6 @@
                 "format": "u64"
               }
             }
-<<<<<<< HEAD
-          },
-          {
-            "type": "object",
-            "required": [
-              "commit_timestamp_ms",
-              "consensus_commit_digest",
-              "epoch",
-              "kind",
-              "round"
-            ],
-            "properties": {
-              "commit_timestamp_ms": {
-                "description": "Unix timestamp from consensus",
-                "type": "string",
-                "format": "u64"
-              },
-              "consensus_commit_digest": {
-                "description": "Digest of consensus output",
-                "allOf": [
-                  {
-                    "$ref": "#/components/schemas/ConsensusCommitDigest"
-                  }
-                ]
-              },
-              "epoch": {
-                "description": "Epoch of the commit prologue transaction",
-                "type": "string",
-                "format": "u64"
-              },
-              "kind": {
-                "type": "string",
-                "enum": [
-                  "consensus_commit_prologue_v2"
-                ]
-              },
-              "round": {
-                "description": "Consensus round of the commit",
-                "type": "string",
-                "format": "u64"
-              }
-            }
-          },
-          {
-            "type": "object",
-            "required": [
-              "commit_timestamp_ms",
-              "consensus_commit_digest",
-              "consensus_determined_version_assignments",
-              "epoch",
-              "kind",
-              "round"
-            ],
-            "properties": {
-              "commit_timestamp_ms": {
-                "description": "Unix timestamp from consensus",
-                "type": "string",
-                "format": "u64"
-              },
-              "consensus_commit_digest": {
-                "description": "Digest of consensus output",
-                "allOf": [
-                  {
-                    "$ref": "#/components/schemas/ConsensusCommitDigest"
-                  }
-                ]
-              },
-              "consensus_determined_version_assignments": {
-                "description": "Stores consensus handler determined shared object version assignments.",
-                "allOf": [
-                  {
-                    "$ref": "#/components/schemas/ConsensusDeterminedVersionAssignments"
-                  }
-                ]
-              },
-              "epoch": {
-                "description": "Epoch of the commit prologue transaction",
-                "type": "string",
-                "format": "u64"
-              },
-              "kind": {
-                "type": "string",
-                "enum": [
-                  "consensus_commit_prologue_v3"
-                ]
-              },
-              "round": {
-                "description": "Consensus round of the commit",
-                "type": "string",
-                "format": "u64"
-              },
-              "sub_dag_index": {
-                "description": "The sub DAG index of the consensus commit. This field will be populated if there are multiple consensus commits per round.",
-                "type": "string",
-                "format": "u64"
-              }
-            }
-=======
->>>>>>> 56d3890a
           }
         ]
       },
