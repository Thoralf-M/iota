--- conflicted
+++ resolved
@@ -37,31 +37,19 @@
         {
           "effects": {
             "status": "FAILURE",
-<<<<<<< HEAD
-            "errors": "Error in 1st command, from '0x0782595bf6397fcd0de00506b17a20ae8eeac667477cf05d870a46be6850f987::m::t_a' (line 21)"
-=======
-            "errors": "Error in 1st command, from '0xa8ed5d82a57329423c0a14d111b5baab124922985cb8485d94c179b8f7a56436::m::t_a' (line 21)"
->>>>>>> 56d3890a
+            "errors": "Error in 1st command, from '0x8db896117d48a8f684a7473b4c0c5222fbbb9cd77dfcf61f0c457ec58dc3f5eb::m::t_a' (line 21)"
           }
         },
         {
           "effects": {
             "status": "FAILURE",
-<<<<<<< HEAD
-            "errors": "Error in 1st command, from '0x0782595bf6397fcd0de00506b17a20ae8eeac667477cf05d870a46be6850f987::m::t_calls_a' (line 24)"
-=======
-            "errors": "Error in 1st command, from '0xa8ed5d82a57329423c0a14d111b5baab124922985cb8485d94c179b8f7a56436::m::t_calls_a' (line 24)"
->>>>>>> 56d3890a
+            "errors": "Error in 1st command, from '0x8db896117d48a8f684a7473b4c0c5222fbbb9cd77dfcf61f0c457ec58dc3f5eb::m::t_calls_a' (line 24)"
           }
         },
         {
           "effects": {
             "status": "FAILURE",
-<<<<<<< HEAD
-            "errors": "Error in 1st command, from '0x0782595bf6397fcd0de00506b17a20ae8eeac667477cf05d870a46be6850f987::m::t_const_assert' (line 10), abort 'EMsg': This is a string"
-=======
-            "errors": "Error in 1st command, from '0xa8ed5d82a57329423c0a14d111b5baab124922985cb8485d94c179b8f7a56436::m::t_const_assert' (line 10), abort 'EMsg': This is a string"
->>>>>>> 56d3890a
+            "errors": "Error in 1st command, from '0x8db896117d48a8f684a7473b4c0c5222fbbb9cd77dfcf61f0c457ec58dc3f5eb::m::t_const_assert' (line 10), abort 'EMsg': This is a string"
           }
         }
       ]
