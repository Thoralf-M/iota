--- conflicted
+++ resolved
@@ -2,16 +2,8 @@
 // Modifications Copyright (c) 2024 IOTA Stiftung
 // SPDX-License-Identifier: Apache-2.0
 
-<<<<<<< HEAD
-// Modifications Copyright (c) 2024 IOTA Stiftung
-// SPDX-License-Identifier: Apache-2.0
-
-import { type SuiMoveNormalizedType } from '@mysten/sui.js/client';
-import { normalizeSuiAddress } from '@mysten/sui.js/utils';
-=======
 import { type IotaMoveNormalizedType } from '@iota/iota.js/client';
 import { normalizeIotaAddress } from '@iota/iota.js/utils';
->>>>>>> df09fc72
 import cl from 'clsx';
 import Highlight, { defaultProps, Prism } from 'prism-react-renderer';
 import 'prism-themes/themes/prism-one-light.css';
