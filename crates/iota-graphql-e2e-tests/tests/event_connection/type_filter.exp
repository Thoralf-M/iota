processed 12 tasks

init:
A: object(0,0), B: object(0,1)

task 1, lines 7-35:
//# publish
created: object(1,0)
mutated: object(0,2)
gas summary: computation_cost: 1000000, storage_cost: 6604400,  storage_rebate: 0, non_refundable_storage_fee: 0

task 2, line 37:
//# run Test::M2::emit_emit_a --sender A --args 20
events: Event { package_id: Test, transaction_module: Identifier("M2"), sender: A, type_: StructTag { address: Test, module: Identifier("M1"), name: Identifier("EventA"), type_params: [] }, contents: [20, 0, 0, 0, 0, 0, 0, 0] }
mutated: object(0,0)
gas summary: computation_cost: 1000000, storage_cost: 988000,  storage_rebate: 0, non_refundable_storage_fee: 0

task 3, line 39:
//# create-checkpoint
Checkpoint created: 1

task 4, lines 41-58:
//# run-graphql
Response: {
  "data": {
    "events": {
      "nodes": [
        {
          "sendingModule": {
            "name": "M2"
          },
          "type": {
<<<<<<< HEAD
            "repr": "0x34e0a7102f1007da5adb5b6b9fd1c3fbdda38a08b300fdd4c7023bf6ad1eb0c5::M1::EventA"
=======
            "repr": "0x822f759e78873ac9173ebf16033c8bd5d1a0be78e0ab8a78eb8b12df4e5b855c::M1::EventA"
>>>>>>> 56d3890a
          },
          "sender": {
            "address": "0x8cca4e1ce0ba5904cea61df9242da2f7d29e3ef328fb7ec07c086b3bf47ca61a"
          },
          "json": {
            "new_value": "20"
          },
          "bcs": "FAAAAAAAAAA="
        }
      ]
    }
  }
}

task 5, line 60:
//# run Test::M2::emit_b --sender A --args 42
events: Event { package_id: Test, transaction_module: Identifier("M2"), sender: A, type_: StructTag { address: Test, module: Identifier("M2"), name: Identifier("EventB"), type_params: [] }, contents: [42, 0, 0, 0, 0, 0, 0, 0] }
mutated: object(0,0)
gas summary: computation_cost: 1000000, storage_cost: 988000,  storage_rebate: 988000, non_refundable_storage_fee: 0

task 6, line 62:
//# run Test::M2::emit_b --sender B --args 43
events: Event { package_id: Test, transaction_module: Identifier("M2"), sender: B, type_: StructTag { address: Test, module: Identifier("M2"), name: Identifier("EventB"), type_params: [] }, contents: [43, 0, 0, 0, 0, 0, 0, 0] }
mutated: object(0,1)
gas summary: computation_cost: 1000000, storage_cost: 988000,  storage_rebate: 0, non_refundable_storage_fee: 0

task 7, line 64:
//# create-checkpoint
Checkpoint created: 2

task 8, lines 66-83:
//# run-graphql
Response: {
  "data": {
    "events": {
      "nodes": [
        {
          "sendingModule": {
            "name": "M2"
          },
          "type": {
<<<<<<< HEAD
            "repr": "0x34e0a7102f1007da5adb5b6b9fd1c3fbdda38a08b300fdd4c7023bf6ad1eb0c5::M1::EventA"
=======
            "repr": "0x822f759e78873ac9173ebf16033c8bd5d1a0be78e0ab8a78eb8b12df4e5b855c::M1::EventA"
>>>>>>> 56d3890a
          },
          "sender": {
            "address": "0x8cca4e1ce0ba5904cea61df9242da2f7d29e3ef328fb7ec07c086b3bf47ca61a"
          },
          "json": {
            "new_value": "20"
          },
          "bcs": "FAAAAAAAAAA="
        }
      ]
    }
  }
}

task 9, lines 85-102:
//# run-graphql
Response: {
  "data": {
    "events": {
      "nodes": [
        {
          "sendingModule": {
            "name": "M2"
          },
          "type": {
<<<<<<< HEAD
            "repr": "0x34e0a7102f1007da5adb5b6b9fd1c3fbdda38a08b300fdd4c7023bf6ad1eb0c5::M2::EventB"
=======
            "repr": "0x822f759e78873ac9173ebf16033c8bd5d1a0be78e0ab8a78eb8b12df4e5b855c::M2::EventB"
>>>>>>> 56d3890a
          },
          "sender": {
            "address": "0x8cca4e1ce0ba5904cea61df9242da2f7d29e3ef328fb7ec07c086b3bf47ca61a"
          },
          "json": {
            "new_value": "42"
          },
          "bcs": "KgAAAAAAAAA="
        }
      ]
    }
  }
}

task 10, lines 104-121:
//# run-graphql
Response: {
  "data": {
    "events": {
      "nodes": [
        {
          "sendingModule": {
            "name": "M2"
          },
          "type": {
<<<<<<< HEAD
            "repr": "0x34e0a7102f1007da5adb5b6b9fd1c3fbdda38a08b300fdd4c7023bf6ad1eb0c5::M1::EventA"
=======
            "repr": "0x822f759e78873ac9173ebf16033c8bd5d1a0be78e0ab8a78eb8b12df4e5b855c::M1::EventA"
>>>>>>> 56d3890a
          },
          "sender": {
            "address": "0x8cca4e1ce0ba5904cea61df9242da2f7d29e3ef328fb7ec07c086b3bf47ca61a"
          },
          "json": {
            "new_value": "20"
          },
          "bcs": "FAAAAAAAAAA="
        },
        {
          "sendingModule": {
            "name": "M2"
          },
          "type": {
<<<<<<< HEAD
            "repr": "0x34e0a7102f1007da5adb5b6b9fd1c3fbdda38a08b300fdd4c7023bf6ad1eb0c5::M2::EventB"
=======
            "repr": "0x822f759e78873ac9173ebf16033c8bd5d1a0be78e0ab8a78eb8b12df4e5b855c::M2::EventB"
>>>>>>> 56d3890a
          },
          "sender": {
            "address": "0x8cca4e1ce0ba5904cea61df9242da2f7d29e3ef328fb7ec07c086b3bf47ca61a"
          },
          "json": {
            "new_value": "42"
          },
          "bcs": "KgAAAAAAAAA="
        }
      ]
    }
  }
}

task 11, lines 123-140:
//# run-graphql
Response: {
  "data": {
    "events": {
      "nodes": [
        {
          "sendingModule": {
            "name": "M2"
          },
          "type": {
<<<<<<< HEAD
            "repr": "0x34e0a7102f1007da5adb5b6b9fd1c3fbdda38a08b300fdd4c7023bf6ad1eb0c5::M1::EventA"
=======
            "repr": "0x822f759e78873ac9173ebf16033c8bd5d1a0be78e0ab8a78eb8b12df4e5b855c::M1::EventA"
>>>>>>> 56d3890a
          },
          "sender": {
            "address": "0x8cca4e1ce0ba5904cea61df9242da2f7d29e3ef328fb7ec07c086b3bf47ca61a"
          },
          "json": {
            "new_value": "20"
          },
          "bcs": "FAAAAAAAAAA="
        },
        {
          "sendingModule": {
            "name": "M2"
          },
          "type": {
<<<<<<< HEAD
            "repr": "0x34e0a7102f1007da5adb5b6b9fd1c3fbdda38a08b300fdd4c7023bf6ad1eb0c5::M2::EventB"
=======
            "repr": "0x822f759e78873ac9173ebf16033c8bd5d1a0be78e0ab8a78eb8b12df4e5b855c::M2::EventB"
>>>>>>> 56d3890a
          },
          "sender": {
            "address": "0x8cca4e1ce0ba5904cea61df9242da2f7d29e3ef328fb7ec07c086b3bf47ca61a"
          },
          "json": {
            "new_value": "42"
          },
          "bcs": "KgAAAAAAAAA="
        },
        {
          "sendingModule": {
            "name": "M2"
          },
          "type": {
<<<<<<< HEAD
            "repr": "0x34e0a7102f1007da5adb5b6b9fd1c3fbdda38a08b300fdd4c7023bf6ad1eb0c5::M2::EventB"
=======
            "repr": "0x822f759e78873ac9173ebf16033c8bd5d1a0be78e0ab8a78eb8b12df4e5b855c::M2::EventB"
>>>>>>> 56d3890a
          },
          "sender": {
            "address": "0x28f02a953f3553f51a9365593c7d4bd0643d2085f004b18c6ca9de51682b2c80"
          },
          "json": {
            "new_value": "43"
          },
          "bcs": "KwAAAAAAAAA="
        }
      ]
    }
  }
}<|MERGE_RESOLUTION|>--- conflicted
+++ resolved
@@ -30,11 +30,7 @@
             "name": "M2"
           },
           "type": {
-<<<<<<< HEAD
-            "repr": "0x34e0a7102f1007da5adb5b6b9fd1c3fbdda38a08b300fdd4c7023bf6ad1eb0c5::M1::EventA"
-=======
-            "repr": "0x822f759e78873ac9173ebf16033c8bd5d1a0be78e0ab8a78eb8b12df4e5b855c::M1::EventA"
->>>>>>> 56d3890a
+            "repr": "0xbf57ace982493b8628deb11d5c51685ba04d3aad1bb8abdf2df94c6b2d3bc8c4::M1::EventA"
           },
           "sender": {
             "address": "0x8cca4e1ce0ba5904cea61df9242da2f7d29e3ef328fb7ec07c086b3bf47ca61a"
@@ -76,11 +72,7 @@
             "name": "M2"
           },
           "type": {
-<<<<<<< HEAD
-            "repr": "0x34e0a7102f1007da5adb5b6b9fd1c3fbdda38a08b300fdd4c7023bf6ad1eb0c5::M1::EventA"
-=======
-            "repr": "0x822f759e78873ac9173ebf16033c8bd5d1a0be78e0ab8a78eb8b12df4e5b855c::M1::EventA"
->>>>>>> 56d3890a
+            "repr": "0xbf57ace982493b8628deb11d5c51685ba04d3aad1bb8abdf2df94c6b2d3bc8c4::M1::EventA"
           },
           "sender": {
             "address": "0x8cca4e1ce0ba5904cea61df9242da2f7d29e3ef328fb7ec07c086b3bf47ca61a"
@@ -106,11 +98,7 @@
             "name": "M2"
           },
           "type": {
-<<<<<<< HEAD
-            "repr": "0x34e0a7102f1007da5adb5b6b9fd1c3fbdda38a08b300fdd4c7023bf6ad1eb0c5::M2::EventB"
-=======
-            "repr": "0x822f759e78873ac9173ebf16033c8bd5d1a0be78e0ab8a78eb8b12df4e5b855c::M2::EventB"
->>>>>>> 56d3890a
+            "repr": "0xbf57ace982493b8628deb11d5c51685ba04d3aad1bb8abdf2df94c6b2d3bc8c4::M2::EventB"
           },
           "sender": {
             "address": "0x8cca4e1ce0ba5904cea61df9242da2f7d29e3ef328fb7ec07c086b3bf47ca61a"
@@ -136,11 +124,7 @@
             "name": "M2"
           },
           "type": {
-<<<<<<< HEAD
-            "repr": "0x34e0a7102f1007da5adb5b6b9fd1c3fbdda38a08b300fdd4c7023bf6ad1eb0c5::M1::EventA"
-=======
-            "repr": "0x822f759e78873ac9173ebf16033c8bd5d1a0be78e0ab8a78eb8b12df4e5b855c::M1::EventA"
->>>>>>> 56d3890a
+            "repr": "0xbf57ace982493b8628deb11d5c51685ba04d3aad1bb8abdf2df94c6b2d3bc8c4::M1::EventA"
           },
           "sender": {
             "address": "0x8cca4e1ce0ba5904cea61df9242da2f7d29e3ef328fb7ec07c086b3bf47ca61a"
@@ -155,11 +139,7 @@
             "name": "M2"
           },
           "type": {
-<<<<<<< HEAD
-            "repr": "0x34e0a7102f1007da5adb5b6b9fd1c3fbdda38a08b300fdd4c7023bf6ad1eb0c5::M2::EventB"
-=======
-            "repr": "0x822f759e78873ac9173ebf16033c8bd5d1a0be78e0ab8a78eb8b12df4e5b855c::M2::EventB"
->>>>>>> 56d3890a
+            "repr": "0xbf57ace982493b8628deb11d5c51685ba04d3aad1bb8abdf2df94c6b2d3bc8c4::M2::EventB"
           },
           "sender": {
             "address": "0x8cca4e1ce0ba5904cea61df9242da2f7d29e3ef328fb7ec07c086b3bf47ca61a"
@@ -185,11 +165,7 @@
             "name": "M2"
           },
           "type": {
-<<<<<<< HEAD
-            "repr": "0x34e0a7102f1007da5adb5b6b9fd1c3fbdda38a08b300fdd4c7023bf6ad1eb0c5::M1::EventA"
-=======
-            "repr": "0x822f759e78873ac9173ebf16033c8bd5d1a0be78e0ab8a78eb8b12df4e5b855c::M1::EventA"
->>>>>>> 56d3890a
+            "repr": "0xbf57ace982493b8628deb11d5c51685ba04d3aad1bb8abdf2df94c6b2d3bc8c4::M1::EventA"
           },
           "sender": {
             "address": "0x8cca4e1ce0ba5904cea61df9242da2f7d29e3ef328fb7ec07c086b3bf47ca61a"
@@ -204,11 +180,7 @@
             "name": "M2"
           },
           "type": {
-<<<<<<< HEAD
-            "repr": "0x34e0a7102f1007da5adb5b6b9fd1c3fbdda38a08b300fdd4c7023bf6ad1eb0c5::M2::EventB"
-=======
-            "repr": "0x822f759e78873ac9173ebf16033c8bd5d1a0be78e0ab8a78eb8b12df4e5b855c::M2::EventB"
->>>>>>> 56d3890a
+            "repr": "0xbf57ace982493b8628deb11d5c51685ba04d3aad1bb8abdf2df94c6b2d3bc8c4::M2::EventB"
           },
           "sender": {
             "address": "0x8cca4e1ce0ba5904cea61df9242da2f7d29e3ef328fb7ec07c086b3bf47ca61a"
@@ -223,11 +195,7 @@
             "name": "M2"
           },
           "type": {
-<<<<<<< HEAD
-            "repr": "0x34e0a7102f1007da5adb5b6b9fd1c3fbdda38a08b300fdd4c7023bf6ad1eb0c5::M2::EventB"
-=======
-            "repr": "0x822f759e78873ac9173ebf16033c8bd5d1a0be78e0ab8a78eb8b12df4e5b855c::M2::EventB"
->>>>>>> 56d3890a
+            "repr": "0xbf57ace982493b8628deb11d5c51685ba04d3aad1bb8abdf2df94c6b2d3bc8c4::M2::EventB"
           },
           "sender": {
             "address": "0x28f02a953f3553f51a9365593c7d4bd0643d2085f004b18c6ca9de51682b2c80"
