--- conflicted
+++ resolved
@@ -164,11 +164,7 @@
         {
           "cursor": "eyJjIjo1LCJ0IjoyLCJpIjpmYWxzZX0",
           "node": {
-<<<<<<< HEAD
-            "digest": "DfjWRDQ1UHqEoxEeg9qiTWE4UHGQpWpuZ9HsjPFWrcWw",
-=======
             "digest": "mwCyozmxsNvmGdRkPQFGnz1FWbSsbi1Y5nAwwoCEvYj",
->>>>>>> 4647c11f
             "effects": {
               "checkpoint": {
                 "sequenceNumber": 2
@@ -179,11 +175,7 @@
         {
           "cursor": "eyJjIjo1LCJ0IjozLCJpIjpmYWxzZX0",
           "node": {
-<<<<<<< HEAD
-            "digest": "HjJ5bsVsg1wmSQVaptghpxQnk4pUmCGjBacsCaM4XK3G",
-=======
             "digest": "HXhwQy2Cd8biC8fe111TFSYLKYYZoi5cWAFb7n4Epfdr",
->>>>>>> 4647c11f
             "effects": {
               "checkpoint": {
                 "sequenceNumber": 2
@@ -194,11 +186,7 @@
         {
           "cursor": "eyJjIjo1LCJ0IjoxNywiaSI6ZmFsc2V9",
           "node": {
-<<<<<<< HEAD
-            "digest": "BQ1PVUmtANuMsBUqYsxDCdjnpNJ2tRpYxDuwtrVEbjS",
-=======
             "digest": "4w9544BVTSDYvvDibJmDsTJanU8zK8SpVMDzEzCMyv5W",
->>>>>>> 4647c11f
             "effects": {
               "checkpoint": {
                 "sequenceNumber": 5
@@ -209,11 +197,7 @@
         {
           "cursor": "eyJjIjo1LCJ0IjoxOCwiaSI6ZmFsc2V9",
           "node": {
-<<<<<<< HEAD
-            "digest": "4mrPRVfkpQbpogptpsEA6PumdqxEZLTRy5ueTdxG9rma",
-=======
             "digest": "HatuDy6reNH1mTyo6fAwmJ84Syx53poEjZyYh22fMmcJ",
->>>>>>> 4647c11f
             "effects": {
               "checkpoint": {
                 "sequenceNumber": 5
@@ -224,11 +208,7 @@
         {
           "cursor": "eyJjIjo1LCJ0IjoyMSwiaSI6ZmFsc2V9",
           "node": {
-<<<<<<< HEAD
-            "digest": "9R3Zs3jtDNAAJPeSVXjYxZrcGSNGAEnqxBduVySnaeNC",
-=======
             "digest": "E93RP9r3oqbpfxyrBi93MgHAvF4tWZhk4XHrvBcgevyZ",
->>>>>>> 4647c11f
             "effects": {
               "checkpoint": {
                 "sequenceNumber": 5
@@ -256,11 +236,7 @@
         {
           "cursor": "eyJjIjo1LCJ0IjoyLCJpIjpmYWxzZX0",
           "node": {
-<<<<<<< HEAD
-            "digest": "DfjWRDQ1UHqEoxEeg9qiTWE4UHGQpWpuZ9HsjPFWrcWw",
-=======
             "digest": "mwCyozmxsNvmGdRkPQFGnz1FWbSsbi1Y5nAwwoCEvYj",
->>>>>>> 4647c11f
             "effects": {
               "checkpoint": {
                 "sequenceNumber": 2
@@ -288,11 +264,7 @@
         {
           "cursor": "eyJjIjo3LCJ0IjozLCJpIjpmYWxzZX0",
           "node": {
-<<<<<<< HEAD
-            "digest": "HjJ5bsVsg1wmSQVaptghpxQnk4pUmCGjBacsCaM4XK3G",
-=======
             "digest": "HXhwQy2Cd8biC8fe111TFSYLKYYZoi5cWAFb7n4Epfdr",
->>>>>>> 4647c11f
             "effects": {
               "checkpoint": {
                 "sequenceNumber": 2
@@ -336,11 +308,7 @@
         {
           "cursor": "eyJjIjo3LCJ0IjoxNywiaSI6ZmFsc2V9",
           "node": {
-<<<<<<< HEAD
-            "digest": "BQ1PVUmtANuMsBUqYsxDCdjnpNJ2tRpYxDuwtrVEbjS",
-=======
             "digest": "4w9544BVTSDYvvDibJmDsTJanU8zK8SpVMDzEzCMyv5W",
->>>>>>> 4647c11f
             "effects": {
               "checkpoint": {
                 "sequenceNumber": 5
@@ -368,11 +336,7 @@
         {
           "cursor": "eyJjIjo3LCJ0IjoxOCwiaSI6ZmFsc2V9",
           "node": {
-<<<<<<< HEAD
-            "digest": "4mrPRVfkpQbpogptpsEA6PumdqxEZLTRy5ueTdxG9rma",
-=======
             "digest": "HatuDy6reNH1mTyo6fAwmJ84Syx53poEjZyYh22fMmcJ",
->>>>>>> 4647c11f
             "effects": {
               "checkpoint": {
                 "sequenceNumber": 5
@@ -400,11 +364,7 @@
         {
           "cursor": "eyJjIjo3LCJ0IjoyMSwiaSI6ZmFsc2V9",
           "node": {
-<<<<<<< HEAD
-            "digest": "9R3Zs3jtDNAAJPeSVXjYxZrcGSNGAEnqxBduVySnaeNC",
-=======
             "digest": "E93RP9r3oqbpfxyrBi93MgHAvF4tWZhk4XHrvBcgevyZ",
->>>>>>> 4647c11f
             "effects": {
               "checkpoint": {
                 "sequenceNumber": 5
