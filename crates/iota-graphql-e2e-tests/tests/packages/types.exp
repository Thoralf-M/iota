processed 12 tasks

task 1, lines 7-16:
//# run-graphql
Response: {
  "data": {
    "type": {
      "repr": "0x0000000000000000000000000000000000000000000000000000000000000002::priority_queue::PriorityQueue<0x0000000000000000000000000000000000000000000000000000000000000002::coin::Coin<0x0000000000000000000000000000000000000000000000000000000000000002::iota::IOTA>>",
      "signature": {
        "datatype": {
          "package": "0x0000000000000000000000000000000000000000000000000000000000000002",
          "module": "priority_queue",
          "type": "PriorityQueue",
          "typeParameters": [
            {
              "datatype": {
                "package": "0x0000000000000000000000000000000000000000000000000000000000000002",
                "module": "coin",
                "type": "Coin",
                "typeParameters": [
                  {
                    "datatype": {
                      "package": "0x0000000000000000000000000000000000000000000000000000000000000002",
                      "module": "iota",
                      "type": "IOTA",
                      "typeParameters": []
                    }
                  }
                ]
              }
            }
          ]
        }
      },
      "layout": {
        "struct": {
          "type": "0x0000000000000000000000000000000000000000000000000000000000000002::priority_queue::PriorityQueue<0x0000000000000000000000000000000000000000000000000000000000000002::coin::Coin<0x0000000000000000000000000000000000000000000000000000000000000002::iota::IOTA>>",
          "fields": [
            {
              "name": "entries",
              "layout": {
                "vector": {
                  "struct": {
                    "type": "0x0000000000000000000000000000000000000000000000000000000000000002::priority_queue::Entry<0x0000000000000000000000000000000000000000000000000000000000000002::coin::Coin<0x0000000000000000000000000000000000000000000000000000000000000002::iota::IOTA>>",
                    "fields": [
                      {
                        "name": "priority",
                        "layout": "u64"
                      },
                      {
                        "name": "value",
                        "layout": {
                          "struct": {
                            "type": "0x0000000000000000000000000000000000000000000000000000000000000002::coin::Coin<0x0000000000000000000000000000000000000000000000000000000000000002::iota::IOTA>",
                            "fields": [
                              {
                                "name": "id",
                                "layout": {
                                  "struct": {
                                    "type": "0x0000000000000000000000000000000000000000000000000000000000000002::object::UID",
                                    "fields": [
                                      {
                                        "name": "id",
                                        "layout": {
                                          "struct": {
                                            "type": "0x0000000000000000000000000000000000000000000000000000000000000002::object::ID",
                                            "fields": [
                                              {
                                                "name": "bytes",
                                                "layout": "address"
                                              }
                                            ]
                                          }
                                        }
                                      }
                                    ]
                                  }
                                }
                              },
                              {
                                "name": "balance",
                                "layout": {
                                  "struct": {
                                    "type": "0x0000000000000000000000000000000000000000000000000000000000000002::balance::Balance<0x0000000000000000000000000000000000000000000000000000000000000002::iota::IOTA>",
                                    "fields": [
                                      {
                                        "name": "value",
                                        "layout": "u64"
                                      }
                                    ]
                                  }
                                }
                              }
                            ]
                          }
                        }
                      }
                    ]
                  }
                }
              }
            }
          ]
        }
      }
    }
  }
}

task 2, lines 18-27:
//# run-graphql
Response: {
  "data": {
    "type": {
      "repr": "u64",
      "signature": "u64",
      "layout": "u64"
    }
  }
}

task 3, lines 29-38:
//# run-graphql
Response: {
  "data": {
    "type": {
      "repr": "vector<u64>",
      "signature": {
        "vector": "u64"
      },
      "layout": {
        "vector": "u64"
      }
    }
  }
}

task 4, lines 40-49:
//# run-graphql
Response: {
  "data": null,
  "errors": [
    {
      "message": "Bad type: unexpected token Name(\"not_a_type\"), expected type tag",
      "locations": [
        {
          "line": 3,
          "column": 5
        }
      ],
      "path": [
        "type"
      ],
      "extensions": {
        "code": "BAD_USER_INPUT"
      }
    }
  ]
}

task 5, lines 51-61:
//# run-graphql
Response: {
  "data": {
    "type": {
      "repr": "0x0000000000000000000000000000000000000000000000000000000000000042::not::Here",
      "signature": {
        "datatype": {
          "package": "0x0000000000000000000000000000000000000000000000000000000000000042",
          "module": "not",
          "type": "Here",
          "typeParameters": []
        }
      }
    }
  }
}

task 6, lines 63-78:
//# run-graphql
Response: {
  "data": null,
  "errors": [
    {
      "message": "Internal error occurred while processing request: Error calculating layout for 0x0000000000000000000000000000000000000000000000000000000000000042::not::Here: Package not found: 0000000000000000000000000000000000000000000000000000000000000042",
      "locations": [
        {
          "line": 12,
          "column": 9
        }
      ],
      "path": [
        "type",
        "layout"
      ],
      "extensions": {
        "code": "INTERNAL_SERVER_ERROR"
      }
    }
  ]
}

task 7, lines 80-103:
//# run-graphql
Response: {
  "data": {
    "token": {
      "abilities": [
        "KEY"
      ]
    },
    "coin": {
      "abilities": [
        "STORE",
        "KEY"
      ]
    },
    "balance": {
      "abilities": [
        "STORE"
      ]
    },
    "coin_vector": {
      "abilities": [
        "STORE"
      ]
    },
    "prim_vector": {
      "abilities": [
        "COPY",
        "DROP",
        "STORE"
      ]
    }
  }
}

task 8, lines 105-122:
//# run-graphql
Response: {
  "data": null,
  "errors": [
    {
      "message": "Internal error occurred while processing request: Error calculating abilities for vector<vector<vector<vector<vector<vector<vector<vector<vector<vector<vector<vector<vector<vector<vector<vector<vector<u8>>>>>>>>>>>>>>>>>: Type parameter nesting exceeded limit of 16",
      "locations": [
        {
          "line": 14,
          "column": 13
        }
      ],
      "path": [
        "type",
        "abilities"
      ],
      "extensions": {
        "code": "INTERNAL_SERVER_ERROR"
      }
    }
  ]
}

task 9, lines 124-141:
//# publish
created: object(9,0)
mutated: object(0,0)
gas summary: computation_cost: 1000000, storage_cost: 4461200,  storage_rebate: 0, non_refundable_storage_fee: 0

task 10, line 143:
//# create-checkpoint
Checkpoint created: 1

task 11, lines 145-153:
//# run-graphql
Response: {
  "data": null,
  "errors": [
    {
<<<<<<< HEAD
      "message": "Internal error occurred while processing request: Error calculating layout for 0x9409fb9c779fcf6dd2f610d23e191e4f255feecd2324c808d2680a9e40c2ebc2::m::S1<u32>: Type layout nesting exceeded limit of 128",
=======
      "message": "Internal error occurred while processing request: Error calculating layout for 0xdd96816456c86fc4fc43a5befdf6bdde3192f61c386009b917c0d00302dd149c::m::S1<u32>: Type layout nesting exceeded limit of 128",
>>>>>>> 4647c11f
      "locations": [
        {
          "line": 4,
          "column": 9
        }
      ],
      "path": [
        "type",
        "layout"
      ],
      "extensions": {
        "code": "INTERNAL_SERVER_ERROR"
      }
    }
  ]
}<|MERGE_RESOLUTION|>--- conflicted
+++ resolved
@@ -275,11 +275,7 @@
   "data": null,
   "errors": [
     {
-<<<<<<< HEAD
-      "message": "Internal error occurred while processing request: Error calculating layout for 0x9409fb9c779fcf6dd2f610d23e191e4f255feecd2324c808d2680a9e40c2ebc2::m::S1<u32>: Type layout nesting exceeded limit of 128",
-=======
       "message": "Internal error occurred while processing request: Error calculating layout for 0xdd96816456c86fc4fc43a5befdf6bdde3192f61c386009b917c0d00302dd149c::m::S1<u32>: Type layout nesting exceeded limit of 128",
->>>>>>> 4647c11f
       "locations": [
         {
           "line": 4,
