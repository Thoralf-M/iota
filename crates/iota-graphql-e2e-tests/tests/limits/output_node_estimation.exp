--- conflicted
+++ resolved
@@ -30,11 +30,7 @@
       "edges": [
         {
           "node": {
-<<<<<<< HEAD
-            "digest": "7rKABPxPmd8szUA1NSpqbj6fx7cPjP4sijZ3KLkFBsGX"
-=======
-            "digest": "AZAw3i5ZU6pbznTnQ8awALNowFtuDxSK9yxk5EV2wswY"
->>>>>>> 56d3890a
+            "digest": "Gnrkm77GJqRDsGH52VAEG8H7YWPPEr1TH8G89LF7yYdc"
           }
         }
       ]
@@ -63,11 +59,7 @@
             "edges": [
               {
                 "txns": {
-<<<<<<< HEAD
-                  "digest": "7rKABPxPmd8szUA1NSpqbj6fx7cPjP4sijZ3KLkFBsGX"
-=======
-                  "digest": "AZAw3i5ZU6pbznTnQ8awALNowFtuDxSK9yxk5EV2wswY"
->>>>>>> 56d3890a
+                  "digest": "Gnrkm77GJqRDsGH52VAEG8H7YWPPEr1TH8G89LF7yYdc"
                 }
               }
             ]
@@ -99,11 +91,7 @@
             "edges": [
               {
                 "txns": {
-<<<<<<< HEAD
-                  "digest": "7rKABPxPmd8szUA1NSpqbj6fx7cPjP4sijZ3KLkFBsGX"
-=======
-                  "digest": "AZAw3i5ZU6pbznTnQ8awALNowFtuDxSK9yxk5EV2wswY"
->>>>>>> 56d3890a
+                  "digest": "Gnrkm77GJqRDsGH52VAEG8H7YWPPEr1TH8G89LF7yYdc"
                 }
               }
             ]
@@ -112,11 +100,7 @@
             "edges": [
               {
                 "txns": {
-<<<<<<< HEAD
-                  "digest": "7rKABPxPmd8szUA1NSpqbj6fx7cPjP4sijZ3KLkFBsGX"
-=======
-                  "digest": "AZAw3i5ZU6pbznTnQ8awALNowFtuDxSK9yxk5EV2wswY"
->>>>>>> 56d3890a
+                  "digest": "Gnrkm77GJqRDsGH52VAEG8H7YWPPEr1TH8G89LF7yYdc"
                 }
               }
             ]
@@ -148,11 +132,7 @@
             "edges": [
               {
                 "txns": {
-<<<<<<< HEAD
-                  "digest": "7rKABPxPmd8szUA1NSpqbj6fx7cPjP4sijZ3KLkFBsGX"
-=======
-                  "digest": "AZAw3i5ZU6pbznTnQ8awALNowFtuDxSK9yxk5EV2wswY"
->>>>>>> 56d3890a
+                  "digest": "Gnrkm77GJqRDsGH52VAEG8H7YWPPEr1TH8G89LF7yYdc"
                 }
               }
             ]
@@ -184,11 +164,7 @@
       "edges": [
         {
           "txns": {
-<<<<<<< HEAD
-            "digest": "7rKABPxPmd8szUA1NSpqbj6fx7cPjP4sijZ3KLkFBsGX"
-=======
-            "digest": "AZAw3i5ZU6pbznTnQ8awALNowFtuDxSK9yxk5EV2wswY"
->>>>>>> 56d3890a
+            "digest": "Gnrkm77GJqRDsGH52VAEG8H7YWPPEr1TH8G89LF7yYdc"
           }
         }
       ]
@@ -214,11 +190,7 @@
       "edges": [
         {
           "txns": {
-<<<<<<< HEAD
-            "digest": "7rKABPxPmd8szUA1NSpqbj6fx7cPjP4sijZ3KLkFBsGX"
-=======
-            "digest": "AZAw3i5ZU6pbznTnQ8awALNowFtuDxSK9yxk5EV2wswY"
->>>>>>> 56d3890a
+            "digest": "Gnrkm77GJqRDsGH52VAEG8H7YWPPEr1TH8G89LF7yYdc"
           }
         }
       ]
@@ -244,11 +216,7 @@
       "edges": [
         {
           "txns": {
-<<<<<<< HEAD
-            "digest": "7rKABPxPmd8szUA1NSpqbj6fx7cPjP4sijZ3KLkFBsGX",
-=======
-            "digest": "AZAw3i5ZU6pbznTnQ8awALNowFtuDxSK9yxk5EV2wswY",
->>>>>>> 56d3890a
+            "digest": "Gnrkm77GJqRDsGH52VAEG8H7YWPPEr1TH8G89LF7yYdc",
             "first": null,
             "last": null
           }
@@ -275,11 +243,7 @@
     "transactionBlocks": {
       "nodes": [
         {
-<<<<<<< HEAD
-          "digest": "7rKABPxPmd8szUA1NSpqbj6fx7cPjP4sijZ3KLkFBsGX",
-=======
-          "digest": "AZAw3i5ZU6pbznTnQ8awALNowFtuDxSK9yxk5EV2wswY",
->>>>>>> 56d3890a
+          "digest": "Gnrkm77GJqRDsGH52VAEG8H7YWPPEr1TH8G89LF7yYdc",
           "first": null,
           "last": null
         }
@@ -306,11 +270,7 @@
       "edges": [
         {
           "txns": {
-<<<<<<< HEAD
-            "digest": "7rKABPxPmd8szUA1NSpqbj6fx7cPjP4sijZ3KLkFBsGX",
-=======
-            "digest": "AZAw3i5ZU6pbznTnQ8awALNowFtuDxSK9yxk5EV2wswY",
->>>>>>> 56d3890a
+            "digest": "Gnrkm77GJqRDsGH52VAEG8H7YWPPEr1TH8G89LF7yYdc",
             "a": null,
             "b": null
           }
@@ -364,11 +324,7 @@
       "edges": [
         {
           "node": {
-<<<<<<< HEAD
-            "digest": "7rKABPxPmd8szUA1NSpqbj6fx7cPjP4sijZ3KLkFBsGX",
-=======
-            "digest": "AZAw3i5ZU6pbznTnQ8awALNowFtuDxSK9yxk5EV2wswY",
->>>>>>> 56d3890a
+            "digest": "Gnrkm77GJqRDsGH52VAEG8H7YWPPEr1TH8G89LF7yYdc",
             "a": null
           }
         }
@@ -394,22 +350,14 @@
     "fragmentSpread": {
       "nodes": [
         {
-<<<<<<< HEAD
-          "digest": "7rKABPxPmd8szUA1NSpqbj6fx7cPjP4sijZ3KLkFBsGX"
-=======
-          "digest": "AZAw3i5ZU6pbznTnQ8awALNowFtuDxSK9yxk5EV2wswY"
->>>>>>> 56d3890a
+          "digest": "Gnrkm77GJqRDsGH52VAEG8H7YWPPEr1TH8G89LF7yYdc"
         }
       ]
     },
     "inlineFragment": {
       "nodes": [
         {
-<<<<<<< HEAD
-          "digest": "7rKABPxPmd8szUA1NSpqbj6fx7cPjP4sijZ3KLkFBsGX"
-=======
-          "digest": "AZAw3i5ZU6pbznTnQ8awALNowFtuDxSK9yxk5EV2wswY"
->>>>>>> 56d3890a
+          "digest": "Gnrkm77GJqRDsGH52VAEG8H7YWPPEr1TH8G89LF7yYdc"
         }
       ]
     }
