processed 16 tasks

init:
A: object(0,0), B: object(0,1), C: object(0,2), D: object(0,3), E: object(0,4)

task 1, lines 7-20:
//# publish
created: object(1,0)
mutated: object(0,5)
gas summary: computation_cost: 1000000, storage_cost: 5175600,  storage_rebate: 0, non_refundable_storage_fee: 0

task 2, line 22:
//# create-checkpoint
Checkpoint created: 1

task 3, line 24:
//# run Test::M1::create --args 0 @A --sender A
created: object(3,0)
mutated: object(0,0)
gas summary: computation_cost: 1000000, storage_cost: 2302800,  storage_rebate: 0, non_refundable_storage_fee: 0

task 4, line 26:
//# run Test::M1::create --args 1 @A --sender B
created: object(4,0)
mutated: object(0,1)
gas summary: computation_cost: 1000000, storage_cost: 2302800,  storage_rebate: 0, non_refundable_storage_fee: 0

task 5, line 28:
//# run Test::M1::create --args 2 @A --sender C
created: object(5,0)
mutated: object(0,2)
gas summary: computation_cost: 1000000, storage_cost: 2302800,  storage_rebate: 0, non_refundable_storage_fee: 0

task 6, line 30:
//# run Test::M1::create --args 3 @A --sender D
created: object(6,0)
mutated: object(0,3)
gas summary: computation_cost: 1000000, storage_cost: 2302800,  storage_rebate: 0, non_refundable_storage_fee: 0

task 7, line 32:
//# run Test::M1::create --args 4 @A --sender E
created: object(7,0)
mutated: object(0,4)
gas summary: computation_cost: 1000000, storage_cost: 2302800,  storage_rebate: 0, non_refundable_storage_fee: 0

task 8, line 34:
//# create-checkpoint
Checkpoint created: 2

task 9, lines 36-54:
//# run-graphql
Response: {
  "data": {
    "transactionBlocks": {
      "pageInfo": {
        "hasNextPage": false,
        "hasPreviousPage": false,
        "endCursor": "eyJjIjoyLCJ0Ijo2LCJpIjpmYWxzZX0",
        "startCursor": "eyJjIjoyLCJ0IjoyLCJpIjpmYWxzZX0"
      },
      "nodes": [
        {
<<<<<<< HEAD
          "digest": "EPJn4pzLhGx9za7fCYyi5QNoZESPMtF8Z5SbwXYSq473",
=======
          "digest": "HVPHE3xwVsKKHj76aY4xUNFZh8S3YmJmXQHDDGR94d6M",
>>>>>>> 56d3890a
          "effects": {
            "checkpoint": {
              "sequenceNumber": 2
            }
          }
        },
        {
<<<<<<< HEAD
          "digest": "ACdrZxbfqQsc5iLwrkTAEpuCCA4wWXeFieTqkFrWawGf",
=======
          "digest": "BQ6hDqFKKV6EG5pwG8uao1v6J6YcQbgJq9YCrBbw7vGA",
>>>>>>> 56d3890a
          "effects": {
            "checkpoint": {
              "sequenceNumber": 2
            }
          }
        },
        {
<<<<<<< HEAD
          "digest": "RgGt2isGzgFqYWNGwsrQKVVdAeGyFw926TJSBHoBxL6",
=======
          "digest": "82sTfiqn8SzGr6UueyHNe5M8Gpu6Xzftq8HDRdVx75PL",
>>>>>>> 56d3890a
          "effects": {
            "checkpoint": {
              "sequenceNumber": 2
            }
          }
        },
        {
<<<<<<< HEAD
          "digest": "71PLBpSAi3VhPo4GWAhqHzaPNtQrgRP9P7wX4qkQqudK",
=======
          "digest": "DfpiTNVPR8CXTi2nDpFZ6pWuE2nfwoiWFbqEP7CWA4U1",
>>>>>>> 56d3890a
          "effects": {
            "checkpoint": {
              "sequenceNumber": 2
            }
          }
        },
        {
<<<<<<< HEAD
          "digest": "7Fki3fXEzhyMExkWDWYEhCgoKVUe8ydo88h3GXCbPDKD",
=======
          "digest": "HFXejNLgnku33UuRBGwJurvwaEUbCXrZ2brcGquks5vP",
>>>>>>> 56d3890a
          "effects": {
            "checkpoint": {
              "sequenceNumber": 2
            }
          }
        }
      ]
    }
  }
}

task 10, lines 56-74:
//# run-graphql
Response: {
  "data": {
    "transactionBlocks": {
      "pageInfo": {
        "hasNextPage": false,
        "hasPreviousPage": false,
        "endCursor": "eyJjIjoyLCJ0IjoyLCJpIjpmYWxzZX0",
        "startCursor": "eyJjIjoyLCJ0IjoyLCJpIjpmYWxzZX0"
      },
      "nodes": [
        {
<<<<<<< HEAD
          "digest": "EPJn4pzLhGx9za7fCYyi5QNoZESPMtF8Z5SbwXYSq473",
=======
          "digest": "HVPHE3xwVsKKHj76aY4xUNFZh8S3YmJmXQHDDGR94d6M",
>>>>>>> 56d3890a
          "effects": {
            "checkpoint": {
              "sequenceNumber": 2
            }
          }
        }
      ]
    }
  }
}

task 11, lines 76-94:
//# run-graphql
Response: {
  "data": {
    "transactionBlocks": {
      "pageInfo": {
        "hasNextPage": false,
        "hasPreviousPage": false,
        "endCursor": "eyJjIjoyLCJ0IjozLCJpIjpmYWxzZX0",
        "startCursor": "eyJjIjoyLCJ0IjozLCJpIjpmYWxzZX0"
      },
      "nodes": [
        {
<<<<<<< HEAD
          "digest": "ACdrZxbfqQsc5iLwrkTAEpuCCA4wWXeFieTqkFrWawGf",
=======
          "digest": "BQ6hDqFKKV6EG5pwG8uao1v6J6YcQbgJq9YCrBbw7vGA",
>>>>>>> 56d3890a
          "effects": {
            "checkpoint": {
              "sequenceNumber": 2
            }
          }
        }
      ]
    }
  }
}

task 12, lines 96-114:
//# run-graphql
Response: {
  "data": {
    "transactionBlocks": {
      "pageInfo": {
        "hasNextPage": false,
        "hasPreviousPage": false,
        "endCursor": "eyJjIjoyLCJ0Ijo0LCJpIjpmYWxzZX0",
        "startCursor": "eyJjIjoyLCJ0Ijo0LCJpIjpmYWxzZX0"
      },
      "nodes": [
        {
<<<<<<< HEAD
          "digest": "RgGt2isGzgFqYWNGwsrQKVVdAeGyFw926TJSBHoBxL6",
=======
          "digest": "82sTfiqn8SzGr6UueyHNe5M8Gpu6Xzftq8HDRdVx75PL",
>>>>>>> 56d3890a
          "effects": {
            "checkpoint": {
              "sequenceNumber": 2
            }
          }
        }
      ]
    }
  }
}

task 13, lines 116-134:
//# run-graphql
Response: {
  "data": {
    "transactionBlocks": {
      "pageInfo": {
        "hasNextPage": false,
        "hasPreviousPage": false,
        "endCursor": "eyJjIjoyLCJ0Ijo1LCJpIjpmYWxzZX0",
        "startCursor": "eyJjIjoyLCJ0Ijo1LCJpIjpmYWxzZX0"
      },
      "nodes": [
        {
<<<<<<< HEAD
          "digest": "71PLBpSAi3VhPo4GWAhqHzaPNtQrgRP9P7wX4qkQqudK",
=======
          "digest": "DfpiTNVPR8CXTi2nDpFZ6pWuE2nfwoiWFbqEP7CWA4U1",
>>>>>>> 56d3890a
          "effects": {
            "checkpoint": {
              "sequenceNumber": 2
            }
          }
        }
      ]
    }
  }
}

task 14, lines 136-154:
//# run-graphql
Response: {
  "data": {
    "transactionBlocks": {
      "pageInfo": {
        "hasNextPage": false,
        "hasPreviousPage": false,
        "endCursor": "eyJjIjoyLCJ0Ijo2LCJpIjpmYWxzZX0",
        "startCursor": "eyJjIjoyLCJ0Ijo2LCJpIjpmYWxzZX0"
      },
      "nodes": [
        {
<<<<<<< HEAD
          "digest": "7Fki3fXEzhyMExkWDWYEhCgoKVUe8ydo88h3GXCbPDKD",
=======
          "digest": "HFXejNLgnku33UuRBGwJurvwaEUbCXrZ2brcGquks5vP",
>>>>>>> 56d3890a
          "effects": {
            "checkpoint": {
              "sequenceNumber": 2
            }
          }
        }
      ]
    }
  }
}

task 15, lines 156-174:
//# run-graphql
Response: {
  "data": {
    "transactionBlocks": {
      "pageInfo": {
        "hasNextPage": false,
        "hasPreviousPage": false,
        "endCursor": null,
        "startCursor": null
      },
      "nodes": []
    }
  }
}<|MERGE_RESOLUTION|>--- conflicted
+++ resolved
@@ -60,59 +60,39 @@
       },
       "nodes": [
         {
-<<<<<<< HEAD
-          "digest": "EPJn4pzLhGx9za7fCYyi5QNoZESPMtF8Z5SbwXYSq473",
-=======
-          "digest": "HVPHE3xwVsKKHj76aY4xUNFZh8S3YmJmXQHDDGR94d6M",
->>>>>>> 56d3890a
-          "effects": {
-            "checkpoint": {
-              "sequenceNumber": 2
-            }
-          }
-        },
-        {
-<<<<<<< HEAD
-          "digest": "ACdrZxbfqQsc5iLwrkTAEpuCCA4wWXeFieTqkFrWawGf",
-=======
-          "digest": "BQ6hDqFKKV6EG5pwG8uao1v6J6YcQbgJq9YCrBbw7vGA",
->>>>>>> 56d3890a
-          "effects": {
-            "checkpoint": {
-              "sequenceNumber": 2
-            }
-          }
-        },
-        {
-<<<<<<< HEAD
-          "digest": "RgGt2isGzgFqYWNGwsrQKVVdAeGyFw926TJSBHoBxL6",
-=======
-          "digest": "82sTfiqn8SzGr6UueyHNe5M8Gpu6Xzftq8HDRdVx75PL",
->>>>>>> 56d3890a
-          "effects": {
-            "checkpoint": {
-              "sequenceNumber": 2
-            }
-          }
-        },
-        {
-<<<<<<< HEAD
-          "digest": "71PLBpSAi3VhPo4GWAhqHzaPNtQrgRP9P7wX4qkQqudK",
-=======
-          "digest": "DfpiTNVPR8CXTi2nDpFZ6pWuE2nfwoiWFbqEP7CWA4U1",
->>>>>>> 56d3890a
-          "effects": {
-            "checkpoint": {
-              "sequenceNumber": 2
-            }
-          }
-        },
-        {
-<<<<<<< HEAD
-          "digest": "7Fki3fXEzhyMExkWDWYEhCgoKVUe8ydo88h3GXCbPDKD",
-=======
-          "digest": "HFXejNLgnku33UuRBGwJurvwaEUbCXrZ2brcGquks5vP",
->>>>>>> 56d3890a
+          "digest": "A7xqfZxvuW2eCFhKXNKkRfAcEPT5Te8HpXbRoj5MKLdv",
+          "effects": {
+            "checkpoint": {
+              "sequenceNumber": 2
+            }
+          }
+        },
+        {
+          "digest": "A8guk2Eo15vteTqmD6dm8p7tMnWt4FPpC6ZPqbBk8HK7",
+          "effects": {
+            "checkpoint": {
+              "sequenceNumber": 2
+            }
+          }
+        },
+        {
+          "digest": "2UU5HXVoPvt2vLqvCj2egKQnq2GfTK4MBiS1hE8kJCmw",
+          "effects": {
+            "checkpoint": {
+              "sequenceNumber": 2
+            }
+          }
+        },
+        {
+          "digest": "F6N6MEVW7HZFS5wuBBNt4GiTqunjqyQTNhb2vk5qEP1U",
+          "effects": {
+            "checkpoint": {
+              "sequenceNumber": 2
+            }
+          }
+        },
+        {
+          "digest": "7Phc2dP44oECH5t9QbenppWT9AiZdtrwHsFq1mVVoTog",
           "effects": {
             "checkpoint": {
               "sequenceNumber": 2
@@ -137,11 +117,7 @@
       },
       "nodes": [
         {
-<<<<<<< HEAD
-          "digest": "EPJn4pzLhGx9za7fCYyi5QNoZESPMtF8Z5SbwXYSq473",
-=======
-          "digest": "HVPHE3xwVsKKHj76aY4xUNFZh8S3YmJmXQHDDGR94d6M",
->>>>>>> 56d3890a
+          "digest": "A7xqfZxvuW2eCFhKXNKkRfAcEPT5Te8HpXbRoj5MKLdv",
           "effects": {
             "checkpoint": {
               "sequenceNumber": 2
@@ -166,11 +142,7 @@
       },
       "nodes": [
         {
-<<<<<<< HEAD
-          "digest": "ACdrZxbfqQsc5iLwrkTAEpuCCA4wWXeFieTqkFrWawGf",
-=======
-          "digest": "BQ6hDqFKKV6EG5pwG8uao1v6J6YcQbgJq9YCrBbw7vGA",
->>>>>>> 56d3890a
+          "digest": "A8guk2Eo15vteTqmD6dm8p7tMnWt4FPpC6ZPqbBk8HK7",
           "effects": {
             "checkpoint": {
               "sequenceNumber": 2
@@ -195,11 +167,7 @@
       },
       "nodes": [
         {
-<<<<<<< HEAD
-          "digest": "RgGt2isGzgFqYWNGwsrQKVVdAeGyFw926TJSBHoBxL6",
-=======
-          "digest": "82sTfiqn8SzGr6UueyHNe5M8Gpu6Xzftq8HDRdVx75PL",
->>>>>>> 56d3890a
+          "digest": "2UU5HXVoPvt2vLqvCj2egKQnq2GfTK4MBiS1hE8kJCmw",
           "effects": {
             "checkpoint": {
               "sequenceNumber": 2
@@ -224,11 +192,7 @@
       },
       "nodes": [
         {
-<<<<<<< HEAD
-          "digest": "71PLBpSAi3VhPo4GWAhqHzaPNtQrgRP9P7wX4qkQqudK",
-=======
-          "digest": "DfpiTNVPR8CXTi2nDpFZ6pWuE2nfwoiWFbqEP7CWA4U1",
->>>>>>> 56d3890a
+          "digest": "F6N6MEVW7HZFS5wuBBNt4GiTqunjqyQTNhb2vk5qEP1U",
           "effects": {
             "checkpoint": {
               "sequenceNumber": 2
@@ -253,11 +217,7 @@
       },
       "nodes": [
         {
-<<<<<<< HEAD
-          "digest": "7Fki3fXEzhyMExkWDWYEhCgoKVUe8ydo88h3GXCbPDKD",
-=======
-          "digest": "HFXejNLgnku33UuRBGwJurvwaEUbCXrZ2brcGquks5vP",
->>>>>>> 56d3890a
+          "digest": "7Phc2dP44oECH5t9QbenppWT9AiZdtrwHsFq1mVVoTog",
           "effects": {
             "checkpoint": {
               "sequenceNumber": 2
