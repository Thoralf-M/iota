processed 22 tasks

init:
A: object(0,0), B: object(0,1)

task 1, lines 9-30:
//# publish
created: object(1,0)
mutated: object(0,2)
gas summary: computation_cost: 1000000, storage_cost: 5798800,  storage_rebate: 0, non_refundable_storage_fee: 0

task 2, line 32:
//# create-checkpoint
Checkpoint created: 1

task 3, line 34:
//# run Test::M1::create --args 0 @B --sender A
created: object(3,0)
mutated: object(0,0)
gas summary: computation_cost: 1000000, storage_cost: 2302800,  storage_rebate: 0, non_refundable_storage_fee: 0

task 4, line 36:
//# run Test::M1::create --args 1 @B --sender A
created: object(4,0)
mutated: object(0,0)
gas summary: computation_cost: 1000000, storage_cost: 2302800,  storage_rebate: 988000, non_refundable_storage_fee: 0

task 5, line 38:
//# run Test::M1::create --args 2 @A --sender A
created: object(5,0)
mutated: object(0,0)
gas summary: computation_cost: 1000000, storage_cost: 2302800,  storage_rebate: 988000, non_refundable_storage_fee: 0

task 6, line 40:
//# run Test::M1::create --args 3 @A --sender A
created: object(6,0)
mutated: object(0,0)
gas summary: computation_cost: 1000000, storage_cost: 2302800,  storage_rebate: 988000, non_refundable_storage_fee: 0

task 7, line 42:
//# run Test::M1::create --args 4 @A --sender A
created: object(7,0)
mutated: object(0,0)
gas summary: computation_cost: 1000000, storage_cost: 2302800,  storage_rebate: 988000, non_refundable_storage_fee: 0

task 8, line 44:
//# create-checkpoint
Checkpoint created: 2

task 9, line 46:
//# run Test::M1::create --args 100 @B --sender A
created: object(9,0)
mutated: object(0,0)
gas summary: computation_cost: 1000000, storage_cost: 2302800,  storage_rebate: 988000, non_refundable_storage_fee: 0

task 10, line 48:
//# run Test::M1::create --args 101 @A --sender A
created: object(10,0)
mutated: object(0,0)
gas summary: computation_cost: 1000000, storage_cost: 2302800,  storage_rebate: 988000, non_refundable_storage_fee: 0

task 11, line 50:
//# run Test::M1::create --args 102 @B --sender A
created: object(11,0)
mutated: object(0,0)
gas summary: computation_cost: 1000000, storage_cost: 2302800,  storage_rebate: 988000, non_refundable_storage_fee: 0

task 12, line 52:
//# run Test::M1::create --args 103 @A --sender A
created: object(12,0)
mutated: object(0,0)
gas summary: computation_cost: 1000000, storage_cost: 2302800,  storage_rebate: 988000, non_refundable_storage_fee: 0

task 13, line 54:
//# run Test::M1::create --args 104 @B --sender A
created: object(13,0)
mutated: object(0,0)
gas summary: computation_cost: 1000000, storage_cost: 2302800,  storage_rebate: 988000, non_refundable_storage_fee: 0

task 14, line 56:
//# create-checkpoint
Checkpoint created: 3

task 15, lines 58-80:
//# run-graphql
Response: {
  "data": {
    "transactionBlocks": {
      "pageInfo": {
        "hasPreviousPage": false,
        "hasNextPage": false,
        "startCursor": "eyJjIjozLCJ0IjoyLCJpIjpmYWxzZX0",
        "endCursor": "eyJjIjozLCJ0IjoxMSwiaSI6ZmFsc2V9"
      },
      "edges": [
        {
          "cursor": "eyJjIjozLCJ0IjoyLCJpIjpmYWxzZX0",
          "node": {
<<<<<<< HEAD
            "digest": "534nNMC3uDHb82imUGTyEd5hWoQ9aaSgJFH1g4DSSXT8",
=======
            "digest": "4zKyKcWSZ8q5JAis9wDq6s6Dd2QK3xxZJGbj4kA3xeDs",
>>>>>>> 4647c11f
            "effects": {
              "checkpoint": {
                "sequenceNumber": 2
              }
            }
          }
        },
        {
          "cursor": "eyJjIjozLCJ0IjozLCJpIjpmYWxzZX0",
          "node": {
<<<<<<< HEAD
            "digest": "6MzShwo92NJGU6u9RMBzVvbk49dLZikc9Lsxs4aEMezA",
=======
            "digest": "5mukuWJ2kPAe8Pg2NcMf9vZPk4ioUH9Tv4NMBXcK7Mw7",
>>>>>>> 4647c11f
            "effects": {
              "checkpoint": {
                "sequenceNumber": 2
              }
            }
          }
        },
        {
          "cursor": "eyJjIjozLCJ0Ijo3LCJpIjpmYWxzZX0",
          "node": {
<<<<<<< HEAD
            "digest": "D6pbZUP2xpMbA76LjiD7JtgahEaDeCy7XKGz2dCk7R96",
=======
            "digest": "8YjT1HZeAY2qEE5mYbZMS4aGzyt1YDXoHhgScA9NUgBR",
>>>>>>> 4647c11f
            "effects": {
              "checkpoint": {
                "sequenceNumber": 3
              }
            }
          }
        },
        {
          "cursor": "eyJjIjozLCJ0Ijo5LCJpIjpmYWxzZX0",
          "node": {
<<<<<<< HEAD
            "digest": "DoepHXK2EjwJi8YD3wTnw3PaHqdyNFLAV9RMBwNaArmX",
=======
            "digest": "B3tP4VxNzXd1Y4WP5dwsRbnRtcRTfQSenZ15EbfEQH3p",
>>>>>>> 4647c11f
            "effects": {
              "checkpoint": {
                "sequenceNumber": 3
              }
            }
          }
        },
        {
          "cursor": "eyJjIjozLCJ0IjoxMSwiaSI6ZmFsc2V9",
          "node": {
<<<<<<< HEAD
            "digest": "9U55AQTuHxya8C7Nu53Z3fMEvpsfxtY5fzFXZhyTwPHm",
=======
            "digest": "2ywy8D7ccV9TXjq5fK3YSW988JduU6cno22z2veFDwAa",
>>>>>>> 4647c11f
            "effects": {
              "checkpoint": {
                "sequenceNumber": 3
              }
            }
          }
        }
      ]
    }
  }
}

task 16, lines 83-107:
//# run-graphql
Response: {
  "data": {
    "transactionBlocks": {
      "pageInfo": {
        "hasPreviousPage": true,
        "hasNextPage": false,
        "startCursor": "eyJjIjozLCJ0IjoxMCwiaSI6dHJ1ZX0",
        "endCursor": "eyJjIjozLCJ0IjoxMSwiaSI6dHJ1ZX0"
      },
      "edges": [
        {
          "cursor": "eyJjIjozLCJ0IjoxMSwiaSI6ZmFsc2V9",
          "node": {
<<<<<<< HEAD
            "digest": "9U55AQTuHxya8C7Nu53Z3fMEvpsfxtY5fzFXZhyTwPHm",
=======
            "digest": "2ywy8D7ccV9TXjq5fK3YSW988JduU6cno22z2veFDwAa",
>>>>>>> 4647c11f
            "effects": {
              "checkpoint": {
                "sequenceNumber": 3
              }
            }
          }
        }
      ]
    }
  }
}

task 17, lines 109-133:
//# run-graphql --cursors {"c":4,"t":10,"i":true}
Response: {
  "data": {
    "transactionBlocks": {
      "pageInfo": {
        "hasPreviousPage": true,
        "hasNextPage": true,
        "startCursor": "eyJjIjo0LCJ0Ijo5LCJpIjp0cnVlfQ",
        "endCursor": "eyJjIjo0LCJ0Ijo5LCJpIjp0cnVlfQ"
      },
      "edges": [
        {
          "cursor": "eyJjIjo0LCJ0Ijo5LCJpIjpmYWxzZX0",
          "node": {
<<<<<<< HEAD
            "digest": "DoepHXK2EjwJi8YD3wTnw3PaHqdyNFLAV9RMBwNaArmX",
=======
            "digest": "B3tP4VxNzXd1Y4WP5dwsRbnRtcRTfQSenZ15EbfEQH3p",
>>>>>>> 4647c11f
            "effects": {
              "checkpoint": {
                "sequenceNumber": 3
              }
            }
          }
        }
      ]
    }
  }
}

task 18, lines 135-159:
//# run-graphql --cursors {"c":4,"t":9,"i":true}
Response: {
  "data": {
    "transactionBlocks": {
      "pageInfo": {
        "hasPreviousPage": true,
        "hasNextPage": true,
        "startCursor": "eyJjIjo0LCJ0Ijo2LCJpIjp0cnVlfQ",
        "endCursor": "eyJjIjo0LCJ0Ijo4LCJpIjp0cnVlfQ"
      },
      "edges": [
        {
          "cursor": "eyJjIjo0LCJ0Ijo3LCJpIjpmYWxzZX0",
          "node": {
<<<<<<< HEAD
            "digest": "D6pbZUP2xpMbA76LjiD7JtgahEaDeCy7XKGz2dCk7R96",
=======
            "digest": "8YjT1HZeAY2qEE5mYbZMS4aGzyt1YDXoHhgScA9NUgBR",
>>>>>>> 4647c11f
            "effects": {
              "checkpoint": {
                "sequenceNumber": 3
              }
            }
          }
        }
      ]
    }
  }
}

task 19, lines 161-185:
//# run-graphql --cursors {"c":4,"t":6,"i":true}
Response: {
  "data": {
    "transactionBlocks": {
      "pageInfo": {
        "hasPreviousPage": true,
        "hasNextPage": true,
        "startCursor": "eyJjIjo0LCJ0Ijo0LCJpIjp0cnVlfQ",
        "endCursor": "eyJjIjo0LCJ0Ijo1LCJpIjp0cnVlfQ"
      },
      "edges": []
    }
  }
}

task 20, lines 187-210:
//# run-graphql --cursors {"c":4,"t":4,"i":true}
Response: {
  "data": {
    "transactionBlocks": {
      "pageInfo": {
        "hasPreviousPage": false,
        "hasNextPage": true,
        "startCursor": "eyJjIjo0LCJ0IjoyLCJpIjp0cnVlfQ",
        "endCursor": "eyJjIjo0LCJ0IjozLCJpIjp0cnVlfQ"
      },
      "edges": [
        {
          "cursor": "eyJjIjo0LCJ0IjoyLCJpIjpmYWxzZX0",
          "node": {
<<<<<<< HEAD
            "digest": "534nNMC3uDHb82imUGTyEd5hWoQ9aaSgJFH1g4DSSXT8",
=======
            "digest": "4zKyKcWSZ8q5JAis9wDq6s6Dd2QK3xxZJGbj4kA3xeDs",
>>>>>>> 4647c11f
            "effects": {
              "checkpoint": {
                "sequenceNumber": 2
              }
            }
          }
        },
        {
          "cursor": "eyJjIjo0LCJ0IjozLCJpIjpmYWxzZX0",
          "node": {
<<<<<<< HEAD
            "digest": "6MzShwo92NJGU6u9RMBzVvbk49dLZikc9Lsxs4aEMezA",
=======
            "digest": "5mukuWJ2kPAe8Pg2NcMf9vZPk4ioUH9Tv4NMBXcK7Mw7",
>>>>>>> 4647c11f
            "effects": {
              "checkpoint": {
                "sequenceNumber": 2
              }
            }
          }
        }
      ]
    }
  }
}

task 21, lines 213-236:
//# run-graphql --cursors {"c":4,"t":2,"i":true}
Response: {
  "data": {
    "transactionBlocks": {
      "pageInfo": {
        "hasPreviousPage": false,
        "hasNextPage": false,
        "startCursor": null,
        "endCursor": null
      },
      "edges": []
    }
  }
}<|MERGE_RESOLUTION|>--- conflicted
+++ resolved
@@ -96,11 +96,7 @@
         {
           "cursor": "eyJjIjozLCJ0IjoyLCJpIjpmYWxzZX0",
           "node": {
-<<<<<<< HEAD
-            "digest": "534nNMC3uDHb82imUGTyEd5hWoQ9aaSgJFH1g4DSSXT8",
-=======
             "digest": "4zKyKcWSZ8q5JAis9wDq6s6Dd2QK3xxZJGbj4kA3xeDs",
->>>>>>> 4647c11f
             "effects": {
               "checkpoint": {
                 "sequenceNumber": 2
@@ -111,11 +107,7 @@
         {
           "cursor": "eyJjIjozLCJ0IjozLCJpIjpmYWxzZX0",
           "node": {
-<<<<<<< HEAD
-            "digest": "6MzShwo92NJGU6u9RMBzVvbk49dLZikc9Lsxs4aEMezA",
-=======
             "digest": "5mukuWJ2kPAe8Pg2NcMf9vZPk4ioUH9Tv4NMBXcK7Mw7",
->>>>>>> 4647c11f
             "effects": {
               "checkpoint": {
                 "sequenceNumber": 2
@@ -126,11 +118,7 @@
         {
           "cursor": "eyJjIjozLCJ0Ijo3LCJpIjpmYWxzZX0",
           "node": {
-<<<<<<< HEAD
-            "digest": "D6pbZUP2xpMbA76LjiD7JtgahEaDeCy7XKGz2dCk7R96",
-=======
             "digest": "8YjT1HZeAY2qEE5mYbZMS4aGzyt1YDXoHhgScA9NUgBR",
->>>>>>> 4647c11f
             "effects": {
               "checkpoint": {
                 "sequenceNumber": 3
@@ -141,11 +129,7 @@
         {
           "cursor": "eyJjIjozLCJ0Ijo5LCJpIjpmYWxzZX0",
           "node": {
-<<<<<<< HEAD
-            "digest": "DoepHXK2EjwJi8YD3wTnw3PaHqdyNFLAV9RMBwNaArmX",
-=======
             "digest": "B3tP4VxNzXd1Y4WP5dwsRbnRtcRTfQSenZ15EbfEQH3p",
->>>>>>> 4647c11f
             "effects": {
               "checkpoint": {
                 "sequenceNumber": 3
@@ -156,11 +140,7 @@
         {
           "cursor": "eyJjIjozLCJ0IjoxMSwiaSI6ZmFsc2V9",
           "node": {
-<<<<<<< HEAD
-            "digest": "9U55AQTuHxya8C7Nu53Z3fMEvpsfxtY5fzFXZhyTwPHm",
-=======
             "digest": "2ywy8D7ccV9TXjq5fK3YSW988JduU6cno22z2veFDwAa",
->>>>>>> 4647c11f
             "effects": {
               "checkpoint": {
                 "sequenceNumber": 3
@@ -188,11 +168,7 @@
         {
           "cursor": "eyJjIjozLCJ0IjoxMSwiaSI6ZmFsc2V9",
           "node": {
-<<<<<<< HEAD
-            "digest": "9U55AQTuHxya8C7Nu53Z3fMEvpsfxtY5fzFXZhyTwPHm",
-=======
             "digest": "2ywy8D7ccV9TXjq5fK3YSW988JduU6cno22z2veFDwAa",
->>>>>>> 4647c11f
             "effects": {
               "checkpoint": {
                 "sequenceNumber": 3
@@ -220,11 +196,7 @@
         {
           "cursor": "eyJjIjo0LCJ0Ijo5LCJpIjpmYWxzZX0",
           "node": {
-<<<<<<< HEAD
-            "digest": "DoepHXK2EjwJi8YD3wTnw3PaHqdyNFLAV9RMBwNaArmX",
-=======
             "digest": "B3tP4VxNzXd1Y4WP5dwsRbnRtcRTfQSenZ15EbfEQH3p",
->>>>>>> 4647c11f
             "effects": {
               "checkpoint": {
                 "sequenceNumber": 3
@@ -252,11 +224,7 @@
         {
           "cursor": "eyJjIjo0LCJ0Ijo3LCJpIjpmYWxzZX0",
           "node": {
-<<<<<<< HEAD
-            "digest": "D6pbZUP2xpMbA76LjiD7JtgahEaDeCy7XKGz2dCk7R96",
-=======
             "digest": "8YjT1HZeAY2qEE5mYbZMS4aGzyt1YDXoHhgScA9NUgBR",
->>>>>>> 4647c11f
             "effects": {
               "checkpoint": {
                 "sequenceNumber": 3
@@ -300,11 +268,7 @@
         {
           "cursor": "eyJjIjo0LCJ0IjoyLCJpIjpmYWxzZX0",
           "node": {
-<<<<<<< HEAD
-            "digest": "534nNMC3uDHb82imUGTyEd5hWoQ9aaSgJFH1g4DSSXT8",
-=======
             "digest": "4zKyKcWSZ8q5JAis9wDq6s6Dd2QK3xxZJGbj4kA3xeDs",
->>>>>>> 4647c11f
             "effects": {
               "checkpoint": {
                 "sequenceNumber": 2
@@ -315,11 +279,7 @@
         {
           "cursor": "eyJjIjo0LCJ0IjozLCJpIjpmYWxzZX0",
           "node": {
-<<<<<<< HEAD
-            "digest": "6MzShwo92NJGU6u9RMBzVvbk49dLZikc9Lsxs4aEMezA",
-=======
             "digest": "5mukuWJ2kPAe8Pg2NcMf9vZPk4ioUH9Tv4NMBXcK7Mw7",
->>>>>>> 4647c11f
             "effects": {
               "checkpoint": {
                 "sequenceNumber": 2
