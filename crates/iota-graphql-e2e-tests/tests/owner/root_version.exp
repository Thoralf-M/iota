processed 17 tasks

init:
A: object(0,0)

task 1, lines 7-87:
//# publish
created: object(1,0)
mutated: object(0,1)
gas summary: computation_cost: 1000000, storage_cost: 10586800,  storage_rebate: 0, non_refundable_storage_fee: 0

task 2, lines 89-90:
//# run P0::M::new_o
created: object(2,0)
mutated: object(0,1)
gas summary: computation_cost: 1000000, storage_cost: 2264800,  storage_rebate: 988000, non_refundable_storage_fee: 0

task 3, lines 92-93:
//# run P0::M::new_w
created: object(3,0)
mutated: object(0,1)
gas summary: computation_cost: 1000000, storage_cost: 2257200,  storage_rebate: 988000, non_refundable_storage_fee: 0

task 4, lines 95-96:
//# run P0::M::new_dof
created: object(4,0)
mutated: object(0,1)
gas summary: computation_cost: 1000000, storage_cost: 2272400,  storage_rebate: 988000, non_refundable_storage_fee: 0

task 5, lines 98-99:
//# run P0::M::new_dof
created: object(5,0)
mutated: object(0,1)
gas summary: computation_cost: 1000000, storage_cost: 2272400,  storage_rebate: 988000, non_refundable_storage_fee: 0

task 6, lines 102-105:
//# run P0::M::connect --args object(2,0) object(3,0) object(4,0) object(5,0)
created: object(6,0), object(6,1)
mutated: object(0,1), object(2,0), object(4,0), object(5,0)
wrapped: object(3,0)
gas summary: computation_cost: 1000000, storage_cost: 9940800,  storage_rebate: 6102800, non_refundable_storage_fee: 0

task 7, lines 107-109:
//# view-object 2,0
Owner: Account Address ( _ )
Version: 7
Contents: P0::M::O {
    id: iota::object::UID {
        id: iota::object::ID {
            bytes: fake(2,0),
        },
    },
    count: 0u64,
    wrapped: std::option::Option<P0::M::W> {
        vec: vector[
            P0::M::W {
                id: iota::object::UID {
                    id: iota::object::ID {
                        bytes: fake(3,0),
                    },
                },
                count: 0u64,
            },
        ],
    },
}

task 8, lines 111-112:
//# run P0::M::touch_root --args object(2,0)
mutated: object(0,1), object(2,0)
gas summary: computation_cost: 1000000, storage_cost: 2568800,  storage_rebate: 2568800, non_refundable_storage_fee: 0

task 9, lines 114-115:
//# run P0::M::touch_wrapped --args object(2,0)
mutated: object(0,1), object(2,0)
gas summary: computation_cost: 1000000, storage_cost: 2568800,  storage_rebate: 2568800, non_refundable_storage_fee: 0

task 10, lines 117-118:
//# run P0::M::touch_inner --args object(2,0)
mutated: object(0,1), object(2,0), object(4,0)
gas summary: computation_cost: 1000000, storage_cost: 3853200,  storage_rebate: 3853200, non_refundable_storage_fee: 0

task 11, lines 120-121:
//# run P0::M::touch_outer --args object(2,0)
mutated: object(0,1), object(2,0), object(5,0)
gas summary: computation_cost: 1000000, storage_cost: 3853200,  storage_rebate: 3853200, non_refundable_storage_fee: 0

task 12, line 123:
//# view-object 2,0
Owner: Account Address ( _ )
Version: 11
Contents: P0::M::O {
    id: iota::object::UID {
        id: iota::object::ID {
            bytes: fake(2,0),
        },
    },
    count: 1u64,
    wrapped: std::option::Option<P0::M::W> {
        vec: vector[
            P0::M::W {
                id: iota::object::UID {
                    id: iota::object::ID {
                        bytes: fake(3,0),
                    },
                },
                count: 1u64,
            },
        ],
    },
}

task 13, line 125:
//# create-checkpoint
Checkpoint created: 1

task 14, lines 127-142:
//# run-graphql
Response: {
  "data": {
    "latest": {
      "asObject": {
        "asMoveObject": {
          "version": 11,
          "contents": {
            "json": {
<<<<<<< HEAD
              "id": "0x74c37bd2fb55aa1571c2bb80152d80a005edd7aeaf1f53b8ca77b48d9cf0b6d5",
              "count": "1",
              "wrapped": {
                "id": "0x2549209accf45dbbb2923054f90586ed233bf8ce7f20dbc826406879d0f66c2b",
=======
              "id": "0xe74dc4ba8cff4dcc020179272819727333834e105d06aa24074a8a8f2139a6f6",
              "count": "1",
              "wrapped": {
                "id": "0x87c9f26e570679949482f8c890217f70d7116eaa9ff002254815b28749df880b",
>>>>>>> 56d3890a
                "count": "1"
              }
            }
          }
        }
      }
    },
    "versioned": {
      "asObject": {
        "asMoveObject": {
          "version": 10,
          "contents": {
            "json": {
<<<<<<< HEAD
              "id": "0x74c37bd2fb55aa1571c2bb80152d80a005edd7aeaf1f53b8ca77b48d9cf0b6d5",
              "count": "1",
              "wrapped": {
                "id": "0x2549209accf45dbbb2923054f90586ed233bf8ce7f20dbc826406879d0f66c2b",
=======
              "id": "0xe74dc4ba8cff4dcc020179272819727333834e105d06aa24074a8a8f2139a6f6",
              "count": "1",
              "wrapped": {
                "id": "0x87c9f26e570679949482f8c890217f70d7116eaa9ff002254815b28749df880b",
>>>>>>> 56d3890a
                "count": "1"
              }
            }
          }
        }
      }
    },
    "beforeWrappedBump": {
      "asObject": {
        "asMoveObject": {
          "version": 8,
          "contents": {
            "json": {
<<<<<<< HEAD
              "id": "0x74c37bd2fb55aa1571c2bb80152d80a005edd7aeaf1f53b8ca77b48d9cf0b6d5",
              "count": "1",
              "wrapped": {
                "id": "0x2549209accf45dbbb2923054f90586ed233bf8ce7f20dbc826406879d0f66c2b",
=======
              "id": "0xe74dc4ba8cff4dcc020179272819727333834e105d06aa24074a8a8f2139a6f6",
              "count": "1",
              "wrapped": {
                "id": "0x87c9f26e570679949482f8c890217f70d7116eaa9ff002254815b28749df880b",
>>>>>>> 56d3890a
                "count": "0"
              }
            }
          }
        }
      }
    },
    "beforeBump": {
      "asObject": {
        "asMoveObject": {
          "version": 7,
          "contents": {
            "json": {
<<<<<<< HEAD
              "id": "0x74c37bd2fb55aa1571c2bb80152d80a005edd7aeaf1f53b8ca77b48d9cf0b6d5",
              "count": "0",
              "wrapped": {
                "id": "0x2549209accf45dbbb2923054f90586ed233bf8ce7f20dbc826406879d0f66c2b",
=======
              "id": "0xe74dc4ba8cff4dcc020179272819727333834e105d06aa24074a8a8f2139a6f6",
              "count": "0",
              "wrapped": {
                "id": "0x87c9f26e570679949482f8c890217f70d7116eaa9ff002254815b28749df880b",
>>>>>>> 56d3890a
                "count": "0"
              }
            }
          }
        }
      }
    }
  }
}

task 15, lines 144-172:
//# run-graphql
Response: {
  "data": {
    "unversioned": {
      "dynamicObjectField": {
        "value": {
          "version": 7,
          "contents": {
            "json": {
<<<<<<< HEAD
              "id": "0xe74c03f6dae497b50b644d57812f93664267d2b2c6533b1ae69f798fe012123b",
=======
              "id": "0xe5e31bb8a875d5daa1659074d9e15915ffd0a7c69d61c33abe4010da6957a5be",
>>>>>>> 56d3890a
              "count": "0"
            }
          }
        }
      }
    },
    "latest": {
      "dynamicObjectField": {
        "value": {
          "version": 10,
          "contents": {
            "json": {
<<<<<<< HEAD
              "id": "0xe74c03f6dae497b50b644d57812f93664267d2b2c6533b1ae69f798fe012123b",
=======
              "id": "0xe5e31bb8a875d5daa1659074d9e15915ffd0a7c69d61c33abe4010da6957a5be",
>>>>>>> 56d3890a
              "count": "1"
            }
          }
        }
      }
    },
    "afterFirstInnerBump": {
      "dynamicObjectField": {
        "value": {
          "version": 10,
          "contents": {
            "json": {
<<<<<<< HEAD
              "id": "0xe74c03f6dae497b50b644d57812f93664267d2b2c6533b1ae69f798fe012123b",
=======
              "id": "0xe5e31bb8a875d5daa1659074d9e15915ffd0a7c69d61c33abe4010da6957a5be",
>>>>>>> 56d3890a
              "count": "1"
            }
          }
        }
      }
    },
    "beforeFirstInnerBump": {
      "dynamicObjectField": {
        "value": {
          "version": 7,
          "contents": {
            "json": {
<<<<<<< HEAD
              "id": "0xe74c03f6dae497b50b644d57812f93664267d2b2c6533b1ae69f798fe012123b",
=======
              "id": "0xe5e31bb8a875d5daa1659074d9e15915ffd0a7c69d61c33abe4010da6957a5be",
>>>>>>> 56d3890a
              "count": "0"
            }
          }
        }
      }
    },
    "beforeBumps": {
      "dynamicObjectField": {
        "value": {
          "version": 7,
          "contents": {
            "json": {
<<<<<<< HEAD
              "id": "0xe74c03f6dae497b50b644d57812f93664267d2b2c6533b1ae69f798fe012123b",
=======
              "id": "0xe5e31bb8a875d5daa1659074d9e15915ffd0a7c69d61c33abe4010da6957a5be",
>>>>>>> 56d3890a
              "count": "0"
            }
          }
        }
      }
    }
  }
}

task 16, lines 174-195:
//# run-graphql
Response: {
  "data": {
    "unversioned": {
      "dynamicObjectField": {
        "value": {
          "version": 7,
          "contents": {
            "json": {
<<<<<<< HEAD
              "id": "0xf88bdd333d4abe7a45f9b2714fffc0faaf4365dbb8f4f71e52044fe852ab95e5",
=======
              "id": "0x0fe86076f8c1a1b99b4090f509b180223611ef87a0b0e06a8be543c96230ffae",
>>>>>>> 56d3890a
              "count": "0"
            }
          }
        }
      }
    },
    "latest": {
      "dynamicObjectField": {
        "value": {
          "version": 11,
          "contents": {
            "json": {
<<<<<<< HEAD
              "id": "0xf88bdd333d4abe7a45f9b2714fffc0faaf4365dbb8f4f71e52044fe852ab95e5",
=======
              "id": "0x0fe86076f8c1a1b99b4090f509b180223611ef87a0b0e06a8be543c96230ffae",
>>>>>>> 56d3890a
              "count": "1"
            }
          }
        }
      }
    },
    "beforeInnerBump": {
      "dynamicObjectField": {
        "value": {
          "version": 7,
          "contents": {
            "json": {
<<<<<<< HEAD
              "id": "0xf88bdd333d4abe7a45f9b2714fffc0faaf4365dbb8f4f71e52044fe852ab95e5",
=======
              "id": "0x0fe86076f8c1a1b99b4090f509b180223611ef87a0b0e06a8be543c96230ffae",
>>>>>>> 56d3890a
              "count": "0"
            }
          }
        }
      }
    }
  }
}<|MERGE_RESOLUTION|>--- conflicted
+++ resolved
@@ -124,17 +124,10 @@
           "version": 11,
           "contents": {
             "json": {
-<<<<<<< HEAD
-              "id": "0x74c37bd2fb55aa1571c2bb80152d80a005edd7aeaf1f53b8ca77b48d9cf0b6d5",
+              "id": "0x8dbe26c07d2650f5162c1aadb18018aa9b2a55c67d34c7ccf1756f1d4099b19d",
               "count": "1",
               "wrapped": {
-                "id": "0x2549209accf45dbbb2923054f90586ed233bf8ce7f20dbc826406879d0f66c2b",
-=======
-              "id": "0xe74dc4ba8cff4dcc020179272819727333834e105d06aa24074a8a8f2139a6f6",
-              "count": "1",
-              "wrapped": {
-                "id": "0x87c9f26e570679949482f8c890217f70d7116eaa9ff002254815b28749df880b",
->>>>>>> 56d3890a
+                "id": "0x43e0cf29f6c77fc8ee8afa71d612df47e96638afaa2d42d8625099cd69e74edd",
                 "count": "1"
               }
             }
@@ -148,17 +141,10 @@
           "version": 10,
           "contents": {
             "json": {
-<<<<<<< HEAD
-              "id": "0x74c37bd2fb55aa1571c2bb80152d80a005edd7aeaf1f53b8ca77b48d9cf0b6d5",
+              "id": "0x8dbe26c07d2650f5162c1aadb18018aa9b2a55c67d34c7ccf1756f1d4099b19d",
               "count": "1",
               "wrapped": {
-                "id": "0x2549209accf45dbbb2923054f90586ed233bf8ce7f20dbc826406879d0f66c2b",
-=======
-              "id": "0xe74dc4ba8cff4dcc020179272819727333834e105d06aa24074a8a8f2139a6f6",
-              "count": "1",
-              "wrapped": {
-                "id": "0x87c9f26e570679949482f8c890217f70d7116eaa9ff002254815b28749df880b",
->>>>>>> 56d3890a
+                "id": "0x43e0cf29f6c77fc8ee8afa71d612df47e96638afaa2d42d8625099cd69e74edd",
                 "count": "1"
               }
             }
@@ -172,17 +158,10 @@
           "version": 8,
           "contents": {
             "json": {
-<<<<<<< HEAD
-              "id": "0x74c37bd2fb55aa1571c2bb80152d80a005edd7aeaf1f53b8ca77b48d9cf0b6d5",
+              "id": "0x8dbe26c07d2650f5162c1aadb18018aa9b2a55c67d34c7ccf1756f1d4099b19d",
               "count": "1",
               "wrapped": {
-                "id": "0x2549209accf45dbbb2923054f90586ed233bf8ce7f20dbc826406879d0f66c2b",
-=======
-              "id": "0xe74dc4ba8cff4dcc020179272819727333834e105d06aa24074a8a8f2139a6f6",
-              "count": "1",
-              "wrapped": {
-                "id": "0x87c9f26e570679949482f8c890217f70d7116eaa9ff002254815b28749df880b",
->>>>>>> 56d3890a
+                "id": "0x43e0cf29f6c77fc8ee8afa71d612df47e96638afaa2d42d8625099cd69e74edd",
                 "count": "0"
               }
             }
@@ -196,17 +175,10 @@
           "version": 7,
           "contents": {
             "json": {
-<<<<<<< HEAD
-              "id": "0x74c37bd2fb55aa1571c2bb80152d80a005edd7aeaf1f53b8ca77b48d9cf0b6d5",
+              "id": "0x8dbe26c07d2650f5162c1aadb18018aa9b2a55c67d34c7ccf1756f1d4099b19d",
               "count": "0",
               "wrapped": {
-                "id": "0x2549209accf45dbbb2923054f90586ed233bf8ce7f20dbc826406879d0f66c2b",
-=======
-              "id": "0xe74dc4ba8cff4dcc020179272819727333834e105d06aa24074a8a8f2139a6f6",
-              "count": "0",
-              "wrapped": {
-                "id": "0x87c9f26e570679949482f8c890217f70d7116eaa9ff002254815b28749df880b",
->>>>>>> 56d3890a
+                "id": "0x43e0cf29f6c77fc8ee8afa71d612df47e96638afaa2d42d8625099cd69e74edd",
                 "count": "0"
               }
             }
@@ -227,11 +199,7 @@
           "version": 7,
           "contents": {
             "json": {
-<<<<<<< HEAD
-              "id": "0xe74c03f6dae497b50b644d57812f93664267d2b2c6533b1ae69f798fe012123b",
-=======
-              "id": "0xe5e31bb8a875d5daa1659074d9e15915ffd0a7c69d61c33abe4010da6957a5be",
->>>>>>> 56d3890a
+              "id": "0x31bd37863914a62ff19a2e33d9eaa90ede7ffa902d384807ede731265b1ef027",
               "count": "0"
             }
           }
@@ -244,11 +212,7 @@
           "version": 10,
           "contents": {
             "json": {
-<<<<<<< HEAD
-              "id": "0xe74c03f6dae497b50b644d57812f93664267d2b2c6533b1ae69f798fe012123b",
-=======
-              "id": "0xe5e31bb8a875d5daa1659074d9e15915ffd0a7c69d61c33abe4010da6957a5be",
->>>>>>> 56d3890a
+              "id": "0x31bd37863914a62ff19a2e33d9eaa90ede7ffa902d384807ede731265b1ef027",
               "count": "1"
             }
           }
@@ -261,11 +225,7 @@
           "version": 10,
           "contents": {
             "json": {
-<<<<<<< HEAD
-              "id": "0xe74c03f6dae497b50b644d57812f93664267d2b2c6533b1ae69f798fe012123b",
-=======
-              "id": "0xe5e31bb8a875d5daa1659074d9e15915ffd0a7c69d61c33abe4010da6957a5be",
->>>>>>> 56d3890a
+              "id": "0x31bd37863914a62ff19a2e33d9eaa90ede7ffa902d384807ede731265b1ef027",
               "count": "1"
             }
           }
@@ -278,11 +238,7 @@
           "version": 7,
           "contents": {
             "json": {
-<<<<<<< HEAD
-              "id": "0xe74c03f6dae497b50b644d57812f93664267d2b2c6533b1ae69f798fe012123b",
-=======
-              "id": "0xe5e31bb8a875d5daa1659074d9e15915ffd0a7c69d61c33abe4010da6957a5be",
->>>>>>> 56d3890a
+              "id": "0x31bd37863914a62ff19a2e33d9eaa90ede7ffa902d384807ede731265b1ef027",
               "count": "0"
             }
           }
@@ -295,11 +251,7 @@
           "version": 7,
           "contents": {
             "json": {
-<<<<<<< HEAD
-              "id": "0xe74c03f6dae497b50b644d57812f93664267d2b2c6533b1ae69f798fe012123b",
-=======
-              "id": "0xe5e31bb8a875d5daa1659074d9e15915ffd0a7c69d61c33abe4010da6957a5be",
->>>>>>> 56d3890a
+              "id": "0x31bd37863914a62ff19a2e33d9eaa90ede7ffa902d384807ede731265b1ef027",
               "count": "0"
             }
           }
@@ -319,11 +271,7 @@
           "version": 7,
           "contents": {
             "json": {
-<<<<<<< HEAD
-              "id": "0xf88bdd333d4abe7a45f9b2714fffc0faaf4365dbb8f4f71e52044fe852ab95e5",
-=======
-              "id": "0x0fe86076f8c1a1b99b4090f509b180223611ef87a0b0e06a8be543c96230ffae",
->>>>>>> 56d3890a
+              "id": "0x0a83791a4dc8e2cc89fb2f3cc534cc486d304a8e02dd8595be0795e5fa6b71b0",
               "count": "0"
             }
           }
@@ -336,11 +284,7 @@
           "version": 11,
           "contents": {
             "json": {
-<<<<<<< HEAD
-              "id": "0xf88bdd333d4abe7a45f9b2714fffc0faaf4365dbb8f4f71e52044fe852ab95e5",
-=======
-              "id": "0x0fe86076f8c1a1b99b4090f509b180223611ef87a0b0e06a8be543c96230ffae",
->>>>>>> 56d3890a
+              "id": "0x0a83791a4dc8e2cc89fb2f3cc534cc486d304a8e02dd8595be0795e5fa6b71b0",
               "count": "1"
             }
           }
@@ -353,11 +297,7 @@
           "version": 7,
           "contents": {
             "json": {
-<<<<<<< HEAD
-              "id": "0xf88bdd333d4abe7a45f9b2714fffc0faaf4365dbb8f4f71e52044fe852ab95e5",
-=======
-              "id": "0x0fe86076f8c1a1b99b4090f509b180223611ef87a0b0e06a8be543c96230ffae",
->>>>>>> 56d3890a
+              "id": "0x0a83791a4dc8e2cc89fb2f3cc534cc486d304a8e02dd8595be0795e5fa6b71b0",
               "count": "0"
             }
           }
