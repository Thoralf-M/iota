processed 9 tasks

init:
A: object(0,0)

task 1, lines 20-59:
//# publish
created: object(1,0)
mutated: object(0,1)
gas summary: computation_cost: 1000000, storage_cost: 7600000,  storage_rebate: 0, non_refundable_storage_fee: 0

task 2, lines 61-63:
//# programmable --sender A --inputs @A
//> 0: Test::M1::child(Input(0));
//> 1: Test::M1::parent(Input(0));
created: object(2,0), object(2,1)
mutated: object(0,0)
gas summary: computation_cost: 1000000, storage_cost: 3610000,  storage_rebate: 0, non_refundable_storage_fee: 0

task 3, line 65:
//# run Test::M1::add_child --sender A --args object(2,1) object(2,0) 42
created: object(3,0)
mutated: object(0,0), object(2,0), object(2,1)
gas summary: computation_cost: 1000000, storage_cost: 6064800,  storage_rebate: 3610000, non_refundable_storage_fee: 0

task 4, line 67:
//# create-checkpoint
Checkpoint created: 1

task 5, lines 69-131:
//# run-graphql
Response: {
  "data": {
    "latest": {
      "version": 3,
      "dynamicFields": {
        "edges": [
          {
<<<<<<< HEAD
            "cursor": "INjcKlJl6hXj0Mm4NaobZYKSxYdgSAOfD3M5OC4/VfOBAQAAAAAAAAA=",
=======
            "cursor": "IKgXyBwHrCTFlax1rhnc9gwY3WC97KhsfBOTVNf6crahAQAAAAAAAAA=",
>>>>>>> 56d3890a
            "node": {
              "name": {
                "bcs": "KgAAAAAAAAA="
              },
              "value": {
                "contents": {
                  "json": {
<<<<<<< HEAD
                    "id": "0xbc21969a4035fa1fff11ebe06bee18a0e76e545d637d15d31d1626ffb68bfc3f",
=======
                    "id": "0xd92620397c03c881126cf86d862f9d67fb2bb9b9f9489f348ae08e906df40b69",
>>>>>>> 56d3890a
                    "count": "0"
                  }
                }
              }
            }
          }
        ]
      },
      "dynamicObjectField": {
        "name": {
          "bcs": "KgAAAAAAAAA="
        },
        "value": {
          "contents": {
            "json": {
<<<<<<< HEAD
              "id": "0xbc21969a4035fa1fff11ebe06bee18a0e76e545d637d15d31d1626ffb68bfc3f",
=======
              "id": "0xd92620397c03c881126cf86d862f9d67fb2bb9b9f9489f348ae08e906df40b69",
>>>>>>> 56d3890a
              "count": "0"
            }
          }
        }
      }
    },
    "owner_view": {
      "dynamicFields": {
        "edges": [
          {
<<<<<<< HEAD
            "cursor": "INjcKlJl6hXj0Mm4NaobZYKSxYdgSAOfD3M5OC4/VfOBAQAAAAAAAAA=",
=======
            "cursor": "IKgXyBwHrCTFlax1rhnc9gwY3WC97KhsfBOTVNf6crahAQAAAAAAAAA=",
>>>>>>> 56d3890a
            "node": {
              "name": {
                "bcs": "KgAAAAAAAAA="
              },
              "value": {
                "contents": {
                  "json": {
<<<<<<< HEAD
                    "id": "0xbc21969a4035fa1fff11ebe06bee18a0e76e545d637d15d31d1626ffb68bfc3f",
=======
                    "id": "0xd92620397c03c881126cf86d862f9d67fb2bb9b9f9489f348ae08e906df40b69",
>>>>>>> 56d3890a
                    "count": "0"
                  }
                }
              }
            }
          }
        ]
      },
      "dynamicObjectField": {
        "name": {
          "bcs": "KgAAAAAAAAA="
        },
        "value": {
          "contents": {
            "json": {
<<<<<<< HEAD
              "id": "0xbc21969a4035fa1fff11ebe06bee18a0e76e545d637d15d31d1626ffb68bfc3f",
=======
              "id": "0xd92620397c03c881126cf86d862f9d67fb2bb9b9f9489f348ae08e906df40b69",
>>>>>>> 56d3890a
              "count": "0"
            }
          }
        }
      }
    },
    "dof_added": {
      "version": 3,
      "dynamicFields": {
        "edges": [
          {
<<<<<<< HEAD
            "cursor": "INjcKlJl6hXj0Mm4NaobZYKSxYdgSAOfD3M5OC4/VfOBAQAAAAAAAAA=",
=======
            "cursor": "IKgXyBwHrCTFlax1rhnc9gwY3WC97KhsfBOTVNf6crahAQAAAAAAAAA=",
>>>>>>> 56d3890a
            "node": {
              "name": {
                "bcs": "KgAAAAAAAAA="
              },
              "value": {
                "contents": {
                  "json": {
<<<<<<< HEAD
                    "id": "0xbc21969a4035fa1fff11ebe06bee18a0e76e545d637d15d31d1626ffb68bfc3f",
=======
                    "id": "0xd92620397c03c881126cf86d862f9d67fb2bb9b9f9489f348ae08e906df40b69",
>>>>>>> 56d3890a
                    "count": "0"
                  }
                }
              }
            }
          }
        ]
      },
      "dynamicObjectField": {
        "name": {
          "bcs": "KgAAAAAAAAA="
        },
        "value": {
          "contents": {
            "json": {
<<<<<<< HEAD
              "id": "0xbc21969a4035fa1fff11ebe06bee18a0e76e545d637d15d31d1626ffb68bfc3f",
=======
              "id": "0xd92620397c03c881126cf86d862f9d67fb2bb9b9f9489f348ae08e906df40b69",
>>>>>>> 56d3890a
              "count": "0"
            }
          }
        }
      }
    },
    "before_dof_added": {
      "version": 2,
      "dynamicFields": {
        "edges": []
      },
      "dynamicObjectField": null
    }
  }
}

task 6, line 133:
//# run Test::M1::reclaim_and_transfer_child --sender A --args object(2,1) 42 @A
mutated: object(0,0), object(2,0), object(2,1)
deleted: object(3,0)
gas summary: computation_cost: 1000000, storage_cost: 3610000,  storage_rebate: 6064800, non_refundable_storage_fee: 0

task 7, line 135:
//# create-checkpoint
Checkpoint created: 2

task 8, lines 137-187:
//# run-graphql
Response: {
  "data": {
    "latest": {
      "version": 4,
      "dynamicFields": {
        "edges": []
      },
      "dynamicObjectField": null
    },
    "owner_view": {
      "dynamicFields": {
        "edges": []
      },
      "dynamicObjectField": null
    },
    "before_reclaim_and_transfer_dof": {
      "version": 3,
      "dynamicObjectField": {
        "name": {
          "bcs": "KgAAAAAAAAA="
        },
        "value": {
          "contents": {
            "json": {
<<<<<<< HEAD
              "id": "0xbc21969a4035fa1fff11ebe06bee18a0e76e545d637d15d31d1626ffb68bfc3f",
=======
              "id": "0xd92620397c03c881126cf86d862f9d67fb2bb9b9f9489f348ae08e906df40b69",
>>>>>>> 56d3890a
              "count": "0"
            }
          }
        }
      }
    }
  }
}<|MERGE_RESOLUTION|>--- conflicted
+++ resolved
@@ -36,11 +36,7 @@
       "dynamicFields": {
         "edges": [
           {
-<<<<<<< HEAD
-            "cursor": "INjcKlJl6hXj0Mm4NaobZYKSxYdgSAOfD3M5OC4/VfOBAQAAAAAAAAA=",
-=======
-            "cursor": "IKgXyBwHrCTFlax1rhnc9gwY3WC97KhsfBOTVNf6crahAQAAAAAAAAA=",
->>>>>>> 56d3890a
+            "cursor": "IOBMII1TpyQcbO4nHQCtABob52/6v2Gpi6eAip4hxHRBAQAAAAAAAAA=",
             "node": {
               "name": {
                 "bcs": "KgAAAAAAAAA="
@@ -48,11 +44,7 @@
               "value": {
                 "contents": {
                   "json": {
-<<<<<<< HEAD
-                    "id": "0xbc21969a4035fa1fff11ebe06bee18a0e76e545d637d15d31d1626ffb68bfc3f",
-=======
-                    "id": "0xd92620397c03c881126cf86d862f9d67fb2bb9b9f9489f348ae08e906df40b69",
->>>>>>> 56d3890a
+                    "id": "0x2127e3d7193d3c2f13cdacd8750d2d78cd34f03ea1c6f4aafcec93a7445e68cb",
                     "count": "0"
                   }
                 }
@@ -68,11 +60,7 @@
         "value": {
           "contents": {
             "json": {
-<<<<<<< HEAD
-              "id": "0xbc21969a4035fa1fff11ebe06bee18a0e76e545d637d15d31d1626ffb68bfc3f",
-=======
-              "id": "0xd92620397c03c881126cf86d862f9d67fb2bb9b9f9489f348ae08e906df40b69",
->>>>>>> 56d3890a
+              "id": "0x2127e3d7193d3c2f13cdacd8750d2d78cd34f03ea1c6f4aafcec93a7445e68cb",
               "count": "0"
             }
           }
@@ -83,11 +71,7 @@
       "dynamicFields": {
         "edges": [
           {
-<<<<<<< HEAD
-            "cursor": "INjcKlJl6hXj0Mm4NaobZYKSxYdgSAOfD3M5OC4/VfOBAQAAAAAAAAA=",
-=======
-            "cursor": "IKgXyBwHrCTFlax1rhnc9gwY3WC97KhsfBOTVNf6crahAQAAAAAAAAA=",
->>>>>>> 56d3890a
+            "cursor": "IOBMII1TpyQcbO4nHQCtABob52/6v2Gpi6eAip4hxHRBAQAAAAAAAAA=",
             "node": {
               "name": {
                 "bcs": "KgAAAAAAAAA="
@@ -95,11 +79,7 @@
               "value": {
                 "contents": {
                   "json": {
-<<<<<<< HEAD
-                    "id": "0xbc21969a4035fa1fff11ebe06bee18a0e76e545d637d15d31d1626ffb68bfc3f",
-=======
-                    "id": "0xd92620397c03c881126cf86d862f9d67fb2bb9b9f9489f348ae08e906df40b69",
->>>>>>> 56d3890a
+                    "id": "0x2127e3d7193d3c2f13cdacd8750d2d78cd34f03ea1c6f4aafcec93a7445e68cb",
                     "count": "0"
                   }
                 }
@@ -115,11 +95,7 @@
         "value": {
           "contents": {
             "json": {
-<<<<<<< HEAD
-              "id": "0xbc21969a4035fa1fff11ebe06bee18a0e76e545d637d15d31d1626ffb68bfc3f",
-=======
-              "id": "0xd92620397c03c881126cf86d862f9d67fb2bb9b9f9489f348ae08e906df40b69",
->>>>>>> 56d3890a
+              "id": "0x2127e3d7193d3c2f13cdacd8750d2d78cd34f03ea1c6f4aafcec93a7445e68cb",
               "count": "0"
             }
           }
@@ -131,11 +107,7 @@
       "dynamicFields": {
         "edges": [
           {
-<<<<<<< HEAD
-            "cursor": "INjcKlJl6hXj0Mm4NaobZYKSxYdgSAOfD3M5OC4/VfOBAQAAAAAAAAA=",
-=======
-            "cursor": "IKgXyBwHrCTFlax1rhnc9gwY3WC97KhsfBOTVNf6crahAQAAAAAAAAA=",
->>>>>>> 56d3890a
+            "cursor": "IOBMII1TpyQcbO4nHQCtABob52/6v2Gpi6eAip4hxHRBAQAAAAAAAAA=",
             "node": {
               "name": {
                 "bcs": "KgAAAAAAAAA="
@@ -143,11 +115,7 @@
               "value": {
                 "contents": {
                   "json": {
-<<<<<<< HEAD
-                    "id": "0xbc21969a4035fa1fff11ebe06bee18a0e76e545d637d15d31d1626ffb68bfc3f",
-=======
-                    "id": "0xd92620397c03c881126cf86d862f9d67fb2bb9b9f9489f348ae08e906df40b69",
->>>>>>> 56d3890a
+                    "id": "0x2127e3d7193d3c2f13cdacd8750d2d78cd34f03ea1c6f4aafcec93a7445e68cb",
                     "count": "0"
                   }
                 }
@@ -163,11 +131,7 @@
         "value": {
           "contents": {
             "json": {
-<<<<<<< HEAD
-              "id": "0xbc21969a4035fa1fff11ebe06bee18a0e76e545d637d15d31d1626ffb68bfc3f",
-=======
-              "id": "0xd92620397c03c881126cf86d862f9d67fb2bb9b9f9489f348ae08e906df40b69",
->>>>>>> 56d3890a
+              "id": "0x2127e3d7193d3c2f13cdacd8750d2d78cd34f03ea1c6f4aafcec93a7445e68cb",
               "count": "0"
             }
           }
@@ -220,11 +184,7 @@
         "value": {
           "contents": {
             "json": {
-<<<<<<< HEAD
-              "id": "0xbc21969a4035fa1fff11ebe06bee18a0e76e545d637d15d31d1626ffb68bfc3f",
-=======
-              "id": "0xd92620397c03c881126cf86d862f9d67fb2bb9b9f9489f348ae08e906df40b69",
->>>>>>> 56d3890a
+              "id": "0x2127e3d7193d3c2f13cdacd8750d2d78cd34f03ea1c6f4aafcec93a7445e68cb",
               "count": "0"
             }
           }
