processed 20 tasks

init:
A: object(0,0)

task 1, lines 20-57:
//# publish
created: object(1,0)
mutated: object(0,1)
gas summary: computation_cost: 1000000, storage_cost: 7014800,  storage_rebate: 0, non_refundable_storage_fee: 0

task 2, line 59:
//# run Test::M1::create --args 0 @A
created: object(2,0)
mutated: object(0,1)
gas summary: computation_cost: 1000000, storage_cost: 2302800,  storage_rebate: 988000, non_refundable_storage_fee: 0

task 3, line 61:
//# create-checkpoint
Checkpoint created: 1

task 4, lines 63-76:
//# run-graphql
Response: {
  "data": {
    "object": {
      "status": "INDEXED",
      "version": 3,
      "asMoveObject": {
        "contents": {
          "json": {
<<<<<<< HEAD
            "id": "0x7a0daa3d6415c0aa9314771303f981a8c6768b7b5c558867264fe85eb8ca3e58",
=======
            "id": "0x63981e4ebf5c97ed07c288b07491bb784b600c24a32cd9cb5451c94ceb6f87e3",
>>>>>>> 56d3890a
            "value": "0"
          }
        }
      }
    }
  }
}

task 5, line 78:
//# run Test::M1::update --sender A --args object(2,0) 1
mutated: object(0,0), object(2,0)
gas summary: computation_cost: 1000000, storage_cost: 2302800,  storage_rebate: 1314800, non_refundable_storage_fee: 0

task 6, line 80:
//# create-checkpoint
Checkpoint created: 2

task 7, lines 82-108:
//# run-graphql
Response: {
  "data": {
    "latest_version": {
      "status": "INDEXED",
      "version": 4,
      "asMoveObject": {
        "contents": {
          "json": {
<<<<<<< HEAD
            "id": "0x7a0daa3d6415c0aa9314771303f981a8c6768b7b5c558867264fe85eb8ca3e58",
=======
            "id": "0x63981e4ebf5c97ed07c288b07491bb784b600c24a32cd9cb5451c94ceb6f87e3",
>>>>>>> 56d3890a
            "value": "1"
          }
        }
      }
    },
    "previous_version": {
      "status": "INDEXED",
      "version": 3,
      "asMoveObject": {
        "contents": {
          "json": {
<<<<<<< HEAD
            "id": "0x7a0daa3d6415c0aa9314771303f981a8c6768b7b5c558867264fe85eb8ca3e58",
=======
            "id": "0x63981e4ebf5c97ed07c288b07491bb784b600c24a32cd9cb5451c94ceb6f87e3",
>>>>>>> 56d3890a
            "value": "0"
          }
        }
      }
    }
  }
}

task 8, line 110:
//# run Test::M1::wrap --sender A --args object(2,0)
created: object(8,0)
mutated: object(0,0)
wrapped: object(2,0)
gas summary: computation_cost: 1000000, storage_cost: 2553600,  storage_rebate: 2302800, non_refundable_storage_fee: 0

task 9, line 112:
//# create-checkpoint
Checkpoint created: 3

task 10, lines 114-140:
//# run-graphql
Response: {
  "data": {
    "latest_wrapped": {
      "status": "WRAPPED_OR_DELETED",
      "version": 5,
      "asMoveObject": null
    },
    "previous_version": {
      "status": "INDEXED",
      "version": 4,
      "asMoveObject": {
        "contents": {
          "json": {
<<<<<<< HEAD
            "id": "0x7a0daa3d6415c0aa9314771303f981a8c6768b7b5c558867264fe85eb8ca3e58",
=======
            "id": "0x63981e4ebf5c97ed07c288b07491bb784b600c24a32cd9cb5451c94ceb6f87e3",
>>>>>>> 56d3890a
            "value": "1"
          }
        }
      }
    }
  }
}

task 11, line 142:
//# run Test::M1::unwrap --sender A --args object(8,0)
mutated: object(0,0)
unwrapped: object(2,0)
deleted: object(8,0)
gas summary: computation_cost: 1000000, storage_cost: 2302800,  storage_rebate: 2553600, non_refundable_storage_fee: 0

task 12, line 144:
//# create-checkpoint
Checkpoint created: 4

task 13, lines 146-184:
//# run-graphql
Response: {
  "data": {
    "latest_unwrapped": {
      "status": "INDEXED",
      "version": 6,
      "asMoveObject": {
        "contents": {
          "json": {
<<<<<<< HEAD
            "id": "0x7a0daa3d6415c0aa9314771303f981a8c6768b7b5c558867264fe85eb8ca3e58",
=======
            "id": "0x63981e4ebf5c97ed07c288b07491bb784b600c24a32cd9cb5451c94ceb6f87e3",
>>>>>>> 56d3890a
            "value": "1"
          }
        }
      }
    },
    "previous_version": {
      "status": "WRAPPED_OR_DELETED",
      "version": 5,
      "asMoveObject": null
    },
    "first_version": {
      "status": "INDEXED",
      "version": 3,
      "asMoveObject": {
        "contents": {
          "json": {
<<<<<<< HEAD
            "id": "0x7a0daa3d6415c0aa9314771303f981a8c6768b7b5c558867264fe85eb8ca3e58",
=======
            "id": "0x63981e4ebf5c97ed07c288b07491bb784b600c24a32cd9cb5451c94ceb6f87e3",
>>>>>>> 56d3890a
            "value": "0"
          }
        }
      }
    }
  }
}

task 14, line 186:
//# run Test::M1::delete --sender A --args object(2,0)
mutated: object(0,0)
deleted: object(2,0)
gas summary: computation_cost: 1000000, storage_cost: 988000,  storage_rebate: 2302800, non_refundable_storage_fee: 0

task 15, line 188:
//# create-checkpoint
Checkpoint created: 5

task 16, lines 190-216:
//# run-graphql
Response: {
  "data": {
    "latest_deleted": {
      "status": "WRAPPED_OR_DELETED",
      "version": 7,
      "asMoveObject": null
    },
    "version_specified": {
      "status": "WRAPPED_OR_DELETED",
      "version": 7,
      "asMoveObject": null
    }
  }
}

task 17, line 218:
//# force-object-snapshot-catchup --start-cp 0 --end-cp 5
Objects snapshot updated to [0 to 5)

task 18, line 220:
//# create-checkpoint
Checkpoint created: 6

task 19, lines 222-261:
//# run-graphql
Response: {
  "data": {
    "object_within_available_range": {
      "status": "INDEXED",
      "version": 6,
      "asMoveObject": {
        "contents": {
          "json": {
<<<<<<< HEAD
            "id": "0x7a0daa3d6415c0aa9314771303f981a8c6768b7b5c558867264fe85eb8ca3e58",
=======
            "id": "0x63981e4ebf5c97ed07c288b07491bb784b600c24a32cd9cb5451c94ceb6f87e3",
>>>>>>> 56d3890a
            "value": "1"
          }
        }
      }
    },
    "object_outside_available_range": {
      "status": "WRAPPED_OR_DELETED",
      "version": 5,
      "asMoveObject": null
    },
    "object_not_in_snapshot": {
      "status": "INDEXED",
      "version": 3,
      "asMoveObject": {
        "contents": {
          "json": {
<<<<<<< HEAD
            "id": "0x7a0daa3d6415c0aa9314771303f981a8c6768b7b5c558867264fe85eb8ca3e58",
=======
            "id": "0x63981e4ebf5c97ed07c288b07491bb784b600c24a32cd9cb5451c94ceb6f87e3",
>>>>>>> 56d3890a
            "value": "0"
          }
        }
      }
    }
  }
}<|MERGE_RESOLUTION|>--- conflicted
+++ resolved
@@ -29,11 +29,7 @@
       "asMoveObject": {
         "contents": {
           "json": {
-<<<<<<< HEAD
-            "id": "0x7a0daa3d6415c0aa9314771303f981a8c6768b7b5c558867264fe85eb8ca3e58",
-=======
-            "id": "0x63981e4ebf5c97ed07c288b07491bb784b600c24a32cd9cb5451c94ceb6f87e3",
->>>>>>> 56d3890a
+            "id": "0xc75fa53b4730d1ce6dc5f0027029c303c92af37854dcc61e2f1fd580d829aa4f",
             "value": "0"
           }
         }
@@ -61,11 +57,7 @@
       "asMoveObject": {
         "contents": {
           "json": {
-<<<<<<< HEAD
-            "id": "0x7a0daa3d6415c0aa9314771303f981a8c6768b7b5c558867264fe85eb8ca3e58",
-=======
-            "id": "0x63981e4ebf5c97ed07c288b07491bb784b600c24a32cd9cb5451c94ceb6f87e3",
->>>>>>> 56d3890a
+            "id": "0xc75fa53b4730d1ce6dc5f0027029c303c92af37854dcc61e2f1fd580d829aa4f",
             "value": "1"
           }
         }
@@ -77,11 +69,7 @@
       "asMoveObject": {
         "contents": {
           "json": {
-<<<<<<< HEAD
-            "id": "0x7a0daa3d6415c0aa9314771303f981a8c6768b7b5c558867264fe85eb8ca3e58",
-=======
-            "id": "0x63981e4ebf5c97ed07c288b07491bb784b600c24a32cd9cb5451c94ceb6f87e3",
->>>>>>> 56d3890a
+            "id": "0xc75fa53b4730d1ce6dc5f0027029c303c92af37854dcc61e2f1fd580d829aa4f",
             "value": "0"
           }
         }
@@ -116,11 +104,7 @@
       "asMoveObject": {
         "contents": {
           "json": {
-<<<<<<< HEAD
-            "id": "0x7a0daa3d6415c0aa9314771303f981a8c6768b7b5c558867264fe85eb8ca3e58",
-=======
-            "id": "0x63981e4ebf5c97ed07c288b07491bb784b600c24a32cd9cb5451c94ceb6f87e3",
->>>>>>> 56d3890a
+            "id": "0xc75fa53b4730d1ce6dc5f0027029c303c92af37854dcc61e2f1fd580d829aa4f",
             "value": "1"
           }
         }
@@ -150,11 +134,7 @@
       "asMoveObject": {
         "contents": {
           "json": {
-<<<<<<< HEAD
-            "id": "0x7a0daa3d6415c0aa9314771303f981a8c6768b7b5c558867264fe85eb8ca3e58",
-=======
-            "id": "0x63981e4ebf5c97ed07c288b07491bb784b600c24a32cd9cb5451c94ceb6f87e3",
->>>>>>> 56d3890a
+            "id": "0xc75fa53b4730d1ce6dc5f0027029c303c92af37854dcc61e2f1fd580d829aa4f",
             "value": "1"
           }
         }
@@ -171,11 +151,7 @@
       "asMoveObject": {
         "contents": {
           "json": {
-<<<<<<< HEAD
-            "id": "0x7a0daa3d6415c0aa9314771303f981a8c6768b7b5c558867264fe85eb8ca3e58",
-=======
-            "id": "0x63981e4ebf5c97ed07c288b07491bb784b600c24a32cd9cb5451c94ceb6f87e3",
->>>>>>> 56d3890a
+            "id": "0xc75fa53b4730d1ce6dc5f0027029c303c92af37854dcc61e2f1fd580d829aa4f",
             "value": "0"
           }
         }
@@ -229,11 +205,7 @@
       "asMoveObject": {
         "contents": {
           "json": {
-<<<<<<< HEAD
-            "id": "0x7a0daa3d6415c0aa9314771303f981a8c6768b7b5c558867264fe85eb8ca3e58",
-=======
-            "id": "0x63981e4ebf5c97ed07c288b07491bb784b600c24a32cd9cb5451c94ceb6f87e3",
->>>>>>> 56d3890a
+            "id": "0xc75fa53b4730d1ce6dc5f0027029c303c92af37854dcc61e2f1fd580d829aa4f",
             "value": "1"
           }
         }
@@ -250,11 +222,7 @@
       "asMoveObject": {
         "contents": {
           "json": {
-<<<<<<< HEAD
-            "id": "0x7a0daa3d6415c0aa9314771303f981a8c6768b7b5c558867264fe85eb8ca3e58",
-=======
-            "id": "0x63981e4ebf5c97ed07c288b07491bb784b600c24a32cd9cb5451c94ceb6f87e3",
->>>>>>> 56d3890a
+            "id": "0xc75fa53b4730d1ce6dc5f0027029c303c92af37854dcc61e2f1fd580d829aa4f",
             "value": "0"
           }
         }
