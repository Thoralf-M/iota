--- conflicted
+++ resolved
@@ -26,20 +26,6 @@
     let iota_system_path = packages_path.join("iota-system");
     let iota_framework_path = packages_path.join("iota-framework");
     let stardust_path = packages_path.join("stardust");
-<<<<<<< HEAD
-    let deepbook_path_clone = deepbook_path.clone();
-    let iota_system_path_clone = iota_system_path.clone();
-    let iota_framework_path_clone = iota_framework_path.clone();
-    let stardust_path_clone = stardust_path.clone();
-    let move_stdlib_path = packages_path.join("move-stdlib");
-
-    build_packages(
-        deepbook_path_clone,
-        iota_system_path_clone,
-        iota_framework_path_clone,
-        stardust_path_clone,
-=======
-    let timelock_path = packages_path.join("timelock");
     let move_stdlib_path = packages_path.join("move-stdlib");
 
     build_packages(
@@ -47,8 +33,6 @@
         iota_system_path.clone(),
         iota_framework_path.clone(),
         stardust_path.clone(),
-        timelock_path.clone(),
->>>>>>> 9e8c5117
         out_dir,
     );
 
