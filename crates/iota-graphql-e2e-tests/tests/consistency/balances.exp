--- conflicted
+++ resolved
@@ -80,11 +80,7 @@
                 },
                 {
                   "coinType": {
-<<<<<<< HEAD
-                    "repr": "0x376311344c7fc9db153ee6a27ed1e855d1d427d9227ea9582f36f6a85a472621::fake::FAKE"
-=======
-                    "repr": "0x72b0096564296b83ded200a9cef7f4aa3257b9f63d2cb41305171e2cc3758afd::fake::FAKE"
->>>>>>> 4647c11f
+                    "repr": "0x72b0096564296b83ded200a9cef7f4aa3257b9f63d2cb41305171e2cc3758afd::fake::FAKE"
                   },
                   "coinObjectCount": 3,
                   "totalBalance": "700"
@@ -107,11 +103,7 @@
         {
           "sender": {
             "fakeCoinBalance": {
-<<<<<<< HEAD
-              "totalBalance": "500"
-=======
               "totalBalance": "600"
->>>>>>> 4647c11f
             },
             "allBalances": {
               "nodes": [
@@ -124,17 +116,10 @@
                 },
                 {
                   "coinType": {
-<<<<<<< HEAD
-                    "repr": "0x376311344c7fc9db153ee6a27ed1e855d1d427d9227ea9582f36f6a85a472621::fake::FAKE"
-                  },
-                  "coinObjectCount": 2,
-                  "totalBalance": "500"
-=======
                     "repr": "0x72b0096564296b83ded200a9cef7f4aa3257b9f63d2cb41305171e2cc3758afd::fake::FAKE"
                   },
                   "coinObjectCount": 2,
                   "totalBalance": "600"
->>>>>>> 4647c11f
                 }
               ]
             }
@@ -167,11 +152,7 @@
                 },
                 {
                   "coinType": {
-<<<<<<< HEAD
-                    "repr": "0x376311344c7fc9db153ee6a27ed1e855d1d427d9227ea9582f36f6a85a472621::fake::FAKE"
-=======
-                    "repr": "0x72b0096564296b83ded200a9cef7f4aa3257b9f63d2cb41305171e2cc3758afd::fake::FAKE"
->>>>>>> 4647c11f
+                    "repr": "0x72b0096564296b83ded200a9cef7f4aa3257b9f63d2cb41305171e2cc3758afd::fake::FAKE"
                   },
                   "coinObjectCount": 1,
                   "totalBalance": "400"
@@ -215,11 +196,7 @@
                 },
                 {
                   "coinType": {
-<<<<<<< HEAD
-                    "repr": "0x376311344c7fc9db153ee6a27ed1e855d1d427d9227ea9582f36f6a85a472621::fake::FAKE"
-=======
-                    "repr": "0x72b0096564296b83ded200a9cef7f4aa3257b9f63d2cb41305171e2cc3758afd::fake::FAKE"
->>>>>>> 4647c11f
+                    "repr": "0x72b0096564296b83ded200a9cef7f4aa3257b9f63d2cb41305171e2cc3758afd::fake::FAKE"
                   },
                   "coinObjectCount": 3,
                   "totalBalance": "700"
@@ -242,11 +219,7 @@
         {
           "sender": {
             "fakeCoinBalance": {
-<<<<<<< HEAD
-              "totalBalance": "500"
-=======
               "totalBalance": "600"
->>>>>>> 4647c11f
             },
             "allBalances": {
               "nodes": [
@@ -259,17 +232,10 @@
                 },
                 {
                   "coinType": {
-<<<<<<< HEAD
-                    "repr": "0x376311344c7fc9db153ee6a27ed1e855d1d427d9227ea9582f36f6a85a472621::fake::FAKE"
-                  },
-                  "coinObjectCount": 2,
-                  "totalBalance": "500"
-=======
                     "repr": "0x72b0096564296b83ded200a9cef7f4aa3257b9f63d2cb41305171e2cc3758afd::fake::FAKE"
                   },
                   "coinObjectCount": 2,
                   "totalBalance": "600"
->>>>>>> 4647c11f
                 }
               ]
             }
@@ -302,11 +268,7 @@
                 },
                 {
                   "coinType": {
-<<<<<<< HEAD
-                    "repr": "0x376311344c7fc9db153ee6a27ed1e855d1d427d9227ea9582f36f6a85a472621::fake::FAKE"
-=======
-                    "repr": "0x72b0096564296b83ded200a9cef7f4aa3257b9f63d2cb41305171e2cc3758afd::fake::FAKE"
->>>>>>> 4647c11f
+                    "repr": "0x72b0096564296b83ded200a9cef7f4aa3257b9f63d2cb41305171e2cc3758afd::fake::FAKE"
                   },
                   "coinObjectCount": 1,
                   "totalBalance": "400"
@@ -372,11 +334,7 @@
         {
           "sender": {
             "fakeCoinBalance": {
-<<<<<<< HEAD
-              "totalBalance": "500"
-=======
               "totalBalance": "600"
->>>>>>> 4647c11f
             },
             "allBalances": {
               "nodes": [
@@ -389,17 +347,10 @@
                 },
                 {
                   "coinType": {
-<<<<<<< HEAD
-                    "repr": "0x376311344c7fc9db153ee6a27ed1e855d1d427d9227ea9582f36f6a85a472621::fake::FAKE"
-                  },
-                  "coinObjectCount": 2,
-                  "totalBalance": "500"
-=======
                     "repr": "0x72b0096564296b83ded200a9cef7f4aa3257b9f63d2cb41305171e2cc3758afd::fake::FAKE"
                   },
                   "coinObjectCount": 2,
                   "totalBalance": "600"
->>>>>>> 4647c11f
                 }
               ]
             }
@@ -432,11 +383,7 @@
                 },
                 {
                   "coinType": {
-<<<<<<< HEAD
-                    "repr": "0x376311344c7fc9db153ee6a27ed1e855d1d427d9227ea9582f36f6a85a472621::fake::FAKE"
-=======
-                    "repr": "0x72b0096564296b83ded200a9cef7f4aa3257b9f63d2cb41305171e2cc3758afd::fake::FAKE"
->>>>>>> 4647c11f
+                    "repr": "0x72b0096564296b83ded200a9cef7f4aa3257b9f63d2cb41305171e2cc3758afd::fake::FAKE"
                   },
                   "coinObjectCount": 1,
                   "totalBalance": "400"
