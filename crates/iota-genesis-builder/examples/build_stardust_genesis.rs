// Copyright (c) 2024 IOTA Stiftung
// SPDX-License-Identifier: Apache-2.0

//! Creating a genesis blob out of a local stardust objects snapshot.

<<<<<<< HEAD
use iota_config::genesis::TokenDistributionScheduleBuilder;
use iota_genesis_builder::{Builder, OBJECT_SNAPSHOT_FILE_PATH};
=======
use std::{
    fs::File,
    io::{BufReader, Read},
};

use clap::Parser;
use iota_genesis_builder::{Builder, BROTLI_COMPRESSOR_BUFFER_SIZE, OBJECT_SNAPSHOT_FILE_PATH};
>>>>>>> 9e8c5117
use iota_swarm_config::genesis_config::ValidatorGenesisConfigBuilder;
use rand::rngs::OsRng;

#[derive(Parser, Debug)]
#[clap(
    about = "Example Tool for generating a genesis file from a Stardust Migration Objects snapshot"
)]
struct Cli {
    #[clap(
        short,
        long,
        default_value_t = false,
        help = "Decompress the input object snapshot"
    )]
    decompress: bool,
    #[clap(long, default_value_t = OBJECT_SNAPSHOT_FILE_PATH.to_string(), help = "Path to the Stardust Migration Objects snapshot file")]
    snapshot_path: String,
}

fn main() -> anyhow::Result<()> {
<<<<<<< HEAD
    // Create the builder
    let mut builder = Builder::new().load_stardust_migration_objects(OBJECT_SNAPSHOT_FILE_PATH)?;

    // Create validators
    let mut validators = Vec::new();
=======
    // Initialize tracing
    let subscriber = FmtSubscriber::builder()
        .with_max_level(Level::INFO)
        .finish();
    tracing::subscriber::set_global_default(subscriber).expect("setting default subscriber failed");

    // Parse the CLI arguments
    let cli = Cli::parse();

    // Prepare the reader for the objects snapshot
    let input_file = File::open(cli.snapshot_path)?;
    let object_snapshot_reader: Box<dyn Read> = if cli.decompress {
        Box::new(brotli::Decompressor::new(
            input_file,
            BROTLI_COMPRESSOR_BUFFER_SIZE,
        ))
    } else {
        Box::new(BufReader::new(input_file))
    };

    // Start building
    let mut builder = Builder::new().add_migration_objects(object_snapshot_reader)?;
>>>>>>> 9e8c5117
    let mut key_pairs = Vec::new();
    let mut rng = OsRng;
    for i in 0..4 {
        let validator_config = ValidatorGenesisConfigBuilder::default().build(&mut rng);
        let validator_info = validator_config.to_validator_info(format!("validator-{i}"));
        let validator_addr = validator_info.info.iota_address();
        validators.push(validator_addr);
        key_pairs.push(validator_config.key_pair);
        builder = builder.add_validator(validator_info.info, validator_info.proof_of_possession);
    }

    // Custom TokenDistributionSchedule
    let mut schedule = TokenDistributionScheduleBuilder::new();
    schedule.default_allocation_for_validators(validators.clone());
    builder = builder.with_token_distribution_schedule(schedule.build());

    // Add keys (builds it for the first time)
    for key in &key_pairs {
        builder = builder.add_validator_signature(key);
    }

    // Save to file
    builder.build().save("genesis.blob")?;
    Ok(())
}<|MERGE_RESOLUTION|>--- conflicted
+++ resolved
@@ -3,18 +3,14 @@
 
 //! Creating a genesis blob out of a local stardust objects snapshot.
 
-<<<<<<< HEAD
-use iota_config::genesis::TokenDistributionScheduleBuilder;
-use iota_genesis_builder::{Builder, OBJECT_SNAPSHOT_FILE_PATH};
-=======
 use std::{
     fs::File,
     io::{BufReader, Read},
 };
 
 use clap::Parser;
+use iota_config::genesis::TokenDistributionScheduleBuilder;
 use iota_genesis_builder::{Builder, BROTLI_COMPRESSOR_BUFFER_SIZE, OBJECT_SNAPSHOT_FILE_PATH};
->>>>>>> 9e8c5117
 use iota_swarm_config::genesis_config::ValidatorGenesisConfigBuilder;
 use rand::rngs::OsRng;
 
@@ -35,19 +31,7 @@
 }
 
 fn main() -> anyhow::Result<()> {
-<<<<<<< HEAD
     // Create the builder
-    let mut builder = Builder::new().load_stardust_migration_objects(OBJECT_SNAPSHOT_FILE_PATH)?;
-
-    // Create validators
-    let mut validators = Vec::new();
-=======
-    // Initialize tracing
-    let subscriber = FmtSubscriber::builder()
-        .with_max_level(Level::INFO)
-        .finish();
-    tracing::subscriber::set_global_default(subscriber).expect("setting default subscriber failed");
-
     // Parse the CLI arguments
     let cli = Cli::parse();
 
@@ -64,7 +48,9 @@
 
     // Start building
     let mut builder = Builder::new().add_migration_objects(object_snapshot_reader)?;
->>>>>>> 9e8c5117
+
+    // Create validators
+    let mut validators = Vec::new();
     let mut key_pairs = Vec::new();
     let mut rng = OsRng;
     for i in 0..4 {
