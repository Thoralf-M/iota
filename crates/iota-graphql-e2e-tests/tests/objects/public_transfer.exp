--- conflicted
+++ resolved
@@ -37,11 +37,19 @@
                     "asMoveObject": {
                       "contents": {
                         "type": {
-<<<<<<< HEAD
-                          "repr": "0x9ec9ce9c23e1dc385bed772b16862bc6e8474ee15255da5c9c3c7e63079057f3::m::Foo"
-=======
-                          "repr": "0x99b25fbcf24a0f320c57a5d1c55ebd460c08c18ffee1c01d8dc9cbfd1aacafc3::m::Foo"
->>>>>>> 56d3890a
+                          "repr": "0xd3ee0511aa9ac3f9f80f708c8201699c689cc6a85fdc019ea3c6e53ed4d22f12::m::Bar"
+                        }
+                      },
+                      "hasPublicTransfer": false
+                    }
+                  }
+                },
+                {
+                  "outputState": {
+                    "asMoveObject": {
+                      "contents": {
+                        "type": {
+                          "repr": "0xd3ee0511aa9ac3f9f80f708c8201699c689cc6a85fdc019ea3c6e53ed4d22f12::m::Foo"
                         }
                       },
                       "hasPublicTransfer": true
@@ -53,30 +61,10 @@
                     "asMoveObject": {
                       "contents": {
                         "type": {
-<<<<<<< HEAD
-                          "repr": "0x9ec9ce9c23e1dc385bed772b16862bc6e8474ee15255da5c9c3c7e63079057f3::m::Bar"
-=======
                           "repr": "0x0000000000000000000000000000000000000000000000000000000000000002::coin::Coin<0x0000000000000000000000000000000000000000000000000000000000000002::iota::IOTA>"
->>>>>>> 56d3890a
                         }
                       },
                       "hasPublicTransfer": true
-                    }
-                  }
-                },
-                {
-                  "outputState": {
-                    "asMoveObject": {
-                      "contents": {
-                        "type": {
-<<<<<<< HEAD
-                          "repr": "0x0000000000000000000000000000000000000000000000000000000000000002::coin::Coin<0x0000000000000000000000000000000000000000000000000000000000000002::iota::IOTA>"
-=======
-                          "repr": "0x99b25fbcf24a0f320c57a5d1c55ebd460c08c18ffee1c01d8dc9cbfd1aacafc3::m::Bar"
->>>>>>> 56d3890a
-                        }
-                      },
-                      "hasPublicTransfer": false
                     }
                   }
                 }
