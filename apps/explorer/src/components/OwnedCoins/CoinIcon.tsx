--- conflicted
+++ resolved
@@ -2,18 +2,9 @@
 // Modifications Copyright (c) 2024 IOTA Stiftung
 // SPDX-License-Identifier: Apache-2.0
 
-<<<<<<< HEAD
-// Modifications Copyright (c) 2024 IOTA Stiftung
-// SPDX-License-Identifier: Apache-2.0
-
-import { useCoinMetadata } from '@mysten/core';
-import { Sui, Unstaked } from '@mysten/icons';
-import { SUI_TYPE_ARG } from '@mysten/sui.js/utils';
-=======
 import { useCoinMetadata } from '@iota/core';
 import { Iota, Unstaked } from '@iota/icons';
 import { IOTA_TYPE_ARG } from '@iota/iota.js/utils';
->>>>>>> df09fc72
 import { cva, type VariantProps } from 'class-variance-authority';
 
 import { ImageIcon } from '~/ui/ImageIcon';
