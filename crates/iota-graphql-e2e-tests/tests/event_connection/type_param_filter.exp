--- conflicted
+++ resolved
@@ -38,21 +38,6 @@
     "transactionBlocks": {
       "nodes": [
         {
-<<<<<<< HEAD
-          "digest": "ABGGTqgdfGbSBVgFEX813XXNsF8MdJZWpqMcH2nnSNFm"
-        },
-        {
-          "digest": "Fawnz6NSUUbxDfbhEMv3eGw9LThNHso1jqwrHHNBwgC9"
-        },
-        {
-          "digest": "4pULgVrUA8S5BCUCfWbARSajjaWXxWG2K4gkm7tQcnxs"
-        },
-        {
-          "digest": "8PMknghjk4NC71oxoNReZhWPa9EB8o7DWj7Y2e1F2xBM"
-        },
-        {
-          "digest": "5Snnwo69kcStp9Tg7jrgvyqdoet6MSeyznSTV72i63ZP"
-=======
           "digest": "5kxKxJyFgHd4UJ5hRdDAqFKpxQ2By93WD5QBirmGxV5G"
         },
         {
@@ -66,7 +51,6 @@
         },
         {
           "digest": "tqCdKSzTf2AtDS5QwSup41Vr1kSGtzUMWZuAgKNHRNu"
->>>>>>> 4647c11f
         }
       ]
     }
@@ -81,11 +65,7 @@
       "nodes": [
         {
           "type": {
-<<<<<<< HEAD
-            "repr": "0x3c7d65fe9ed94b351fc1c0c64c7a5a32f8bcc77c1a73ca8ea6df1e38870d9fc8::M1::EventA<0x3c7d65fe9ed94b351fc1c0c64c7a5a32f8bcc77c1a73ca8ea6df1e38870d9fc8::M1::T1>"
-=======
             "repr": "0x2792abbe5866e4e9d048ea7b9a41fe13b198b4fdf6e3d8b68032e4b9e1065de9::M1::EventA<0x2792abbe5866e4e9d048ea7b9a41fe13b198b4fdf6e3d8b68032e4b9e1065de9::M1::T1>"
->>>>>>> 4647c11f
           },
           "sender": {
             "address": "0x8cca4e1ce0ba5904cea61df9242da2f7d29e3ef328fb7ec07c086b3bf47ca61a"
@@ -98,11 +78,7 @@
         },
         {
           "type": {
-<<<<<<< HEAD
-            "repr": "0x3c7d65fe9ed94b351fc1c0c64c7a5a32f8bcc77c1a73ca8ea6df1e38870d9fc8::M1::EventA<0x3c7d65fe9ed94b351fc1c0c64c7a5a32f8bcc77c1a73ca8ea6df1e38870d9fc8::M1::T2>"
-=======
             "repr": "0x2792abbe5866e4e9d048ea7b9a41fe13b198b4fdf6e3d8b68032e4b9e1065de9::M1::EventA<0x2792abbe5866e4e9d048ea7b9a41fe13b198b4fdf6e3d8b68032e4b9e1065de9::M1::T2>"
->>>>>>> 4647c11f
           },
           "sender": {
             "address": "0x8cca4e1ce0ba5904cea61df9242da2f7d29e3ef328fb7ec07c086b3bf47ca61a"
@@ -115,11 +91,7 @@
         },
         {
           "type": {
-<<<<<<< HEAD
-            "repr": "0x3c7d65fe9ed94b351fc1c0c64c7a5a32f8bcc77c1a73ca8ea6df1e38870d9fc8::M1::EventA<0x3c7d65fe9ed94b351fc1c0c64c7a5a32f8bcc77c1a73ca8ea6df1e38870d9fc8::M1::T1>"
-=======
             "repr": "0x2792abbe5866e4e9d048ea7b9a41fe13b198b4fdf6e3d8b68032e4b9e1065de9::M1::EventA<0x2792abbe5866e4e9d048ea7b9a41fe13b198b4fdf6e3d8b68032e4b9e1065de9::M1::T1>"
->>>>>>> 4647c11f
           },
           "sender": {
             "address": "0x8cca4e1ce0ba5904cea61df9242da2f7d29e3ef328fb7ec07c086b3bf47ca61a"
@@ -132,11 +104,7 @@
         },
         {
           "type": {
-<<<<<<< HEAD
-            "repr": "0x3c7d65fe9ed94b351fc1c0c64c7a5a32f8bcc77c1a73ca8ea6df1e38870d9fc8::M1::EventA<0x3c7d65fe9ed94b351fc1c0c64c7a5a32f8bcc77c1a73ca8ea6df1e38870d9fc8::M1::T2>"
-=======
             "repr": "0x2792abbe5866e4e9d048ea7b9a41fe13b198b4fdf6e3d8b68032e4b9e1065de9::M1::EventA<0x2792abbe5866e4e9d048ea7b9a41fe13b198b4fdf6e3d8b68032e4b9e1065de9::M1::T2>"
->>>>>>> 4647c11f
           },
           "sender": {
             "address": "0x8cca4e1ce0ba5904cea61df9242da2f7d29e3ef328fb7ec07c086b3bf47ca61a"
@@ -160,11 +128,7 @@
       "nodes": [
         {
           "type": {
-<<<<<<< HEAD
-            "repr": "0x3c7d65fe9ed94b351fc1c0c64c7a5a32f8bcc77c1a73ca8ea6df1e38870d9fc8::M1::EventA<0x3c7d65fe9ed94b351fc1c0c64c7a5a32f8bcc77c1a73ca8ea6df1e38870d9fc8::M1::T1>"
-=======
             "repr": "0x2792abbe5866e4e9d048ea7b9a41fe13b198b4fdf6e3d8b68032e4b9e1065de9::M1::EventA<0x2792abbe5866e4e9d048ea7b9a41fe13b198b4fdf6e3d8b68032e4b9e1065de9::M1::T1>"
->>>>>>> 4647c11f
           },
           "sender": {
             "address": "0x8cca4e1ce0ba5904cea61df9242da2f7d29e3ef328fb7ec07c086b3bf47ca61a"
@@ -177,11 +141,7 @@
         },
         {
           "type": {
-<<<<<<< HEAD
-            "repr": "0x3c7d65fe9ed94b351fc1c0c64c7a5a32f8bcc77c1a73ca8ea6df1e38870d9fc8::M1::EventA<0x3c7d65fe9ed94b351fc1c0c64c7a5a32f8bcc77c1a73ca8ea6df1e38870d9fc8::M1::T1>"
-=======
             "repr": "0x2792abbe5866e4e9d048ea7b9a41fe13b198b4fdf6e3d8b68032e4b9e1065de9::M1::EventA<0x2792abbe5866e4e9d048ea7b9a41fe13b198b4fdf6e3d8b68032e4b9e1065de9::M1::T1>"
->>>>>>> 4647c11f
           },
           "sender": {
             "address": "0x8cca4e1ce0ba5904cea61df9242da2f7d29e3ef328fb7ec07c086b3bf47ca61a"
