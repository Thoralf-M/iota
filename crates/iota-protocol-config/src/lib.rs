// Copyright (c) Mysten Labs, Inc.
// Modifications Copyright (c) 2024 IOTA Stiftung
// SPDX-License-Identifier: Apache-2.0

use std::{
    cell::RefCell,
    collections::BTreeSet,
    sync::atomic::{AtomicBool, Ordering},
};

use clap::*;
use iota_protocol_config_macros::{ProtocolConfigAccessors, ProtocolConfigFeatureFlagsGetters};
use move_vm_config::verifier::{MeterConfig, VerifierConfig};
use serde::{Deserialize, Serialize};
use serde_with::skip_serializing_none;
use tracing::{info, warn};

/// The minimum and maximum protocol versions supported by this build.
const MIN_PROTOCOL_VERSION: u64 = 1;
pub const MAX_PROTOCOL_VERSION: u64 = 1;

// Record history of protocol version allocations here:
//
// Version 1: Original version.
#[derive(Copy, Clone, Debug, Hash, Serialize, Deserialize, PartialEq, Eq, PartialOrd, Ord)]
pub struct ProtocolVersion(u64);

impl ProtocolVersion {
    // The minimum and maximum protocol version supported by this binary.
    // Counterintuitively, this constant may change over time as support for old
    // protocol versions is removed from the source. This ensures that when a
    // new network (such as a testnet) is created, its genesis committee will
    // use a protocol version that is actually supported by the binary.
    pub const MIN: Self = Self(MIN_PROTOCOL_VERSION);

    pub const MAX: Self = Self(MAX_PROTOCOL_VERSION);

    #[cfg(not(msim))]
    const MAX_ALLOWED: Self = Self::MAX;

    // We create one additional "fake" version in simulator builds so that we can
    // test upgrades.
    #[cfg(msim)]
    pub const MAX_ALLOWED: Self = Self(MAX_PROTOCOL_VERSION + 1);

    pub fn new(v: u64) -> Self {
        Self(v)
    }

    pub const fn as_u64(&self) -> u64 {
        self.0
    }

    // For serde deserialization - we don't define a Default impl because there
    // isn't a single universally appropriate default value.
    pub fn max() -> Self {
        Self::MAX
    }
}

impl From<u64> for ProtocolVersion {
    fn from(v: u64) -> Self {
        Self::new(v)
    }
}

impl std::ops::Sub<u64> for ProtocolVersion {
    type Output = Self;
    fn sub(self, rhs: u64) -> Self::Output {
        Self::new(self.0 - rhs)
    }
}

impl std::ops::Add<u64> for ProtocolVersion {
    type Output = Self;
    fn add(self, rhs: u64) -> Self::Output {
        Self::new(self.0 + rhs)
    }
}

#[derive(Clone, Serialize, Deserialize, Debug, PartialEq, Copy, PartialOrd, Ord, Eq, ValueEnum)]
pub enum Chain {
    Mainnet,
    Testnet,
    Unknown,
}

impl Default for Chain {
    fn default() -> Self {
        Self::Unknown
    }
}

impl Chain {
    pub fn as_str(self) -> &'static str {
        match self {
            Chain::Mainnet => "mainnet",
            Chain::Testnet => "testnet",
            Chain::Unknown => "unknown",
        }
    }
}

pub struct Error(pub String);

// TODO: There are quite a few non boolean values in the feature flags. We
// should move them out.
/// Records on/off feature flags that may vary at each protocol version.
#[derive(Default, Clone, Serialize, Debug, ProtocolConfigFeatureFlagsGetters)]
struct FeatureFlags {
    // Add feature flags here, e.g.:
    // new_protocol_feature: bool,
    // Disables unnecessary invariant check in the Move VM when swapping the value out of a local
    #[serde(skip_serializing_if = "is_false")]
    disable_invariant_violation_check_in_swap_loc: bool,
    // advance to highest supported protocol version at epoch change, instead of the next
    // consecutive protocol version.
    #[serde(skip_serializing_if = "is_false")]
    advance_to_highest_supported_protocol_version: bool,
    // If true, checks no extra bytes in a compiled module
    #[serde(skip_serializing_if = "is_false")]
    no_extraneous_module_bytes: bool,

    // Enable zklogin auth
    #[serde(skip_serializing_if = "is_false")]
    zklogin_auth: bool,
    // How we order transactions coming out of consensus before sending to execution.
    #[serde(skip_serializing_if = "ConsensusTransactionOrdering::is_none")]
    consensus_transaction_ordering: ConsensusTransactionOrdering,

    // If true, the ability to delete shared objects is in effect
    #[serde(skip_serializing_if = "is_false")]
    shared_object_deletion: bool,

    // A list of supported OIDC providers that can be used for zklogin.
    #[serde(skip_serializing_if = "is_empty")]
    zklogin_supported_providers: BTreeSet<String>,

    // If true, use the new child object format
    #[serde(skip_serializing_if = "is_false")]
    loaded_child_object_format: bool,

    #[serde(skip_serializing_if = "is_false")]
    enable_jwk_consensus_updates: bool,

    // If true, use the new child object format type logging
    #[serde(skip_serializing_if = "is_false")]
    loaded_child_object_format_type: bool,

    // Enable bridge protocol
    #[serde(skip_serializing_if = "is_false")]
    bridge: bool,

    // Enable throughput aware consensus submission
    #[serde(skip_serializing_if = "is_false")]
    throughput_aware_consensus_submission: bool,

    // If true, recompute has_public_transfer from the type instead of what is stored in the object
    #[serde(skip_serializing_if = "is_false")]
    recompute_has_public_transfer_in_execution: bool,

    // If true, multisig containing zkLogin sig is accepted.
    #[serde(skip_serializing_if = "is_false")]
    accept_zklogin_in_multisig: bool,

    // If true, use the hardened OTW check
    #[serde(skip_serializing_if = "is_false")]
    hardened_otw_check: bool,

    // Enable the poseidon hash function
    #[serde(skip_serializing_if = "is_false")]
    enable_poseidon: bool,

    // Enable native functions for group operations.
    #[serde(skip_serializing_if = "is_false")]
    enable_group_ops_native_functions: bool,

    // Enable native function for msm.
    #[serde(skip_serializing_if = "is_false")]
    enable_group_ops_native_function_msm: bool,

    // Reject functions with mutable Random.
    #[serde(skip_serializing_if = "is_false")]
    reject_mutable_random_on_entry_functions: bool,

    // Controls the behavior of per object congestion control in consensus handler.
    #[serde(skip_serializing_if = "PerObjectCongestionControlMode::is_none")]
    per_object_congestion_control_mode: PerObjectCongestionControlMode,

    // The consensus protocol to be used for the epoch.
    #[serde(skip_serializing_if = "ConsensusChoice::is_mysticeti")]
    consensus_choice: ConsensusChoice,

    // Consensus network to use.
    #[serde(skip_serializing_if = "ConsensusNetwork::is_tonic")]
    consensus_network: ConsensusNetwork,

    // Set the upper bound allowed for max_epoch in zklogin signature.
    #[serde(skip_serializing_if = "Option::is_none")]
    zklogin_max_epoch_upper_bound_delta: Option<u64>,

    // Controls leader scoring & schedule change in Mysticeti consensus.
    #[serde(skip_serializing_if = "is_false")]
    mysticeti_leader_scoring_and_schedule: bool,

    // Enable resharing of shared objects using the same initial shared version
    #[serde(skip_serializing_if = "is_false")]
    reshare_at_same_initial_version: bool,

    // Resolve Move abort locations to the package id instead of the runtime module ID.
    #[serde(skip_serializing_if = "is_false")]
    resolve_abort_locations_to_package_id: bool,

    // Enables the use of the Mysticeti committed sub dag digest to the `ConsensusCommitInfo` in
    // checkpoints. When disabled the default digest is used instead. It's important to have
    // this guarded behind a flag as it will lead to checkpoint forks.
    #[serde(skip_serializing_if = "is_false")]
    mysticeti_use_committed_subdag_digest: bool,

    // Enable VDF
    #[serde(skip_serializing_if = "is_false")]
    enable_vdf: bool,

    // Set number of leaders per round for Mysticeti commits.
    #[serde(skip_serializing_if = "Option::is_none")]
    mysticeti_num_leaders_per_round: Option<usize>,

    // Enable Soft Bundle (SIP-19).
    #[serde(skip_serializing_if = "is_false")]
    soft_bundle: bool,

    // If true, enable the coin deny list V2.
    #[serde(skip_serializing_if = "is_false")]
    enable_coin_deny_list_v2: bool,

    // Enable passkey auth (SIP-9)
    #[serde(skip_serializing_if = "is_false")]
    passkey_auth: bool,

    // Use AuthorityCapabilitiesV2
    #[serde(skip_serializing_if = "is_false")]
    authority_capabilities_v2: bool,

    // Rethrow type layout errors during serialization instead of trying to convert them.
    #[serde(skip_serializing_if = "is_false")]
    rethrow_serialization_type_layout_errors: bool,
}

fn is_false(b: &bool) -> bool {
    !b
}

fn is_empty(b: &BTreeSet<String>) -> bool {
    b.is_empty()
}

/// Ordering mechanism for transactions in one Narwhal consensus output.
#[derive(Default, Copy, Clone, PartialEq, Eq, Serialize, Debug)]
pub enum ConsensusTransactionOrdering {
    /// No ordering. Transactions are processed in the order they appear in the
    /// consensus output.
    #[default]
    None,
    /// Order transactions by gas price, highest first.
    ByGasPrice,
}

impl ConsensusTransactionOrdering {
    pub fn is_none(&self) -> bool {
        matches!(self, ConsensusTransactionOrdering::None)
    }
}

// The config for per object congestion control in consensus handler.
#[derive(Default, Copy, Clone, PartialEq, Eq, Serialize, Debug)]
pub enum PerObjectCongestionControlMode {
    #[default]
    None, // No congestion control.
    TotalGasBudget, // Use txn gas budget as execution cost.
    TotalTxCount,   // Use total txn count as execution cost.
}

impl PerObjectCongestionControlMode {
    pub fn is_none(&self) -> bool {
        matches!(self, PerObjectCongestionControlMode::None)
    }
}

// Configuration options for consensus algorithm.
#[derive(Default, Copy, Clone, PartialEq, Eq, Serialize, Debug)]
pub enum ConsensusChoice {
    #[default]
    Mysticeti,
}

impl ConsensusChoice {
    pub fn is_mysticeti(&self) -> bool {
        matches!(self, ConsensusChoice::Mysticeti)
    }
}

// Configuration options for consensus network.
#[derive(Default, Copy, Clone, PartialEq, Eq, Serialize, Debug)]
pub enum ConsensusNetwork {
    #[default]
    Tonic,
}

impl ConsensusNetwork {
    pub fn is_tonic(&self) -> bool {
        matches!(self, ConsensusNetwork::Tonic)
    }
}

/// Constants that change the behavior of the protocol.
///
/// The value of each constant here must be fixed for a given protocol version.
/// To change the value of a constant, advance the protocol version, and add
/// support for it in `get_for_version` under the new version number.
/// (below).
///
/// To add a new field to this struct, use the following procedure:
/// - Advance the protocol version.
/// - Add the field as a private `Option<T>` to the struct.
/// - Initialize the field to `None` in prior protocol versions.
/// - Initialize the field to `Some(val)` for your new protocol version.
/// - Add a public getter that simply unwraps the field.
/// - Two public getters of the form `field(&self) -> field_type` and
///   `field_as_option(&self) -> Option<field_type>` will be automatically
///   generated for you.
/// Example for a field: `new_constant: Option<u64>`
/// ```rust,ignore
///      pub fn new_constant(&self) -> u64 {
///         self.new_constant.expect(Self::CONSTANT_ERR_MSG)
///     }
///      pub fn new_constant_as_option(&self) -> Option<u64> {
///         self.new_constant.expect(Self::CONSTANT_ERR_MSG)
///     }
/// ```
/// With `pub fn new_constant(&self) -> u64`, if the constant is accessed in a
/// protocol version in which it is not defined, the validator will crash.
/// (Crashing is necessary because this type of error would almost always result
/// in forking if not prevented here). If you don't want the validator to crash,
/// you can use the `pub fn new_constant_as_option(&self) -> Option<u64>`
/// getter, which will return `None` if the field is not defined at that
/// version.
/// - If you want a customized getter, you can add a method in the impl.
#[skip_serializing_none]
#[derive(Clone, Serialize, Debug, ProtocolConfigAccessors)]
pub struct ProtocolConfig {
    pub version: ProtocolVersion,

    feature_flags: FeatureFlags,

    // ==== Transaction input limits ====
    /// Maximum serialized size of a transaction (in bytes).
    max_tx_size_bytes: Option<u64>,

    /// Maximum number of input objects to a transaction. Enforced by the
    /// transaction input checker
    max_input_objects: Option<u64>,

    /// Max size of objects a transaction can write to disk after completion.
    /// Enforce by the Iota adapter. This is the sum of the serialized size
    /// of all objects written to disk. The max size of individual objects
    /// on the other hand is `max_move_object_size`.
    max_size_written_objects: Option<u64>,
    /// Max size of objects a system transaction can write to disk after
    /// completion. Enforce by the Iota adapter. Similar to
    /// `max_size_written_objects` but for system transactions.
    max_size_written_objects_system_tx: Option<u64>,

    /// Maximum size of serialized transaction effects.
    max_serialized_tx_effects_size_bytes: Option<u64>,

    /// Maximum size of serialized transaction effects for system transactions.
    max_serialized_tx_effects_size_bytes_system_tx: Option<u64>,

    /// Maximum number of gas payment objects for a transaction.
    max_gas_payment_objects: Option<u32>,

    /// Maximum number of modules in a Publish transaction.
    max_modules_in_publish: Option<u32>,

    /// Maximum number of transitive dependencies in a package when publishing.
    max_package_dependencies: Option<u32>,

    /// Maximum number of arguments in a move call or a
    /// ProgrammableTransaction's TransferObjects command.
    max_arguments: Option<u32>,

    /// Maximum number of total type arguments, computed recursively.
    max_type_arguments: Option<u32>,

    /// Maximum depth of an individual type argument.
    max_type_argument_depth: Option<u32>,

    /// Maximum size of a Pure CallArg.
    max_pure_argument_size: Option<u32>,

    /// Maximum number of Commands in a ProgrammableTransaction.
    max_programmable_tx_commands: Option<u32>,

    // ==== Move VM, Move bytecode verifier, and execution limits ===
    /// Maximum Move bytecode version the VM understands. All older versions are
    /// accepted.
    move_binary_format_version: Option<u32>,
    min_move_binary_format_version: Option<u32>,

    /// Configuration controlling binary tables size.
    binary_module_handles: Option<u16>,
    binary_struct_handles: Option<u16>,
    binary_function_handles: Option<u16>,
    binary_function_instantiations: Option<u16>,
    binary_signatures: Option<u16>,
    binary_constant_pool: Option<u16>,
    binary_identifiers: Option<u16>,
    binary_address_identifiers: Option<u16>,
    binary_struct_defs: Option<u16>,
    binary_struct_def_instantiations: Option<u16>,
    binary_function_defs: Option<u16>,
    binary_field_handles: Option<u16>,
    binary_field_instantiations: Option<u16>,
    binary_friend_decls: Option<u16>,
    binary_enum_defs: Option<u16>,
    binary_enum_def_instantiations: Option<u16>,
    binary_variant_handles: Option<u16>,
    binary_variant_instantiation_handles: Option<u16>,

    /// Maximum size of the `contents` part of an object, in bytes. Enforced by
    /// the Iota adapter when effects are produced.
    max_move_object_size: Option<u64>,

    // TODO: Option<increase to 500 KB. currently, publishing a package > 500 KB exceeds the max
    // computation gas cost
    /// Maximum size of a Move package object, in bytes. Enforced by the Iota
    /// adapter at the end of a publish transaction.
    max_move_package_size: Option<u64>,

    /// Max number of publish or upgrade commands allowed in a programmable
    /// transaction block.
    max_publish_or_upgrade_per_ptb: Option<u64>,

    /// Maximum gas budget in NANOS that a transaction can use.
    max_tx_gas: Option<u64>,

    /// Maximum amount of the proposed gas price in NANOS (defined in the
    /// transaction).
    max_gas_price: Option<u64>,

    /// The max computation bucket for gas. This is the max that can be charged
    /// for computation.
    max_gas_computation_bucket: Option<u64>,

    // Define the value used to round up computation gas charges
    gas_rounding_step: Option<u64>,

    /// Maximum number of nested loops. Enforced by the Move bytecode verifier.
    max_loop_depth: Option<u64>,

    /// Maximum number of type arguments that can be bound to generic type
    /// parameters. Enforced by the Move bytecode verifier.
    max_generic_instantiation_length: Option<u64>,

    /// Maximum number of parameters that a Move function can have. Enforced by
    /// the Move bytecode verifier.
    max_function_parameters: Option<u64>,

    /// Maximum number of basic blocks that a Move function can have. Enforced
    /// by the Move bytecode verifier.
    max_basic_blocks: Option<u64>,

    /// Maximum stack size value. Enforced by the Move bytecode verifier.
    max_value_stack_size: Option<u64>,

    /// Maximum number of "type nodes", a metric for how big a SignatureToken
    /// will be when expanded into a fully qualified type. Enforced by the Move
    /// bytecode verifier.
    max_type_nodes: Option<u64>,

    /// Maximum number of push instructions in one function. Enforced by the
    /// Move bytecode verifier.
    max_push_size: Option<u64>,

    /// Maximum number of struct definitions in a module. Enforced by the Move
    /// bytecode verifier.
    max_struct_definitions: Option<u64>,

    /// Maximum number of function definitions in a module. Enforced by the Move
    /// bytecode verifier.
    max_function_definitions: Option<u64>,

    /// Maximum number of fields allowed in a struct definition. Enforced by the
    /// Move bytecode verifier.
    max_fields_in_struct: Option<u64>,

    /// Maximum dependency depth. Enforced by the Move linker when loading
    /// dependent modules.
    max_dependency_depth: Option<u64>,

    /// Maximum number of Move events that a single transaction can emit.
    /// Enforced by the VM during execution.
    max_num_event_emit: Option<u64>,

    /// Maximum number of new IDs that a single transaction can create. Enforced
    /// by the VM during execution.
    max_num_new_move_object_ids: Option<u64>,

    /// Maximum number of new IDs that a single system transaction can create.
    /// Enforced by the VM during execution.
    max_num_new_move_object_ids_system_tx: Option<u64>,

    /// Maximum number of IDs that a single transaction can delete. Enforced by
    /// the VM during execution.
    max_num_deleted_move_object_ids: Option<u64>,

    /// Maximum number of IDs that a single system transaction can delete.
    /// Enforced by the VM during execution.
    max_num_deleted_move_object_ids_system_tx: Option<u64>,

    /// Maximum number of IDs that a single transaction can transfer. Enforced
    /// by the VM during execution.
    max_num_transferred_move_object_ids: Option<u64>,

    /// Maximum number of IDs that a single system transaction can transfer.
    /// Enforced by the VM during execution.
    max_num_transferred_move_object_ids_system_tx: Option<u64>,

    /// Maximum size of a Move user event. Enforced by the VM during execution.
    max_event_emit_size: Option<u64>,

    /// Maximum size of a Move user event. Enforced by the VM during execution.
    max_event_emit_size_total: Option<u64>,

    /// Maximum length of a vector in Move. Enforced by the VM during execution,
    /// and for constants, by the verifier.
    max_move_vector_len: Option<u64>,

    /// Maximum length of an `Identifier` in Move. Enforced by the bytecode
    /// verifier at signing.
    max_move_identifier_len: Option<u64>,

    /// Maximum depth of a Move value within the VM.
    max_move_value_depth: Option<u64>,

    /// Maximum number of variants in an enum. Enforced by the bytecode verifier
    /// at signing.
    max_move_enum_variants: Option<u64>,

    /// Maximum number of back edges in Move function. Enforced by the bytecode
    /// verifier at signing.
    max_back_edges_per_function: Option<u64>,

    /// Maximum number of back edges in Move module. Enforced by the bytecode
    /// verifier at signing.
    max_back_edges_per_module: Option<u64>,

    /// Maximum number of meter `ticks` spent verifying a Move function.
    /// Enforced by the bytecode verifier at signing.
    max_verifier_meter_ticks_per_function: Option<u64>,

    /// Maximum number of meter `ticks` spent verifying a Move function.
    /// Enforced by the bytecode verifier at signing.
    max_meter_ticks_per_module: Option<u64>,

    /// Maximum number of meter `ticks` spent verifying a Move package. Enforced
    /// by the bytecode verifier at signing.
    max_meter_ticks_per_package: Option<u64>,

    // === Object runtime internal operation limits ====
    // These affect dynamic fields
    /// Maximum number of cached objects in the object runtime ObjectStore.
    /// Enforced by object runtime during execution
    object_runtime_max_num_cached_objects: Option<u64>,

    /// Maximum number of cached objects in the object runtime ObjectStore in
    /// system transaction. Enforced by object runtime during execution
    object_runtime_max_num_cached_objects_system_tx: Option<u64>,

    /// Maximum number of stored objects accessed by object runtime ObjectStore.
    /// Enforced by object runtime during execution
    object_runtime_max_num_store_entries: Option<u64>,

    /// Maximum number of stored objects accessed by object runtime ObjectStore
    /// in system transaction. Enforced by object runtime during execution
    object_runtime_max_num_store_entries_system_tx: Option<u64>,

    // === Execution gas costs ====
    /// Base cost for any Iota transaction
    base_tx_cost_fixed: Option<u64>,

    /// Additional cost for a transaction that publishes a package
    /// i.e., the base cost of such a transaction is base_tx_cost_fixed +
    /// package_publish_cost_fixed
    package_publish_cost_fixed: Option<u64>,

    /// Cost per byte of a Move call transaction
    /// i.e., the cost of such a transaction is base_cost +
    /// (base_tx_cost_per_byte * size)
    base_tx_cost_per_byte: Option<u64>,

    /// Cost per byte for a transaction that publishes a package
    package_publish_cost_per_byte: Option<u64>,

    // Per-byte cost of reading an object during transaction execution
    obj_access_cost_read_per_byte: Option<u64>,

    // Per-byte cost of writing an object during transaction execution
    obj_access_cost_mutate_per_byte: Option<u64>,

    // Per-byte cost of deleting an object during transaction execution
    obj_access_cost_delete_per_byte: Option<u64>,

    /// Per-byte cost charged for each input object to a transaction.
    /// Meant to approximate the cost of checking locks for each object
    // TODO: Option<I'm not sure that this cost makes sense. Checking locks is "free"
    // in the sense that an invalid tx that can never be committed/pay gas can
    // force validators to check an arbitrary number of locks. If those checks are
    // "free" for invalid transactions, why charge for them in valid transactions
    // TODO: Option<if we keep this, I think we probably want it to be a fixed cost rather
    // than a per-byte cost. checking an object lock should not require loading an
    // entire object, just consulting an ID -> tx digest map
    obj_access_cost_verify_per_byte: Option<u64>,

    /// === Gas version. gas model ===

    /// Gas model version, what code we are using to charge gas
    gas_model_version: Option<u64>,

    /// === Storage gas costs ===

    /// Per-byte cost of storing an object in the Iota global object store. Some
    /// of this cost may be refundable if the object is later freed
    obj_data_cost_refundable: Option<u64>,

    // Per-byte cost of storing an object in the Iota transaction log (e.g., in
    // CertifiedTransactionEffects) This depends on the size of various fields including the
    // effects TODO: Option<I don't fully understand this^ and more details would be useful
    obj_metadata_cost_non_refundable: Option<u64>,

    /// === Tokenomics ===

    // TODO: Option<this should be changed to u64.
    /// Sender of a txn that touches an object will get this percent of the
    /// storage rebate back. In basis point.
    storage_rebate_rate: Option<u64>,

    /// The share of rewards that will be slashed and redistributed is 50%.
    /// In basis point.
    reward_slashing_rate: Option<u64>,

    /// Unit gas price, Nanos per internal gas unit.
    storage_gas_price: Option<u64>,

    /// The number of tokens that the set of validators should receive per
    /// epoch.
    validator_target_reward: Option<u64>,

    /// === Core Protocol ===

    /// Max number of transactions per checkpoint.
    /// Note that this is a protocol constant and not a config as validators
    /// must have this set to the same value, otherwise they *will* fork.
    max_transactions_per_checkpoint: Option<u64>,

    /// Max size of a checkpoint in bytes.
    /// Note that this is a protocol constant and not a config as validators
    /// must have this set to the same value, otherwise they *will* fork.
    max_checkpoint_size_bytes: Option<u64>,

    /// A protocol upgrade always requires 2f+1 stake to agree. We support a
    /// buffer of additional stake (as a fraction of f, expressed in basis
    /// points) that is required before an upgrade can happen automatically.
    /// 10000bps would indicate that complete unanimity is required (all
    /// 3f+1 must vote), while 0bps would indicate that 2f+1 is sufficient.
    buffer_stake_for_protocol_upgrade_bps: Option<u64>,

    // === Native Function Costs ===

    // `address` module
    // Cost params for the Move native function `address::from_bytes(bytes: vector<u8>)`
    address_from_bytes_cost_base: Option<u64>,
    // Cost params for the Move native function `address::to_u256(address): u256`
    address_to_u256_cost_base: Option<u64>,
    // Cost params for the Move native function `address::from_u256(u256): address`
    address_from_u256_cost_base: Option<u64>,

    // `config` module
    // Cost params for the Move native function `read_setting_impl<Name: copy + drop + store,
    // SettingValue: key + store, SettingDataValue: store, Value: copy + drop + store,
    // >(config: address, name: address, current_epoch: u64): Option<Value>`
    config_read_setting_impl_cost_base: Option<u64>,
    config_read_setting_impl_cost_per_byte: Option<u64>,

    // `dynamic_field` module
    // Cost params for the Move native function `hash_type_and_key<K: copy + drop + store>(parent:
    // address, k: K): address`
    dynamic_field_hash_type_and_key_cost_base: Option<u64>,
    dynamic_field_hash_type_and_key_type_cost_per_byte: Option<u64>,
    dynamic_field_hash_type_and_key_value_cost_per_byte: Option<u64>,
    dynamic_field_hash_type_and_key_type_tag_cost_per_byte: Option<u64>,
    // Cost params for the Move native function `add_child_object<Child: key>(parent: address,
    // child: Child)`
    dynamic_field_add_child_object_cost_base: Option<u64>,
    dynamic_field_add_child_object_type_cost_per_byte: Option<u64>,
    dynamic_field_add_child_object_value_cost_per_byte: Option<u64>,
    dynamic_field_add_child_object_struct_tag_cost_per_byte: Option<u64>,
    // Cost params for the Move native function `borrow_child_object_mut<Child: key>(parent: &mut
    // UID, id: address): &mut Child`
    dynamic_field_borrow_child_object_cost_base: Option<u64>,
    dynamic_field_borrow_child_object_child_ref_cost_per_byte: Option<u64>,
    dynamic_field_borrow_child_object_type_cost_per_byte: Option<u64>,
    // Cost params for the Move native function `remove_child_object<Child: key>(parent: address,
    // id: address): Child`
    dynamic_field_remove_child_object_cost_base: Option<u64>,
    dynamic_field_remove_child_object_child_cost_per_byte: Option<u64>,
    dynamic_field_remove_child_object_type_cost_per_byte: Option<u64>,
    // Cost params for the Move native function `has_child_object(parent: address, id: address):
    // bool`
    dynamic_field_has_child_object_cost_base: Option<u64>,
    // Cost params for the Move native function `has_child_object_with_ty<Child: key>(parent:
    // address, id: address): bool`
    dynamic_field_has_child_object_with_ty_cost_base: Option<u64>,
    dynamic_field_has_child_object_with_ty_type_cost_per_byte: Option<u64>,
    dynamic_field_has_child_object_with_ty_type_tag_cost_per_byte: Option<u64>,

    // `event` module
    // Cost params for the Move native function `event::emit<T: copy + drop>(event: T)`
    event_emit_cost_base: Option<u64>,
    event_emit_value_size_derivation_cost_per_byte: Option<u64>,
    event_emit_tag_size_derivation_cost_per_byte: Option<u64>,
    event_emit_output_cost_per_byte: Option<u64>,

    //  `object` module
    // Cost params for the Move native function `borrow_uid<T: key>(obj: &T): &UID`
    object_borrow_uid_cost_base: Option<u64>,
    // Cost params for the Move native function `delete_impl(id: address)`
    object_delete_impl_cost_base: Option<u64>,
    // Cost params for the Move native function `record_new_uid(id: address)`
    object_record_new_uid_cost_base: Option<u64>,

    // Transfer
    // Cost params for the Move native function `transfer_impl<T: key>(obj: T, recipient: address)`
    transfer_transfer_internal_cost_base: Option<u64>,
    // Cost params for the Move native function `freeze_object<T: key>(obj: T)`
    transfer_freeze_object_cost_base: Option<u64>,
    // Cost params for the Move native function `share_object<T: key>(obj: T)`
    transfer_share_object_cost_base: Option<u64>,
    // Cost params for the Move native function
    // `receive_object<T: key>(p: &mut UID, recv: Receiving<T>T)`
    transfer_receive_object_cost_base: Option<u64>,

    // TxContext
    // Cost params for the Move native function `transfer_impl<T: key>(obj: T, recipient: address)`
    tx_context_derive_id_cost_base: Option<u64>,

    // Types
    // Cost params for the Move native function `is_one_time_witness<T: drop>(_: &T): bool`
    types_is_one_time_witness_cost_base: Option<u64>,
    types_is_one_time_witness_type_tag_cost_per_byte: Option<u64>,
    types_is_one_time_witness_type_cost_per_byte: Option<u64>,

    // Validator
    // Cost params for the Move native function `validate_metadata_bcs(metadata: vector<u8>)`
    validator_validate_metadata_cost_base: Option<u64>,
    validator_validate_metadata_data_cost_per_byte: Option<u64>,

    // Crypto natives
    crypto_invalid_arguments_cost: Option<u64>,
    // bls12381::bls12381_min_sig_verify
    bls12381_bls12381_min_sig_verify_cost_base: Option<u64>,
    bls12381_bls12381_min_sig_verify_msg_cost_per_byte: Option<u64>,
    bls12381_bls12381_min_sig_verify_msg_cost_per_block: Option<u64>,

    // bls12381::bls12381_min_pk_verify
    bls12381_bls12381_min_pk_verify_cost_base: Option<u64>,
    bls12381_bls12381_min_pk_verify_msg_cost_per_byte: Option<u64>,
    bls12381_bls12381_min_pk_verify_msg_cost_per_block: Option<u64>,

    // ecdsa_k1::ecrecover
    ecdsa_k1_ecrecover_keccak256_cost_base: Option<u64>,
    ecdsa_k1_ecrecover_keccak256_msg_cost_per_byte: Option<u64>,
    ecdsa_k1_ecrecover_keccak256_msg_cost_per_block: Option<u64>,
    ecdsa_k1_ecrecover_sha256_cost_base: Option<u64>,
    ecdsa_k1_ecrecover_sha256_msg_cost_per_byte: Option<u64>,
    ecdsa_k1_ecrecover_sha256_msg_cost_per_block: Option<u64>,

    // ecdsa_k1::decompress_pubkey
    ecdsa_k1_decompress_pubkey_cost_base: Option<u64>,

    // ecdsa_k1::secp256k1_verify
    ecdsa_k1_secp256k1_verify_keccak256_cost_base: Option<u64>,
    ecdsa_k1_secp256k1_verify_keccak256_msg_cost_per_byte: Option<u64>,
    ecdsa_k1_secp256k1_verify_keccak256_msg_cost_per_block: Option<u64>,
    ecdsa_k1_secp256k1_verify_sha256_cost_base: Option<u64>,
    ecdsa_k1_secp256k1_verify_sha256_msg_cost_per_byte: Option<u64>,
    ecdsa_k1_secp256k1_verify_sha256_msg_cost_per_block: Option<u64>,

    // ecdsa_r1::ecrecover
    ecdsa_r1_ecrecover_keccak256_cost_base: Option<u64>,
    ecdsa_r1_ecrecover_keccak256_msg_cost_per_byte: Option<u64>,
    ecdsa_r1_ecrecover_keccak256_msg_cost_per_block: Option<u64>,
    ecdsa_r1_ecrecover_sha256_cost_base: Option<u64>,
    ecdsa_r1_ecrecover_sha256_msg_cost_per_byte: Option<u64>,
    ecdsa_r1_ecrecover_sha256_msg_cost_per_block: Option<u64>,

    // ecdsa_r1::secp256k1_verify
    ecdsa_r1_secp256r1_verify_keccak256_cost_base: Option<u64>,
    ecdsa_r1_secp256r1_verify_keccak256_msg_cost_per_byte: Option<u64>,
    ecdsa_r1_secp256r1_verify_keccak256_msg_cost_per_block: Option<u64>,
    ecdsa_r1_secp256r1_verify_sha256_cost_base: Option<u64>,
    ecdsa_r1_secp256r1_verify_sha256_msg_cost_per_byte: Option<u64>,
    ecdsa_r1_secp256r1_verify_sha256_msg_cost_per_block: Option<u64>,

    // ecvrf::verify
    ecvrf_ecvrf_verify_cost_base: Option<u64>,
    ecvrf_ecvrf_verify_alpha_string_cost_per_byte: Option<u64>,
    ecvrf_ecvrf_verify_alpha_string_cost_per_block: Option<u64>,

    // ed25519
    ed25519_ed25519_verify_cost_base: Option<u64>,
    ed25519_ed25519_verify_msg_cost_per_byte: Option<u64>,
    ed25519_ed25519_verify_msg_cost_per_block: Option<u64>,

    // groth16::prepare_verifying_key
    groth16_prepare_verifying_key_bls12381_cost_base: Option<u64>,
    groth16_prepare_verifying_key_bn254_cost_base: Option<u64>,

    // groth16::verify_groth16_proof_internal
    groth16_verify_groth16_proof_internal_bls12381_cost_base: Option<u64>,
    groth16_verify_groth16_proof_internal_bls12381_cost_per_public_input: Option<u64>,
    groth16_verify_groth16_proof_internal_bn254_cost_base: Option<u64>,
    groth16_verify_groth16_proof_internal_bn254_cost_per_public_input: Option<u64>,
    groth16_verify_groth16_proof_internal_public_input_cost_per_byte: Option<u64>,

    // hash::blake2b256
    hash_blake2b256_cost_base: Option<u64>,
    hash_blake2b256_data_cost_per_byte: Option<u64>,
    hash_blake2b256_data_cost_per_block: Option<u64>,

    // hash::keccak256
    hash_keccak256_cost_base: Option<u64>,
    hash_keccak256_data_cost_per_byte: Option<u64>,
    hash_keccak256_data_cost_per_block: Option<u64>,

    // poseidon::poseidon_bn254
    poseidon_bn254_cost_base: Option<u64>,
    poseidon_bn254_cost_per_block: Option<u64>,

    // group_ops
    group_ops_bls12381_decode_scalar_cost: Option<u64>,
    group_ops_bls12381_decode_g1_cost: Option<u64>,
    group_ops_bls12381_decode_g2_cost: Option<u64>,
    group_ops_bls12381_decode_gt_cost: Option<u64>,
    group_ops_bls12381_scalar_add_cost: Option<u64>,
    group_ops_bls12381_g1_add_cost: Option<u64>,
    group_ops_bls12381_g2_add_cost: Option<u64>,
    group_ops_bls12381_gt_add_cost: Option<u64>,
    group_ops_bls12381_scalar_sub_cost: Option<u64>,
    group_ops_bls12381_g1_sub_cost: Option<u64>,
    group_ops_bls12381_g2_sub_cost: Option<u64>,
    group_ops_bls12381_gt_sub_cost: Option<u64>,
    group_ops_bls12381_scalar_mul_cost: Option<u64>,
    group_ops_bls12381_g1_mul_cost: Option<u64>,
    group_ops_bls12381_g2_mul_cost: Option<u64>,
    group_ops_bls12381_gt_mul_cost: Option<u64>,
    group_ops_bls12381_scalar_div_cost: Option<u64>,
    group_ops_bls12381_g1_div_cost: Option<u64>,
    group_ops_bls12381_g2_div_cost: Option<u64>,
    group_ops_bls12381_gt_div_cost: Option<u64>,
    group_ops_bls12381_g1_hash_to_base_cost: Option<u64>,
    group_ops_bls12381_g2_hash_to_base_cost: Option<u64>,
    group_ops_bls12381_g1_hash_to_cost_per_byte: Option<u64>,
    group_ops_bls12381_g2_hash_to_cost_per_byte: Option<u64>,
    group_ops_bls12381_g1_msm_base_cost: Option<u64>,
    group_ops_bls12381_g2_msm_base_cost: Option<u64>,
    group_ops_bls12381_g1_msm_base_cost_per_input: Option<u64>,
    group_ops_bls12381_g2_msm_base_cost_per_input: Option<u64>,
    group_ops_bls12381_msm_max_len: Option<u32>,
    group_ops_bls12381_pairing_cost: Option<u64>,

    // hmac::hmac_sha3_256
    hmac_hmac_sha3_256_cost_base: Option<u64>,
    hmac_hmac_sha3_256_input_cost_per_byte: Option<u64>,
    hmac_hmac_sha3_256_input_cost_per_block: Option<u64>,

    // zklogin::check_zklogin_id
    check_zklogin_id_cost_base: Option<u64>,
    // zklogin::check_zklogin_issuer
    check_zklogin_issuer_cost_base: Option<u64>,

    vdf_verify_vdf_cost: Option<u64>,
    vdf_hash_to_input_cost: Option<u64>,

    // Stdlib costs
    bcs_per_byte_serialized_cost: Option<u64>,
    bcs_legacy_min_output_size_cost: Option<u64>,
    bcs_failure_cost: Option<u64>,

    hash_sha2_256_base_cost: Option<u64>,
    hash_sha2_256_per_byte_cost: Option<u64>,
    hash_sha2_256_legacy_min_input_len_cost: Option<u64>,
    hash_sha3_256_base_cost: Option<u64>,
    hash_sha3_256_per_byte_cost: Option<u64>,
    hash_sha3_256_legacy_min_input_len_cost: Option<u64>,
    type_name_get_base_cost: Option<u64>,
    type_name_get_per_byte_cost: Option<u64>,

    string_check_utf8_base_cost: Option<u64>,
    string_check_utf8_per_byte_cost: Option<u64>,
    string_is_char_boundary_base_cost: Option<u64>,
    string_sub_string_base_cost: Option<u64>,
    string_sub_string_per_byte_cost: Option<u64>,
    string_index_of_base_cost: Option<u64>,
    string_index_of_per_byte_pattern_cost: Option<u64>,
    string_index_of_per_byte_searched_cost: Option<u64>,

    vector_empty_base_cost: Option<u64>,
    vector_length_base_cost: Option<u64>,
    vector_push_back_base_cost: Option<u64>,
    vector_push_back_legacy_per_abstract_memory_unit_cost: Option<u64>,
    vector_borrow_base_cost: Option<u64>,
    vector_pop_back_base_cost: Option<u64>,
    vector_destroy_empty_base_cost: Option<u64>,
    vector_swap_base_cost: Option<u64>,
    debug_print_base_cost: Option<u64>,
    debug_print_stack_trace_base_cost: Option<u64>,

    /// === Execution Version ===
    execution_version: Option<u64>,

    // Dictates the threshold (percentage of stake) that is used to calculate the "bad" nodes to be
    // swapped when creating the consensus schedule. The values should be of the range [0 - 33].
    // Anything above 33 (f) will not be allowed.
    consensus_bad_nodes_stake_threshold: Option<u64>,

    max_jwk_votes_per_validator_per_epoch: Option<u64>,
    // The maximum age of a JWK in epochs before it is removed from the AuthenticatorState object.
    // Applied at the end of an epoch as a delta from the new epoch value, so setting this to 1
    // will cause the new epoch to start with JWKs from the previous epoch still valid.
    max_age_of_jwk_in_epochs: Option<u64>,

    /// === random beacon ===

    /// Maximum allowed precision loss when reducing voting weights for the
    /// random beacon protocol.
    random_beacon_reduction_allowed_delta: Option<u16>,

    /// Minimum number of shares below which voting weights will not be reduced
    /// for the random beacon protocol.
    random_beacon_reduction_lower_bound: Option<u32>,

    /// Consensus Round after which DKG should be aborted and randomness
    /// disabled for the epoch, if it hasn't already completed.
    random_beacon_dkg_timeout_round: Option<u32>,

    /// Minimum interval between consecutive rounds of generated randomness.
    random_beacon_min_round_interval_ms: Option<u64>,

    /// Version of the random beacon DKG protocol.
    /// 0 was deprecated (and currently not supported), 1 is the default
    /// version.
    random_beacon_dkg_version: Option<u64>,

    /// The maximum serialised transaction size (in bytes) accepted by
    /// consensus. That should be bigger than the `max_tx_size_bytes` with
    /// some additional headroom.
    consensus_max_transaction_size_bytes: Option<u64>,
    /// The maximum size of transactions included in a consensus block.
    consensus_max_transactions_in_block_bytes: Option<u64>,
    /// The maximum number of transactions included in a consensus block.
    consensus_max_num_transactions_in_block: Option<u64>,

    /// The max accumulated txn execution cost per object in a Narwhal commit.
    /// Transactions in a checkpoint will be deferred once their touch
    /// shared objects hit this limit. This config is meant to be used when
    /// consensus protocol is Narwhal, where each consensus commit
    /// corresponding to 1 checkpoint (or 2 if randomness is enabled)
    max_accumulated_txn_cost_per_object_in_narwhal_commit: Option<u64>,

    /// The max number of consensus rounds a transaction can be deferred due to
    /// shared object congestion. Transactions will be cancelled after this
    /// many rounds.
    max_deferral_rounds_for_congestion_control: Option<u64>,

    /// Minimum interval of commit timestamps between consecutive checkpoints.
    min_checkpoint_interval_ms: Option<u64>,

    /// Version number to use for version_specific_data in `CheckpointSummary`.
    checkpoint_summary_version_specific_data: Option<u64>,

    /// The max number of transactions that can be included in a single Soft
    /// Bundle.
    max_soft_bundle_size: Option<u64>,

    /// Whether to try to form bridge committee
    // Note: this is not a feature flag because we want to distinguish between
    // `None` and `Some(false)`, as committee was already finalized on Testnet.
    bridge_should_try_to_finalize_committee: Option<bool>,

    /// The max accumulated txn execution cost per object in a mysticeti.
    /// Transactions in a commit will be deferred once their touch shared
    /// objects hit this limit. This config plays the same role as
    /// `max_accumulated_txn_cost_per_object_in_narwhal_commit`
    /// but for mysticeti commits due to that mysticeti has higher commit rate.
    max_accumulated_txn_cost_per_object_in_mysticeti_commit: Option<u64>,
}

// feature flags
impl ProtocolConfig {
    // Add checks for feature flag support here, e.g.:
    // pub fn check_new_protocol_feature_supported(&self) -> Result<(), Error> {
    //     if self.feature_flags.new_protocol_feature_supported {
    //         Ok(())
    //     } else {
    //         Err(Error(format!(
    //             "new_protocol_feature is not supported at {:?}",
    //             self.version
    //         )))
    //     }
    // }

    pub fn disable_invariant_violation_check_in_swap_loc(&self) -> bool {
        self.feature_flags
            .disable_invariant_violation_check_in_swap_loc
    }

    pub fn advance_to_highest_supported_protocol_version(&self) -> bool {
        self.feature_flags
            .advance_to_highest_supported_protocol_version
    }

    pub fn no_extraneous_module_bytes(&self) -> bool {
        self.feature_flags.no_extraneous_module_bytes
    }

    pub fn zklogin_auth(&self) -> bool {
        self.feature_flags.zklogin_auth
    }

    pub fn zklogin_supported_providers(&self) -> &BTreeSet<String> {
        &self.feature_flags.zklogin_supported_providers
    }

    pub fn consensus_transaction_ordering(&self) -> ConsensusTransactionOrdering {
        self.feature_flags.consensus_transaction_ordering
    }

    pub fn shared_object_deletion(&self) -> bool {
        self.feature_flags.shared_object_deletion
    }

    pub fn loaded_child_object_format(&self) -> bool {
        self.feature_flags.loaded_child_object_format
    }

    pub fn enable_jwk_consensus_updates(&self) -> bool {
        self.feature_flags.enable_jwk_consensus_updates
    }

    pub fn loaded_child_object_format_type(&self) -> bool {
        self.feature_flags.loaded_child_object_format_type
    }

    pub fn recompute_has_public_transfer_in_execution(&self) -> bool {
        self.feature_flags
            .recompute_has_public_transfer_in_execution
    }

    // this function only exists for readability in the genesis code.
    pub fn create_authenticator_state_in_genesis(&self) -> bool {
        self.enable_jwk_consensus_updates()
    }

    pub fn dkg_version(&self) -> u64 {
        // Version 0 was deprecated and removed, the default is 1 if not set.
        self.random_beacon_dkg_version.unwrap_or(1)
    }

    pub fn enable_bridge(&self) -> bool {
        self.feature_flags.bridge
    }

    pub fn should_try_to_finalize_bridge_committee(&self) -> bool {
        if !self.enable_bridge() {
            return false;
        }
        // In the older protocol version, always try to finalize the committee.
        self.bridge_should_try_to_finalize_committee.unwrap_or(true)
    }

    pub fn accept_zklogin_in_multisig(&self) -> bool {
        self.feature_flags.accept_zklogin_in_multisig
    }

    pub fn zklogin_max_epoch_upper_bound_delta(&self) -> Option<u64> {
        self.feature_flags.zklogin_max_epoch_upper_bound_delta
    }

    pub fn throughput_aware_consensus_submission(&self) -> bool {
        self.feature_flags.throughput_aware_consensus_submission
    }

    pub fn hardened_otw_check(&self) -> bool {
        self.feature_flags.hardened_otw_check
    }

    pub fn enable_poseidon(&self) -> bool {
        self.feature_flags.enable_poseidon
    }

    pub fn enable_coin_deny_list_v2(&self) -> bool {
        self.feature_flags.enable_coin_deny_list_v2
    }

    pub fn enable_group_ops_native_functions(&self) -> bool {
        self.feature_flags.enable_group_ops_native_functions
    }

    pub fn enable_group_ops_native_function_msm(&self) -> bool {
        self.feature_flags.enable_group_ops_native_function_msm
    }

    pub fn reject_mutable_random_on_entry_functions(&self) -> bool {
        self.feature_flags.reject_mutable_random_on_entry_functions
    }

    pub fn per_object_congestion_control_mode(&self) -> PerObjectCongestionControlMode {
        self.feature_flags.per_object_congestion_control_mode
    }

    pub fn consensus_choice(&self) -> ConsensusChoice {
        self.feature_flags.consensus_choice
    }

    pub fn consensus_network(&self) -> ConsensusNetwork {
        self.feature_flags.consensus_network
    }

    pub fn mysticeti_leader_scoring_and_schedule(&self) -> bool {
        self.feature_flags.mysticeti_leader_scoring_and_schedule
    }

    pub fn reshare_at_same_initial_version(&self) -> bool {
        self.feature_flags.reshare_at_same_initial_version
    }

    pub fn resolve_abort_locations_to_package_id(&self) -> bool {
        self.feature_flags.resolve_abort_locations_to_package_id
    }

    pub fn mysticeti_use_committed_subdag_digest(&self) -> bool {
        self.feature_flags.mysticeti_use_committed_subdag_digest
    }

    pub fn enable_vdf(&self) -> bool {
        self.feature_flags.enable_vdf
    }

    pub fn mysticeti_num_leaders_per_round(&self) -> Option<usize> {
        self.feature_flags.mysticeti_num_leaders_per_round
    }

    pub fn soft_bundle(&self) -> bool {
        self.feature_flags.soft_bundle
    }

    pub fn passkey_auth(&self) -> bool {
        self.feature_flags.passkey_auth
    }

    pub fn authority_capabilities_v2(&self) -> bool {
        self.feature_flags.authority_capabilities_v2
    }

    pub fn max_transaction_size_bytes(&self) -> u64 {
        // Provide a default value if protocol config version is too low.
        self.consensus_max_transaction_size_bytes
            .unwrap_or(256 * 1024)
    }

    pub fn max_transactions_in_block_bytes(&self) -> u64 {
        // Provide a default value if protocol config version is too low.
        self.consensus_max_transactions_in_block_bytes
            .unwrap_or(512 * 1024)
    }

    pub fn max_num_transactions_in_block(&self) -> u64 {
        // 500 is the value used before this field is introduced.
        self.consensus_max_num_transactions_in_block.unwrap_or(500)
    }

    pub fn rethrow_serialization_type_layout_errors(&self) -> bool {
        self.feature_flags.rethrow_serialization_type_layout_errors
    }
}

#[cfg(not(msim))]
static POISON_VERSION_METHODS: AtomicBool = AtomicBool::new(false);

// Use a thread local in sim tests for test isolation.
#[cfg(msim)]
thread_local! {
    static POISON_VERSION_METHODS: AtomicBool = AtomicBool::new(false);
}

// Instantiations for each protocol version.
impl ProtocolConfig {
    /// Get the value ProtocolConfig that are in effect during the given
    /// protocol version.
    pub fn get_for_version(version: ProtocolVersion, chain: Chain) -> Self {
        // ProtocolVersion can be deserialized so we need to check it here as well.
        assert!(
            version >= ProtocolVersion::MIN,
            "Network protocol version is {:?}, but the minimum supported version by the binary is {:?}. Please upgrade the binary.",
            version,
            ProtocolVersion::MIN.0,
        );
        assert!(
            version <= ProtocolVersion::MAX_ALLOWED,
            "Network protocol version is {:?}, but the maximum supported version by the binary is {:?}. Please upgrade the binary.",
            version,
            ProtocolVersion::MAX_ALLOWED.0,
        );

        let mut ret = Self::get_for_version_impl(version, chain);
        ret.version = version;

        CONFIG_OVERRIDE.with(|ovr| {
            if let Some(override_fn) = &*ovr.borrow() {
                warn!(
                    "overriding ProtocolConfig settings with custom settings (you should not see this log outside of tests)"
                );
                override_fn(version, ret)
            } else {
                ret
            }
        })
    }

    /// Get the value ProtocolConfig that are in effect during the given
    /// protocol version. Or none if the version is not supported.
    pub fn get_for_version_if_supported(version: ProtocolVersion, chain: Chain) -> Option<Self> {
        if version.0 >= ProtocolVersion::MIN.0 && version.0 <= ProtocolVersion::MAX_ALLOWED.0 {
            let mut ret = Self::get_for_version_impl(version, chain);
            ret.version = version;
            Some(ret)
        } else {
            None
        }
    }

    #[cfg(not(msim))]
    pub fn poison_get_for_min_version() {
        POISON_VERSION_METHODS.store(true, Ordering::Relaxed);
    }

    #[cfg(not(msim))]
    fn load_poison_get_for_min_version() -> bool {
        POISON_VERSION_METHODS.load(Ordering::Relaxed)
    }

    #[cfg(msim)]
    pub fn poison_get_for_min_version() {
        POISON_VERSION_METHODS.with(|p| p.store(true, Ordering::Relaxed));
    }

    #[cfg(msim)]
    fn load_poison_get_for_min_version() -> bool {
        POISON_VERSION_METHODS.with(|p| p.load(Ordering::Relaxed))
    }

    /// Convenience to get the constants at the current minimum supported
    /// version. Mainly used by client code that may not yet be
    /// protocol-version aware.
    pub fn get_for_min_version() -> Self {
        if Self::load_poison_get_for_min_version() {
            panic!("get_for_min_version called on validator");
        }
        ProtocolConfig::get_for_version(ProtocolVersion::MIN, Chain::Unknown)
    }

    /// CAREFUL! - You probably want to use `get_for_version` instead.
    ///
    /// Convenience to get the constants at the current maximum supported
    /// version. Mainly used by genesis. Note well that this function uses
    /// the max version supported locally by the node, which is not
    /// necessarily the current version of the network. ALSO, this function
    /// disregards chain specific config (by using Chain::Unknown), thereby
    /// potentially returning a protocol config that is incorrect for some
    /// feature flags. Definitely safe for testing and for protocol version
    /// 11 and prior.
    #[allow(non_snake_case)]
    pub fn get_for_max_version_UNSAFE() -> Self {
        if Self::load_poison_get_for_min_version() {
            panic!("get_for_max_version_UNSAFE called on validator");
        }
        ProtocolConfig::get_for_version(ProtocolVersion::MAX, Chain::Unknown)
    }

    fn get_for_version_impl(version: ProtocolVersion, chain: Chain) -> Self {
        #[cfg(msim)]
        {
            // populate the fake simulator version # with a different base tx cost.
            if version == ProtocolVersion::MAX_ALLOWED {
                let mut config = Self::get_for_version_impl(version - 1, Chain::Unknown);
                config.base_tx_cost_fixed = Some(config.base_tx_cost_fixed() + 1000);
                return config;
            }
        }

        // IMPORTANT: Never modify the value of any constant for a pre-existing protocol
        // version. To change the values here you must create a new protocol
        // version with the new values!
        let mut cfg = Self {
            version,

            feature_flags: Default::default(),

            max_tx_size_bytes: Some(128 * 1024),
            // We need this number to be at least 100x less than
            // `max_serialized_tx_effects_size_bytes`otherwise effects can be huge
            max_input_objects: Some(2048),
            max_serialized_tx_effects_size_bytes: Some(512 * 1024),
            max_serialized_tx_effects_size_bytes_system_tx: Some(512 * 1024 * 16),
            max_gas_payment_objects: Some(256),
            max_modules_in_publish: Some(64),
            max_package_dependencies: Some(32),
            max_arguments: Some(512),
            max_type_arguments: Some(16),
            max_type_argument_depth: Some(16),
            max_pure_argument_size: Some(16 * 1024),
            max_programmable_tx_commands: Some(1024),
            move_binary_format_version: Some(7),
            min_move_binary_format_version: Some(6),
            binary_module_handles: Some(100),
            binary_struct_handles: Some(300),
            binary_function_handles: Some(1500),
            binary_function_instantiations: Some(750),
            binary_signatures: Some(1000),
            binary_constant_pool: Some(4000),
            binary_identifiers: Some(10000),
            binary_address_identifiers: Some(100),
            binary_struct_defs: Some(200),
            binary_struct_def_instantiations: Some(100),
            binary_function_defs: Some(1000),
            binary_field_handles: Some(500),
            binary_field_instantiations: Some(250),
            binary_friend_decls: Some(100),
            binary_enum_defs: None,
            binary_enum_def_instantiations: None,
            binary_variant_handles: None,
            binary_variant_instantiation_handles: None,
            max_move_object_size: Some(250 * 1024),
            max_move_package_size: Some(100 * 1024),
            max_publish_or_upgrade_per_ptb: Some(5),
            // max gas budget is in NANOS and an absolute value 50IOTA
            max_tx_gas: Some(50_000_000_000),
            max_gas_price: Some(100_000),
            max_gas_computation_bucket: Some(5_000_000),
            max_loop_depth: Some(5),
            max_generic_instantiation_length: Some(32),
            max_function_parameters: Some(128),
            max_basic_blocks: Some(1024),
            max_value_stack_size: Some(1024),
            max_type_nodes: Some(256),
            max_push_size: Some(10000),
            max_struct_definitions: Some(200),
            max_function_definitions: Some(1000),
            max_fields_in_struct: Some(32),
            max_dependency_depth: Some(100),
            max_num_event_emit: Some(1024),
            max_num_new_move_object_ids: Some(2048),
            max_num_new_move_object_ids_system_tx: Some(2048 * 16),
            max_num_deleted_move_object_ids: Some(2048),
            max_num_deleted_move_object_ids_system_tx: Some(2048 * 16),
            max_num_transferred_move_object_ids: Some(2048),
            max_num_transferred_move_object_ids_system_tx: Some(2048 * 16),
            max_event_emit_size: Some(250 * 1024),
            max_move_vector_len: Some(256 * 1024),

            max_back_edges_per_function: Some(10_000),
            max_back_edges_per_module: Some(10_000),

            max_verifier_meter_ticks_per_function: Some(16_000_000),

            max_meter_ticks_per_module: Some(16_000_000),
            max_meter_ticks_per_package: Some(16_000_000),

            object_runtime_max_num_cached_objects: Some(1000),
            object_runtime_max_num_cached_objects_system_tx: Some(1000 * 16),
            object_runtime_max_num_store_entries: Some(1000),
            object_runtime_max_num_store_entries_system_tx: Some(1000 * 16),
            // min gas budget is in NANOS and an absolute value 1000 NANOS or 0.000001IOTA
            base_tx_cost_fixed: Some(1_000),
            package_publish_cost_fixed: Some(1_000),
            base_tx_cost_per_byte: Some(0),
            package_publish_cost_per_byte: Some(80),
            obj_access_cost_read_per_byte: Some(15),
            obj_access_cost_mutate_per_byte: Some(40),
            obj_access_cost_delete_per_byte: Some(40),
            obj_access_cost_verify_per_byte: Some(200),
            obj_data_cost_refundable: Some(100),
            obj_metadata_cost_non_refundable: Some(50),
            gas_model_version: Some(8),
            storage_rebate_rate: Some(10000),
            // Change reward slashing rate to 100%.
            reward_slashing_rate: Some(10000),
            storage_gas_price: Some(76),
            // The initial target reward for validators per epoch.
            // Refer to the IOTA tokenomics for the origin of this value.
            validator_target_reward: Some(767_000 * 1_000_000_000),
            max_transactions_per_checkpoint: Some(10_000),
            max_checkpoint_size_bytes: Some(30 * 1024 * 1024),

            // For now, perform upgrades with a bare quorum of validators.
            buffer_stake_for_protocol_upgrade_bps: Some(5000),

            // === Native Function Costs ===
            // `address` module
            // Cost params for the Move native function `address::from_bytes(bytes: vector<u8>)`
            address_from_bytes_cost_base: Some(52),
            // Cost params for the Move native function `address::to_u256(address): u256`
            address_to_u256_cost_base: Some(52),
            // Cost params for the Move native function `address::from_u256(u256): address`
            address_from_u256_cost_base: Some(52),

            // `config` module
            // Cost params for the Move native function `read_setting_impl``
            config_read_setting_impl_cost_base: Some(100),
            config_read_setting_impl_cost_per_byte: Some(40),

            // `dynamic_field` module
            // Cost params for the Move native function `hash_type_and_key<K: copy + drop +
            // store>(parent: address, k: K): address`
            dynamic_field_hash_type_and_key_cost_base: Some(100),
            dynamic_field_hash_type_and_key_type_cost_per_byte: Some(2),
            dynamic_field_hash_type_and_key_value_cost_per_byte: Some(2),
            dynamic_field_hash_type_and_key_type_tag_cost_per_byte: Some(2),
            // Cost params for the Move native function `add_child_object<Child: key>(parent:
            // address, child: Child)`
            dynamic_field_add_child_object_cost_base: Some(100),
            dynamic_field_add_child_object_type_cost_per_byte: Some(10),
            dynamic_field_add_child_object_value_cost_per_byte: Some(10),
            dynamic_field_add_child_object_struct_tag_cost_per_byte: Some(10),
            // Cost params for the Move native function `borrow_child_object_mut<Child: key>(parent:
            // &mut UID, id: address): &mut Child`
            dynamic_field_borrow_child_object_cost_base: Some(100),
            dynamic_field_borrow_child_object_child_ref_cost_per_byte: Some(10),
            dynamic_field_borrow_child_object_type_cost_per_byte: Some(10),
            // Cost params for the Move native function `remove_child_object<Child: key>(parent:
            // address, id: address): Child`
            dynamic_field_remove_child_object_cost_base: Some(100),
            dynamic_field_remove_child_object_child_cost_per_byte: Some(2),
            dynamic_field_remove_child_object_type_cost_per_byte: Some(2),
            // Cost params for the Move native function `has_child_object(parent: address, id:
            // address): bool`
            dynamic_field_has_child_object_cost_base: Some(100),
            // Cost params for the Move native function `has_child_object_with_ty<Child:
            // key>(parent: address, id: address): bool`
            dynamic_field_has_child_object_with_ty_cost_base: Some(100),
            dynamic_field_has_child_object_with_ty_type_cost_per_byte: Some(2),
            dynamic_field_has_child_object_with_ty_type_tag_cost_per_byte: Some(2),

            // `event` module
            // Cost params for the Move native function `event::emit<T: copy + drop>(event: T)`
            event_emit_cost_base: Some(52),
            event_emit_value_size_derivation_cost_per_byte: Some(2),
            event_emit_tag_size_derivation_cost_per_byte: Some(5),
            event_emit_output_cost_per_byte: Some(10),

            //  `object` module
            // Cost params for the Move native function `borrow_uid<T: key>(obj: &T): &UID`
            object_borrow_uid_cost_base: Some(52),
            // Cost params for the Move native function `delete_impl(id: address)`
            object_delete_impl_cost_base: Some(52),
            // Cost params for the Move native function `record_new_uid(id: address)`
            object_record_new_uid_cost_base: Some(52),

            // `transfer` module
            // Cost params for the Move native function `transfer_impl<T: key>(obj: T, recipient:
            // address)`
            transfer_transfer_internal_cost_base: Some(52),
            // Cost params for the Move native function `freeze_object<T: key>(obj: T)`
            transfer_freeze_object_cost_base: Some(52),
            // Cost params for the Move native function `share_object<T: key>(obj: T)`
            transfer_share_object_cost_base: Some(52),
            transfer_receive_object_cost_base: Some(52),

            // `tx_context` module
            // Cost params for the Move native function `transfer_impl<T: key>(obj: T, recipient:
            // address)`
            tx_context_derive_id_cost_base: Some(52),

            // `types` module
            // Cost params for the Move native function `is_one_time_witness<T: drop>(_: &T): bool`
            types_is_one_time_witness_cost_base: Some(52),
            types_is_one_time_witness_type_tag_cost_per_byte: Some(2),
            types_is_one_time_witness_type_cost_per_byte: Some(2),

            // `validator` module
            // Cost params for the Move native function `validate_metadata_bcs(metadata:
            // vector<u8>)`
            validator_validate_metadata_cost_base: Some(52),
            validator_validate_metadata_data_cost_per_byte: Some(2),

            // Crypto
            crypto_invalid_arguments_cost: Some(100),
            // bls12381::bls12381_min_pk_verify
            bls12381_bls12381_min_sig_verify_cost_base: Some(52),
            bls12381_bls12381_min_sig_verify_msg_cost_per_byte: Some(2),
            bls12381_bls12381_min_sig_verify_msg_cost_per_block: Some(2),

            // bls12381::bls12381_min_pk_verify
            bls12381_bls12381_min_pk_verify_cost_base: Some(52),
            bls12381_bls12381_min_pk_verify_msg_cost_per_byte: Some(2),
            bls12381_bls12381_min_pk_verify_msg_cost_per_block: Some(2),

            // ecdsa_k1::ecrecover
            ecdsa_k1_ecrecover_keccak256_cost_base: Some(52),
            ecdsa_k1_ecrecover_keccak256_msg_cost_per_byte: Some(2),
            ecdsa_k1_ecrecover_keccak256_msg_cost_per_block: Some(2),
            ecdsa_k1_ecrecover_sha256_cost_base: Some(52),
            ecdsa_k1_ecrecover_sha256_msg_cost_per_byte: Some(2),
            ecdsa_k1_ecrecover_sha256_msg_cost_per_block: Some(2),

            // ecdsa_k1::decompress_pubkey
            ecdsa_k1_decompress_pubkey_cost_base: Some(52),

            // ecdsa_k1::secp256k1_verify
            ecdsa_k1_secp256k1_verify_keccak256_cost_base: Some(52),
            ecdsa_k1_secp256k1_verify_keccak256_msg_cost_per_byte: Some(2),
            ecdsa_k1_secp256k1_verify_keccak256_msg_cost_per_block: Some(2),
            ecdsa_k1_secp256k1_verify_sha256_cost_base: Some(52),
            ecdsa_k1_secp256k1_verify_sha256_msg_cost_per_byte: Some(2),
            ecdsa_k1_secp256k1_verify_sha256_msg_cost_per_block: Some(2),

            // ecdsa_r1::ecrecover
            ecdsa_r1_ecrecover_keccak256_cost_base: Some(52),
            ecdsa_r1_ecrecover_keccak256_msg_cost_per_byte: Some(2),
            ecdsa_r1_ecrecover_keccak256_msg_cost_per_block: Some(2),
            ecdsa_r1_ecrecover_sha256_cost_base: Some(52),
            ecdsa_r1_ecrecover_sha256_msg_cost_per_byte: Some(2),
            ecdsa_r1_ecrecover_sha256_msg_cost_per_block: Some(2),

            // ecdsa_r1::secp256k1_verify
            ecdsa_r1_secp256r1_verify_keccak256_cost_base: Some(52),
            ecdsa_r1_secp256r1_verify_keccak256_msg_cost_per_byte: Some(2),
            ecdsa_r1_secp256r1_verify_keccak256_msg_cost_per_block: Some(2),
            ecdsa_r1_secp256r1_verify_sha256_cost_base: Some(52),
            ecdsa_r1_secp256r1_verify_sha256_msg_cost_per_byte: Some(2),
            ecdsa_r1_secp256r1_verify_sha256_msg_cost_per_block: Some(2),

            // ecvrf::verify
            ecvrf_ecvrf_verify_cost_base: Some(52),
            ecvrf_ecvrf_verify_alpha_string_cost_per_byte: Some(2),
            ecvrf_ecvrf_verify_alpha_string_cost_per_block: Some(2),

            // ed25519
            ed25519_ed25519_verify_cost_base: Some(52),
            ed25519_ed25519_verify_msg_cost_per_byte: Some(2),
            ed25519_ed25519_verify_msg_cost_per_block: Some(2),

            // groth16::prepare_verifying_key
            groth16_prepare_verifying_key_bls12381_cost_base: Some(52),
            groth16_prepare_verifying_key_bn254_cost_base: Some(52),

            // groth16::verify_groth16_proof_internal
            groth16_verify_groth16_proof_internal_bls12381_cost_base: Some(52),
            groth16_verify_groth16_proof_internal_bls12381_cost_per_public_input: Some(2),
            groth16_verify_groth16_proof_internal_bn254_cost_base: Some(52),
            groth16_verify_groth16_proof_internal_bn254_cost_per_public_input: Some(2),
            groth16_verify_groth16_proof_internal_public_input_cost_per_byte: Some(2),

            // hash::blake2b256
            hash_blake2b256_cost_base: Some(52),
            hash_blake2b256_data_cost_per_byte: Some(2),
            hash_blake2b256_data_cost_per_block: Some(2),
            // hash::keccak256
            hash_keccak256_cost_base: Some(52),
            hash_keccak256_data_cost_per_byte: Some(2),
            hash_keccak256_data_cost_per_block: Some(2),

            poseidon_bn254_cost_base: None,
            poseidon_bn254_cost_per_block: None,

            // hmac::hmac_sha3_256
            hmac_hmac_sha3_256_cost_base: Some(52),
            hmac_hmac_sha3_256_input_cost_per_byte: Some(2),
            hmac_hmac_sha3_256_input_cost_per_block: Some(2),

            // group ops
            group_ops_bls12381_decode_scalar_cost: Some(52),
            group_ops_bls12381_decode_g1_cost: Some(52),
            group_ops_bls12381_decode_g2_cost: Some(52),
            group_ops_bls12381_decode_gt_cost: Some(52),
            group_ops_bls12381_scalar_add_cost: Some(52),
            group_ops_bls12381_g1_add_cost: Some(52),
            group_ops_bls12381_g2_add_cost: Some(52),
            group_ops_bls12381_gt_add_cost: Some(52),
            group_ops_bls12381_scalar_sub_cost: Some(52),
            group_ops_bls12381_g1_sub_cost: Some(52),
            group_ops_bls12381_g2_sub_cost: Some(52),
            group_ops_bls12381_gt_sub_cost: Some(52),
            group_ops_bls12381_scalar_mul_cost: Some(52),
            group_ops_bls12381_g1_mul_cost: Some(52),
            group_ops_bls12381_g2_mul_cost: Some(52),
            group_ops_bls12381_gt_mul_cost: Some(52),
            group_ops_bls12381_scalar_div_cost: Some(52),
            group_ops_bls12381_g1_div_cost: Some(52),
            group_ops_bls12381_g2_div_cost: Some(52),
            group_ops_bls12381_gt_div_cost: Some(52),
            group_ops_bls12381_g1_hash_to_base_cost: Some(52),
            group_ops_bls12381_g2_hash_to_base_cost: Some(52),
            group_ops_bls12381_g1_hash_to_cost_per_byte: Some(2),
            group_ops_bls12381_g2_hash_to_cost_per_byte: Some(2),
            group_ops_bls12381_g1_msm_base_cost: Some(52),
            group_ops_bls12381_g2_msm_base_cost: Some(52),
            group_ops_bls12381_g1_msm_base_cost_per_input: Some(52),
            group_ops_bls12381_g2_msm_base_cost_per_input: Some(52),
            group_ops_bls12381_msm_max_len: Some(32),
            group_ops_bls12381_pairing_cost: Some(52),

            // zklogin::check_zklogin_id
            check_zklogin_id_cost_base: Some(200),
            // zklogin::check_zklogin_issuer
            check_zklogin_issuer_cost_base: Some(200),

            vdf_verify_vdf_cost: None,
            vdf_hash_to_input_cost: None,

            bcs_per_byte_serialized_cost: Some(2),
            bcs_legacy_min_output_size_cost: Some(1),
            bcs_failure_cost: Some(52),
            hash_sha2_256_base_cost: Some(52),
            hash_sha2_256_per_byte_cost: Some(2),
            hash_sha2_256_legacy_min_input_len_cost: Some(1),
            hash_sha3_256_base_cost: Some(52),
            hash_sha3_256_per_byte_cost: Some(2),
            hash_sha3_256_legacy_min_input_len_cost: Some(1),
            type_name_get_base_cost: Some(52),
            type_name_get_per_byte_cost: Some(2),
            string_check_utf8_base_cost: Some(52),
            string_check_utf8_per_byte_cost: Some(2),
            string_is_char_boundary_base_cost: Some(52),
            string_sub_string_base_cost: Some(52),
            string_sub_string_per_byte_cost: Some(2),
            string_index_of_base_cost: Some(52),
            string_index_of_per_byte_pattern_cost: Some(2),
            string_index_of_per_byte_searched_cost: Some(2),
            vector_empty_base_cost: Some(52),
            vector_length_base_cost: Some(52),
            vector_push_back_base_cost: Some(52),
            vector_push_back_legacy_per_abstract_memory_unit_cost: Some(2),
            vector_borrow_base_cost: Some(52),
            vector_pop_back_base_cost: Some(52),
            vector_destroy_empty_base_cost: Some(52),
            vector_swap_base_cost: Some(52),
            debug_print_base_cost: Some(52),
            debug_print_stack_trace_base_cost: Some(52),

            max_size_written_objects: Some(5 * 1000 * 1000),
            // max size of written objects during a system TXn to allow for larger writes
            // akin to `max_size_written_objects` but for system TXns
            max_size_written_objects_system_tx: Some(50 * 1000 * 1000),

            // Limits the length of a Move identifier
            max_move_identifier_len: Some(128),
            max_move_value_depth: Some(128),
            max_move_enum_variants: None,

            gas_rounding_step: Some(1_000),

            execution_version: Some(1),

            // We maintain the same total size limit for events, but increase the number of
            // events that can be emitted.
            max_event_emit_size_total: Some(
                256 /* former event count limit */ * 250 * 1024, // size limit per event
            ),

            // Taking a baby step approach, we consider only 20% by stake as bad nodes so we
            // have a 80% by stake of nodes participating in the leader committee. That
            // allow us for more redundancy in case we have validators
            // under performing - since the responsibility is shared
            // amongst more nodes. We can increase that once we do have
            // higher confidence.
            consensus_bad_nodes_stake_threshold: Some(20),

            // Max of 10 votes per hour.
            max_jwk_votes_per_validator_per_epoch: Some(240),

            max_age_of_jwk_in_epochs: Some(1),

            consensus_max_transaction_size_bytes: Some(256 * 1024), // 256KB

            // Assume 1KB per transaction and 500 transactions per block.
            consensus_max_transactions_in_block_bytes: Some(512 * 1024),

            random_beacon_reduction_allowed_delta: Some(800),

            random_beacon_reduction_lower_bound: Some(1000),
            random_beacon_dkg_timeout_round: Some(3000),
            random_beacon_min_round_interval_ms: Some(500),

            random_beacon_dkg_version: Some(1),

            // Assume 20_000 TPS * 5% max stake per validator / (minimum) 4 blocks per round
            // = 250 transactions per block maximum Using a higher limit
            // that is 512, to account for bursty traffic and system transactions.
            consensus_max_num_transactions_in_block: Some(512),

            max_accumulated_txn_cost_per_object_in_narwhal_commit: Some(100),

            max_deferral_rounds_for_congestion_control: Some(10),

            min_checkpoint_interval_ms: Some(200),

            checkpoint_summary_version_specific_data: Some(1),

            max_soft_bundle_size: Some(5),

            bridge_should_try_to_finalize_committee: None,

            max_accumulated_txn_cost_per_object_in_mysticeti_commit: Some(10),
            // When adding a new constant, set it to None in the earliest version, like this:
            // new_constant: None,
        };

        cfg.feature_flags
            .disable_invariant_violation_check_in_swap_loc = true;
        cfg.feature_flags.no_extraneous_module_bytes = true;
        cfg.feature_flags
            .advance_to_highest_supported_protocol_version = true;
        cfg.feature_flags.consensus_transaction_ordering = ConsensusTransactionOrdering::ByGasPrice;
        cfg.feature_flags.loaded_child_object_format = true;
        cfg.feature_flags.loaded_child_object_format_type = true;

        cfg.feature_flags.recompute_has_public_transfer_in_execution = true;
        cfg.feature_flags.shared_object_deletion = true;
        cfg.feature_flags.hardened_otw_check = true;
<<<<<<< HEAD
        cfg.feature_flags.allow_receiving_object_id = true;
=======
        cfg.feature_flags.enable_coin_deny_list = true;
>>>>>>> afd43b4c
        cfg.feature_flags.reject_mutable_random_on_entry_functions = true;

        // Enable group ops and all networks (but not msm)
        cfg.feature_flags.enable_group_ops_native_functions = true;

        // zkLogin related flags
        {
            cfg.feature_flags.zklogin_auth = false;
            cfg.feature_flags.enable_jwk_consensus_updates = false;
            // zklogin_supported_providers config is deprecated, zklogin
            // signature verifier will use the fetched jwk map to determine
            // whether the provider is supported based on node config.
            cfg.feature_flags.zklogin_supported_providers = BTreeSet::default();
            cfg.feature_flags.zklogin_max_epoch_upper_bound_delta = Some(30);
            cfg.feature_flags.accept_zklogin_in_multisig = false;
        }

        // Enable Mysticeti on mainnet.
        cfg.feature_flags.consensus_choice = ConsensusChoice::Mysticeti;
        // Use tonic networking for Mysticeti.
        cfg.feature_flags.consensus_network = ConsensusNetwork::Tonic;
        // Enable leader scoring & schedule change on mainnet for mysticeti.
        cfg.feature_flags.mysticeti_leader_scoring_and_schedule = true;

        // Enable resharing at same initial version
        cfg.feature_flags.reshare_at_same_initial_version = true;

        // Enable resolving abort code IDs to package ID instead of runtime module ID
        cfg.feature_flags.resolve_abort_locations_to_package_id = true;

        // Enable the committed sub dag digest inclusion on the commit output
        cfg.feature_flags.mysticeti_use_committed_subdag_digest = true;

        cfg.feature_flags.mysticeti_num_leaders_per_round = Some(1);

        cfg.feature_flags.enable_coin_deny_list_v2 = true;

        // Enable soft bundle.
        cfg.feature_flags.soft_bundle = true;

        cfg.feature_flags.per_object_congestion_control_mode =
            PerObjectCongestionControlMode::TotalTxCount;

        // Do not allow bridge committee to finalize on mainnet.
        cfg.bridge_should_try_to_finalize_committee = Some(chain != Chain::Mainnet);

        cfg.feature_flags.rethrow_serialization_type_layout_errors = true;

        cfg.feature_flags.bridge = false;

        // Devnet
        if chain != Chain::Mainnet && chain != Chain::Testnet {
            cfg.feature_flags.enable_poseidon = true;
            cfg.poseidon_bn254_cost_base = Some(260);
            cfg.poseidon_bn254_cost_per_block = Some(10);

            cfg.feature_flags.enable_group_ops_native_function_msm = true;

            cfg.feature_flags.enable_vdf = true;
            // Set to 30x and 2x the cost of a signature verification for now. This
            // should be updated along with other native crypto functions.
            cfg.vdf_verify_vdf_cost = Some(1500);
            cfg.vdf_hash_to_input_cost = Some(100);

            cfg.feature_flags.passkey_auth = true;

            cfg.feature_flags.authority_capabilities_v2 = true;
        }

        // TODO: remove the never_loop attribute when the version 2 is added.
        #[allow(clippy::never_loop)]
        for cur in 2..=version.0 {
            match cur {
                1 => unreachable!(),

                // Use this template when making changes:
                //
                //     // modify an existing constant.
                //     move_binary_format_version: Some(7),
                //
                //     // Add a new constant (which is set to None in prior versions).
                //     new_constant: Some(new_value),
                //
                //     // Remove a constant (ensure that it is never accessed during this version).
                //     max_move_object_size: None,
                _ => panic!("unsupported version {:?}", version),
            }
        }
        cfg
    }

    // Extract the bytecode verifier config from this protocol config. `for_signing`
    // indicates whether this config is used for verification during signing or
    // execution.
    pub fn verifier_config(&self, for_signing: bool) -> VerifierConfig {
        let (max_back_edges_per_function, max_back_edges_per_module) = if for_signing {
            (
                Some(self.max_back_edges_per_function() as usize),
                Some(self.max_back_edges_per_module() as usize),
            )
        } else {
            (None, None)
        };

        VerifierConfig {
            max_loop_depth: Some(self.max_loop_depth() as usize),
            max_generic_instantiation_length: Some(self.max_generic_instantiation_length() as usize),
            max_function_parameters: Some(self.max_function_parameters() as usize),
            max_basic_blocks: Some(self.max_basic_blocks() as usize),
            max_value_stack_size: self.max_value_stack_size() as usize,
            max_type_nodes: Some(self.max_type_nodes() as usize),
            max_push_size: Some(self.max_push_size() as usize),
            max_dependency_depth: Some(self.max_dependency_depth() as usize),
            max_fields_in_struct: Some(self.max_fields_in_struct() as usize),
            max_function_definitions: Some(self.max_function_definitions() as usize),
            max_data_definitions: Some(self.max_struct_definitions() as usize),
            max_constant_vector_len: Some(self.max_move_vector_len()),
            max_back_edges_per_function,
            max_back_edges_per_module,
            max_basic_blocks_in_script: None,
            max_identifier_len: self.max_move_identifier_len_as_option(), /* Before protocol
                                                                           * version 9, there was
                                                                           * no limit */
            reject_mutable_random_on_entry_functions: self
                .reject_mutable_random_on_entry_functions(),
            bytecode_version: self.move_binary_format_version(),
            max_variants_in_enum: self.max_move_enum_variants_as_option(),
        }
    }

    /// MeterConfig for metering packages during signing. It is NOT stable
    /// between binaries and cannot used during execution.
    pub fn meter_config_for_signing(&self) -> MeterConfig {
        MeterConfig {
            max_per_fun_meter_units: Some(2_200_000),
            max_per_mod_meter_units: Some(2_200_000),
            max_per_pkg_meter_units: Some(2_200_000),
        }
    }

    /// Override one or more settings in the config, for testing.
    /// This must be called at the beginning of the test, before
    /// get_for_(min|max)_version is called, since those functions cache
    /// their return value.
    pub fn apply_overrides_for_testing(
        override_fn: impl Fn(ProtocolVersion, Self) -> Self + Send + 'static,
    ) -> OverrideGuard {
        CONFIG_OVERRIDE.with(|ovr| {
            let mut cur = ovr.borrow_mut();
            assert!(cur.is_none(), "config override already present");
            *cur = Some(Box::new(override_fn));
            OverrideGuard
        })
    }
}

// Setters for tests.
// This is only needed for feature_flags. Please suffix each setter with
// `_for_testing`. Non-feature_flags should already have test setters defined
// through macros.
impl ProtocolConfig {
    pub fn set_advance_to_highest_supported_protocol_version_for_testing(&mut self, val: bool) {
        self.feature_flags
            .advance_to_highest_supported_protocol_version = val
    }
    pub fn set_zklogin_auth_for_testing(&mut self, val: bool) {
        self.feature_flags.zklogin_auth = val
    }
    pub fn set_enable_jwk_consensus_updates_for_testing(&mut self, val: bool) {
        self.feature_flags.enable_jwk_consensus_updates = val
    }

    pub fn set_accept_zklogin_in_multisig_for_testing(&mut self, val: bool) {
        self.feature_flags.accept_zklogin_in_multisig = val
    }

    pub fn set_shared_object_deletion_for_testing(&mut self, val: bool) {
        self.feature_flags.shared_object_deletion = val;
    }

    pub fn set_resolve_abort_locations_to_package_id_for_testing(&mut self, val: bool) {
        self.feature_flags.resolve_abort_locations_to_package_id = val;
    }

    pub fn set_reshare_at_same_initial_version_for_testing(&mut self, val: bool) {
        self.feature_flags.reshare_at_same_initial_version = val;
    }

    pub fn set_per_object_congestion_control_mode_for_testing(
        &mut self,
        val: PerObjectCongestionControlMode,
    ) {
        self.feature_flags.per_object_congestion_control_mode = val;
    }

    pub fn set_consensus_choice_for_testing(&mut self, val: ConsensusChoice) {
        self.feature_flags.consensus_choice = val;
    }

    pub fn set_consensus_network_for_testing(&mut self, val: ConsensusNetwork) {
        self.feature_flags.consensus_network = val;
    }

    pub fn set_zklogin_max_epoch_upper_bound_delta_for_testing(&mut self, val: Option<u64>) {
        self.feature_flags.zklogin_max_epoch_upper_bound_delta = val
    }
    pub fn set_disable_bridge_for_testing(&mut self) {
        self.feature_flags.bridge = false
    }

    pub fn set_mysticeti_leader_scoring_and_schedule_for_testing(&mut self, val: bool) {
        self.feature_flags.mysticeti_leader_scoring_and_schedule = val;
    }

    pub fn set_mysticeti_num_leaders_per_round_for_testing(&mut self, val: Option<usize>) {
        self.feature_flags.mysticeti_num_leaders_per_round = val;
    }

    pub fn set_enable_soft_bundle_for_testing(&mut self, val: bool) {
        self.feature_flags.soft_bundle = val;
    }

    pub fn set_passkey_auth_for_testing(&mut self, val: bool) {
        self.feature_flags.passkey_auth = val
    }
}

type OverrideFn = dyn Fn(ProtocolVersion, ProtocolConfig) -> ProtocolConfig + Send;

thread_local! {
    static CONFIG_OVERRIDE: RefCell<Option<Box<OverrideFn>>> = RefCell::new(None);
}

#[must_use]
pub struct OverrideGuard;

impl Drop for OverrideGuard {
    fn drop(&mut self) {
        info!("restoring override fn");
        CONFIG_OVERRIDE.with(|ovr| {
            *ovr.borrow_mut() = None;
        });
    }
}

/// Defines which limit got crossed.
/// The value which crossed the limit and value of the limit crossed are
/// embedded
#[derive(PartialEq, Eq)]
pub enum LimitThresholdCrossed {
    None,
    Soft(u128, u128),
    Hard(u128, u128),
}

/// Convenience function for comparing limit ranges
/// V::MAX must be at >= U::MAX and T::MAX
pub fn check_limit_in_range<T: Into<V>, U: Into<V>, V: PartialOrd + Into<u128>>(
    x: T,
    soft_limit: U,
    hard_limit: V,
) -> LimitThresholdCrossed {
    let x: V = x.into();
    let soft_limit: V = soft_limit.into();

    debug_assert!(soft_limit <= hard_limit);

    // It is important to preserve this comparison order because if soft_limit ==
    // hard_limit we want LimitThresholdCrossed::Hard
    if x >= hard_limit {
        LimitThresholdCrossed::Hard(x.into(), hard_limit.into())
    } else if x < soft_limit {
        LimitThresholdCrossed::None
    } else {
        LimitThresholdCrossed::Soft(x.into(), soft_limit.into())
    }
}

#[macro_export]
macro_rules! check_limit {
    ($x:expr, $hard:expr) => {
        check_limit!($x, $hard, $hard)
    };
    ($x:expr, $soft:expr, $hard:expr) => {
        check_limit_in_range($x as u64, $soft, $hard)
    };
}

/// Used to check which limits were crossed if the TX is metered (not system tx)
/// Args are: is_metered, value_to_check, metered_limit, unmetered_limit
/// metered_limit is always less than or equal to unmetered_hard_limit
#[macro_export]
macro_rules! check_limit_by_meter {
    ($is_metered:expr, $x:expr, $metered_limit:expr, $unmetered_hard_limit:expr, $metric:expr) => {{
        // If this is metered, we use the metered_limit limit as the upper bound
        let (h, metered_str) = if $is_metered {
            ($metered_limit, "metered")
        } else {
            // Unmetered gets more headroom
            ($unmetered_hard_limit, "unmetered")
        };
        use iota_protocol_config::check_limit_in_range;
        let result = check_limit_in_range($x as u64, $metered_limit, h);
        match result {
            LimitThresholdCrossed::None => {}
            LimitThresholdCrossed::Soft(_, _) => {
                $metric.with_label_values(&[metered_str, "soft"]).inc();
            }
            LimitThresholdCrossed::Hard(_, _) => {
                $metric.with_label_values(&[metered_str, "hard"]).inc();
            }
        };
        result
    }};
}

#[cfg(all(test, not(msim)))]
mod test {
    use insta::assert_yaml_snapshot;

    use super::*;

    #[test]
    fn snapshot_tests() {
        println!("\n============================================================================");
        println!("!                                                                          !");
        println!("! IMPORTANT: never update snapshots from this test. only add new versions! !");
        println!("!                                                                          !");
        println!("============================================================================\n");
        for chain_id in &[Chain::Unknown, Chain::Mainnet, Chain::Testnet] {
            // make Chain::Unknown snapshots compatible with pre-chain-id snapshots so that
            // we don't break the release-time compatibility tests. Once Chain
            // Id configs have been released everywhere, we can remove this and
            // only test Mainnet and Testnet
            let chain_str = match chain_id {
                Chain::Unknown => "".to_string(),
                _ => format!("{:?}_", chain_id),
            };
            for i in MIN_PROTOCOL_VERSION..=MAX_PROTOCOL_VERSION {
                let cur = ProtocolVersion::new(i);
                assert_yaml_snapshot!(
                    format!("{}version_{}", chain_str, cur.as_u64()),
                    ProtocolConfig::get_for_version(cur, *chain_id)
                );
            }
        }
    }

    #[test]
    fn test_getters() {
        let prot: ProtocolConfig =
            ProtocolConfig::get_for_version(ProtocolVersion::new(1), Chain::Unknown);
        assert_eq!(
            prot.max_arguments(),
            prot.max_arguments_as_option().unwrap()
        );
    }

    #[test]
    fn test_setters() {
        let mut prot: ProtocolConfig =
            ProtocolConfig::get_for_version(ProtocolVersion::new(1), Chain::Unknown);
        prot.set_max_arguments_for_testing(123);
        assert_eq!(prot.max_arguments(), 123);

        prot.set_max_arguments_from_str_for_testing("321".to_string());
        assert_eq!(prot.max_arguments(), 321);

        prot.disable_max_arguments_for_testing();
        assert_eq!(prot.max_arguments_as_option(), None);

        prot.set_attr_for_testing("max_arguments".to_string(), "456".to_string());
        assert_eq!(prot.max_arguments(), 456);
    }

    #[test]
    fn lookup_by_string_test() {
        let prot: ProtocolConfig =
            ProtocolConfig::get_for_version(ProtocolVersion::new(1), Chain::Mainnet);
        // Does not exist
        assert!(prot.lookup_attr("some random string".to_string()).is_none());

        assert!(
            prot.lookup_attr("max_arguments".to_string())
                == Some(ProtocolConfigValue::u32(prot.max_arguments())),
        );

        // We didnt have this in version 1 on Mainnet
        assert!(
            prot.lookup_attr("poseidon_bn254_cost_base".to_string())
                .is_none()
        );
        assert!(
            prot.attr_map()
                .get("poseidon_bn254_cost_base")
                .unwrap()
                .is_none()
        );

        // But we did in version 1 on Devnet
        let prot: ProtocolConfig =
            ProtocolConfig::get_for_version(ProtocolVersion::new(1), Chain::Unknown);

        assert!(
            prot.lookup_attr("poseidon_bn254_cost_base".to_string())
                == Some(ProtocolConfigValue::u64(prot.poseidon_bn254_cost_base()))
        );
        assert!(
            prot.attr_map().get("poseidon_bn254_cost_base").unwrap()
                == &Some(ProtocolConfigValue::u64(prot.poseidon_bn254_cost_base()))
        );

        // Check feature flags
        let prot: ProtocolConfig =
            ProtocolConfig::get_for_version(ProtocolVersion::new(1), Chain::Mainnet);
        // Does not exist
        assert!(
            prot.feature_flags
                .lookup_attr("some random string".to_owned())
                .is_none()
        );
        assert!(
            !prot
                .feature_flags
                .attr_map()
                .contains_key("some random string")
        );

        // Was false in v1 on Mainnet
        assert!(prot.feature_flags.lookup_attr("enable_poseidon".to_owned()) == Some(false));
        assert!(
            prot.feature_flags
                .attr_map()
                .get("enable_poseidon")
                .unwrap()
                == &false
        );
        let prot: ProtocolConfig =
            ProtocolConfig::get_for_version(ProtocolVersion::new(1), Chain::Unknown);
        // Was true from v1 and up on Devnet
        assert!(prot.feature_flags.lookup_attr("enable_poseidon".to_owned()) == Some(true));
        assert!(
            prot.feature_flags
                .attr_map()
                .get("enable_poseidon")
                .unwrap()
                == &true
        );
    }

    #[test]
    fn limit_range_fn_test() {
        let low = 100u32;
        let high = 10000u64;

        assert!(check_limit!(1u8, low, high) == LimitThresholdCrossed::None);
        assert!(matches!(
            check_limit!(255u16, low, high),
            LimitThresholdCrossed::Soft(255u128, 100)
        ));
        // This wont compile because lossy
        // assert!(check_limit!(100000000u128, low, high) ==
        // LimitThresholdCrossed::None); This wont compile because lossy
        // assert!(check_limit!(100000000usize, low, high) ==
        // LimitThresholdCrossed::None);

        assert!(matches!(
            check_limit!(2550000u64, low, high),
            LimitThresholdCrossed::Hard(2550000, 10000)
        ));

        assert!(matches!(
            check_limit!(2550000u64, high, high),
            LimitThresholdCrossed::Hard(2550000, 10000)
        ));

        assert!(matches!(
            check_limit!(1u8, high),
            LimitThresholdCrossed::None
        ));

        assert!(check_limit!(255u16, high) == LimitThresholdCrossed::None);

        assert!(matches!(
            check_limit!(2550000u64, high),
            LimitThresholdCrossed::Hard(2550000, 10000)
        ));
    }
}<|MERGE_RESOLUTION|>--- conflicted
+++ resolved
@@ -1739,11 +1739,6 @@
         cfg.feature_flags.recompute_has_public_transfer_in_execution = true;
         cfg.feature_flags.shared_object_deletion = true;
         cfg.feature_flags.hardened_otw_check = true;
-<<<<<<< HEAD
-        cfg.feature_flags.allow_receiving_object_id = true;
-=======
-        cfg.feature_flags.enable_coin_deny_list = true;
->>>>>>> afd43b4c
         cfg.feature_flags.reject_mutable_random_on_entry_functions = true;
 
         // Enable group ops and all networks (but not msm)
