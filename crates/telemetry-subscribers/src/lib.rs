// Copyright (c) Mysten Labs, Inc.
// Modifications Copyright (c) 2024 IOTA Stiftung
// SPDX-License-Identifier: Apache-2.0

use std::{
<<<<<<< HEAD
=======
    collections::hash_map::RandomState,
>>>>>>> fa51c35c
    env,
    io::{stderr, Write},
    path::PathBuf,
    str::FromStr,
    sync::{atomic::Ordering, Arc, Mutex},
    time::Duration,
};

use atomic_float::AtomicF64;
use crossterm::tty::IsTty;
use once_cell::sync::Lazy;
use opentelemetry::{
<<<<<<< HEAD
    trace::{Link, SamplingResult, SpanKind, TraceId, TracerProvider as _},
    Context, KeyValue,
};
use opentelemetry_otlp::WithExportConfig;
use opentelemetry_sdk::{
    trace::{BatchSpanProcessor, Sampler, ShouldSample, TracerProvider},
    Resource,
};
=======
    sdk::{
        self, runtime,
        trace::{BatchSpanProcessor, Sampler, ShouldSample, TracerProvider},
        Resource,
    },
    trace::TracerProvider as _,
};
use opentelemetry_api::{
    trace::{Link, SamplingResult, SpanKind, TraceId},
    Context, Key, OrderMap, Value,
};
use opentelemetry_otlp::WithExportConfig;
>>>>>>> fa51c35c
use span_latency_prom::PrometheusSpanLatencyLayer;
use tracing::{error, info, metadata::LevelFilter, Level};
use tracing_appender::non_blocking::{NonBlocking, WorkerGuard};
use tracing_subscriber::{filter, fmt, layer::SubscriberExt, reload, EnvFilter, Layer, Registry};

use crate::file_exporter::{CachedOpenFile, FileExporter};

mod file_exporter;
pub mod span_latency_prom;

/// Alias for a type-erased error type.
pub type BoxError = Box<dyn std::error::Error + Send + Sync + 'static>;

/// Configuration for different logging/tracing options
/// ===
/// - json_log_output: Output JSON logs to stdout only.
/// - log_file: If defined, write output to a file starting with this name, ex
///   app.log
/// - log_level: error/warn/info/debug/trace, defaults to info
#[derive(Default, Clone, Debug)]
pub struct TelemetryConfig {
    pub enable_otlp_tracing: bool,
    /// Enables Tokio Console debugging on port 6669
    pub tokio_console: bool,
    /// Output JSON logs.
    pub json_log_output: bool,
    /// If defined, write output to a file starting with this name, ex app.log
    pub log_file: Option<String>,
    /// Log level to set, defaults to info
    pub log_string: Option<String>,
    /// Span level - what level of spans should be created.  Note this is not
    /// same as logging level If set to None, then defaults to INFO
    pub span_level: Option<Level>,
    /// Set a panic hook
    pub panic_hook: bool,
    /// Crash on panic
    pub crash_on_panic: bool,
    /// Optional Prometheus registry - if present, all enabled span latencies
    /// are measured
    pub prom_registry: Option<prometheus::Registry>,
    pub sample_rate: f64,
    /// Add directive to include trace logs with provided target
    pub trace_target: Option<Vec<String>>,
}

#[must_use]
#[allow(dead_code)]
pub struct TelemetryGuards {
    worker_guard: WorkerGuard,
    provider: Option<TracerProvider>,
}

impl TelemetryGuards {
    fn new(
        config: TelemetryConfig,
        worker_guard: WorkerGuard,
        provider: Option<TracerProvider>,
    ) -> Self {
        set_global_telemetry_config(config);
        Self {
            worker_guard,
            provider,
        }
    }
}

impl Drop for TelemetryGuards {
    fn drop(&mut self) {
        clear_global_telemetry_config();
    }
}

#[derive(Clone, Debug)]
pub struct FilterHandle(reload::Handle<EnvFilter, Registry>);

impl FilterHandle {
    pub fn update<S: AsRef<str>>(&self, directives: S) -> Result<(), BoxError> {
        let filter = EnvFilter::try_new(directives)?;
        self.0.reload(filter)?;
        Ok(())
    }

    pub fn get(&self) -> Result<String, BoxError> {
        self.0
            .with_current(|filter| filter.to_string())
            .map_err(Into::into)
    }
}

pub struct TracingHandle {
    log: FilterHandle,
    trace: Option<FilterHandle>,
    file_output: CachedOpenFile,
    sampler: SamplingFilter,
}

impl TracingHandle {
    pub fn update_log<S: AsRef<str>>(&self, directives: S) -> Result<(), BoxError> {
        self.log.update(directives)
    }

    pub fn get_log(&self) -> Result<String, BoxError> {
        self.log.get()
    }

    pub fn update_sampling_rate(&self, sample_rate: f64) {
        self.sampler.update_sampling_rate(sample_rate);
    }

    pub fn update_trace_file<S: AsRef<str>>(&self, trace_file: S) -> Result<(), BoxError> {
        let trace_path = PathBuf::from_str(trace_file.as_ref())?;
        self.file_output.update_path(trace_path)?;
        Ok(())
    }

    pub fn update_trace_filter<S: AsRef<str>>(
        &self,
        directives: S,
        duration: Duration,
    ) -> Result<(), BoxError> {
        if let Some(trace) = &self.trace {
            let res = trace.update(directives);
            // after duration is elapsed, reset to the env setting
            let trace = trace.clone();
            let trace_filter_env = env::var("TRACE_FILTER").unwrap_or_else(|_| "off".to_string());
            tokio::spawn(async move {
                tokio::time::sleep(duration).await;
                if let Err(e) = trace.update(trace_filter_env) {
                    error!("failed to reset trace filter: {}", e);
                }
            });
            res
        } else {
            info!("tracing not enabled, ignoring update");
            Ok(())
        }
    }

    pub fn clear_file_output(&self) {
        self.file_output.clear_path();
    }

    pub fn reset_trace(&self) {
        if let Some(trace) = &self.trace {
            let trace_filter_env = env::var("TRACE_FILTER").unwrap_or_else(|_| "off".to_string());
            if let Err(e) = trace.update(trace_filter_env) {
                error!("failed to reset trace filter: {}", e);
            }
        }
    }
}

fn get_output(log_file: Option<String>) -> (NonBlocking, WorkerGuard) {
    if let Some(logfile_prefix) = log_file {
        let file_appender = tracing_appender::rolling::daily("", logfile_prefix);
        tracing_appender::non_blocking(file_appender)
    } else {
        tracing_appender::non_blocking(stderr())
    }
}

// NOTE: this function is copied from tracing's panic_hook example
fn set_panic_hook(crash_on_panic: bool) {
    let default_panic_handler = std::panic::take_hook();

    // Set a panic hook that records the panic as a `tracing` event at the
    // `ERROR` verbosity level.
    //
    // If we are currently in a span when the panic occurred, the logged event
    // will include the current span, allowing the context in which the panic
    // occurred to be recorded.
    std::panic::set_hook(Box::new(move |panic| {
        // If the panic has a source location, record it as structured fields.
        if let Some(location) = panic.location() {
            // On nightly Rust, where the `PanicInfo` type also exposes a
            // `message()` method returning just the message, we could record
            // just the message instead of the entire `fmt::Display`
            // implementation, avoiding the duplicated location
            tracing::error!(
                message = %panic,
                panic.file = location.file(),
                panic.line = location.line(),
                panic.column = location.column(),
            );
        } else {
            tracing::error!(message = %panic);
        }

        default_panic_handler(panic);

        // We're panicking so we can't do anything about the flush failing
        let _ = std::io::stderr().flush();
        let _ = std::io::stdout().flush();

        if crash_on_panic {
            // Kill the process
            std::process::exit(12);
        }
    }));
}

static GLOBAL_CONFIG: Lazy<Arc<Mutex<Option<TelemetryConfig>>>> =
    Lazy::new(|| Arc::new(Mutex::new(None)));

fn set_global_telemetry_config(config: TelemetryConfig) {
    let mut global_config = GLOBAL_CONFIG.lock().unwrap();
    assert!(global_config.is_none());
    *global_config = Some(config);
}

fn clear_global_telemetry_config() {
    let mut global_config = GLOBAL_CONFIG.lock().unwrap();
    *global_config = None;
}

pub fn get_global_telemetry_config() -> Option<TelemetryConfig> {
    let global_config = GLOBAL_CONFIG.lock().unwrap();
    global_config.clone()
}

impl TelemetryConfig {
    pub fn new() -> Self {
        Self {
            enable_otlp_tracing: false,
            tokio_console: false,
            json_log_output: false,
            log_file: None,
            log_string: None,
            span_level: None,
            panic_hook: true,
            crash_on_panic: false,
            prom_registry: None,
            sample_rate: 1.0,
            trace_target: None,
        }
    }

    pub fn with_json(mut self) -> Self {
        self.json_log_output = true;
        self
    }

    pub fn with_log_level(mut self, log_string: &str) -> Self {
        self.log_string = Some(log_string.to_owned());
        self
    }

    pub fn with_span_level(mut self, span_level: Level) -> Self {
        self.span_level = Some(span_level);
        self
    }

    pub fn with_log_file(mut self, filename: &str) -> Self {
        self.log_file = Some(filename.to_owned());
        self
    }

    pub fn with_prom_registry(mut self, registry: &prometheus::Registry) -> Self {
        self.prom_registry = Some(registry.clone());
        self
    }

    pub fn with_sample_rate(mut self, rate: f64) -> Self {
        self.sample_rate = rate;
        self
    }

    pub fn with_trace_target(mut self, target: &str) -> Self {
        match self.trace_target {
            Some(ref mut v) => v.push(target.to_owned()),
            None => self.trace_target = Some(vec![target.to_owned()]),
        };

        self
    }

    pub fn with_env(mut self) -> Self {
        if env::var("CRASH_ON_PANIC").is_ok() {
            self.crash_on_panic = true
        }

        if env::var("TRACE_FILTER").is_ok() {
            self.enable_otlp_tracing = true
        }

        if env::var("RUST_LOG_JSON").is_ok() {
            self.json_log_output = true;
        }

        if env::var("TOKIO_CONSOLE").is_ok() {
            self.tokio_console = true;
        }

        if let Ok(span_level) = env::var("TOKIO_SPAN_LEVEL") {
            self.span_level =
                Some(Level::from_str(&span_level).expect("Cannot parse TOKIO_SPAN_LEVEL"));
        }

        if let Ok(filepath) = env::var("RUST_LOG_FILE") {
            self.log_file = Some(filepath);
        }

        if let Ok(sample_rate) = env::var("SAMPLE_RATE") {
            self.sample_rate = sample_rate.parse().expect("Cannot parse SAMPLE_RATE");
        }

        self
    }

    pub fn init(self) -> (TelemetryGuards, TracingHandle) {
        let config = self;
        let config_clone = config.clone();

        // Setup an EnvFilter for filtering logging output layers.
        // NOTE: we don't want to use this to filter all layers.  That causes problems
        // for layers with different filtering needs, including
        // tokio-console/console-subscriber, and it also doesn't fit with the
        // span creation needs for distributed tracing and other span-based tools.
        let mut directives = config.log_string.unwrap_or_else(|| "info".into());
        if let Some(targets) = config.trace_target {
            for target in targets {
                directives.push_str(&format!(",{}=trace", target));
            }
        }
        let env_filter =
            EnvFilter::try_from_default_env().unwrap_or_else(|_| EnvFilter::new(directives));
        let (log_filter, reload_handle) = reload::Layer::new(env_filter);
        let log_filter_handle = FilterHandle(reload_handle);

        // Separate span level filter.
        // This is a dumb filter for now - allows all spans that are below a given
        // level. TODO: implement a sampling filter
        let span_level = config.span_level.unwrap_or(Level::INFO);
        let span_filter = filter::filter_fn(move |metadata| {
            metadata.is_span() && *metadata.level() <= span_level
        });

        let mut layers = Vec::new();

        // tokio-console layer
        // Please see https://docs.rs/console-subscriber/latest/console_subscriber/struct.Builder.html#configuration
        // for environment vars/config options
        #[cfg(feature = "tokio-console")]
        if config.tokio_console {
            layers.push(console_subscriber::spawn().boxed());
        }

        if let Some(registry) = config.prom_registry {
            let span_lat_layer = PrometheusSpanLatencyLayer::try_new(&registry, 15)
                .expect("Could not initialize span latency layer");
            layers.push(span_lat_layer.with_filter(span_filter.clone()).boxed());
        }

        let mut trace_filter_handle = None;
        let mut file_output = CachedOpenFile::new::<&str>(None).unwrap();
        let mut provider = None;
        let sampler = SamplingFilter::new(config.sample_rate);
        let service_name = env::var("OTEL_SERVICE_NAME").unwrap_or("iota-node".to_owned());

        if config.enable_otlp_tracing {
            let trace_file = env::var("TRACE_FILE").ok();

            let config = opentelemetry_sdk::trace::Config::default()
                .with_resource(Resource::new(vec![opentelemetry::KeyValue::new(
                    "service.name",
<<<<<<< HEAD
                    "iota-node",
=======
                    service_name.clone(),
>>>>>>> fa51c35c
                )]))
                .with_sampler(Sampler::ParentBased(Box::new(sampler.clone())));

            // We can either do file output or OTLP, but not both. tracing-opentelemetry
            // only supports a single tracer at a time.
            let telemetry = if let Some(trace_file) = trace_file {
                let exporter =
                    FileExporter::new(Some(trace_file.into())).expect("Failed to create exporter");
                file_output = exporter.cached_open_file.clone();
                let processor =
                    BatchSpanProcessor::builder(exporter, opentelemetry_sdk::runtime::Tokio)
                        .build();

                let p = TracerProvider::builder()
                    .with_config(config)
                    .with_span_processor(processor)
                    .build();

<<<<<<< HEAD
                let tracer = p.tracer("iota-node");
=======
                let tracer = p.tracer(service_name);
>>>>>>> fa51c35c
                provider = Some(p);

                tracing_opentelemetry::layer().with_tracer(tracer)
            } else {
                let endpoint = env::var("OTLP_ENDPOINT")
                    .unwrap_or_else(|_| "http://localhost:4317".to_string());

                let tracer = opentelemetry_otlp::new_pipeline()
                    .tracing()
                    .with_exporter(
                        opentelemetry_otlp::new_exporter()
                            .tonic()
                            .with_endpoint(endpoint),
                    )
                    .with_trace_config(config)
                    .install_batch(opentelemetry_sdk::runtime::Tokio)
                    .expect("Could not create async Tracer")
                    .tracer("iota-node");

                tracing_opentelemetry::layer().with_tracer(tracer)
            };

            // Enable Trace Contexts for tying spans together
            opentelemetry::global::set_text_map_propagator(
                opentelemetry_sdk::propagation::TraceContextPropagator::new(),
            );

            let trace_env_filter = EnvFilter::try_from_env("TRACE_FILTER").unwrap();
            let (trace_env_filter, reload_handle) = reload::Layer::new(trace_env_filter);
            trace_filter_handle = Some(FilterHandle(reload_handle));

            layers.push(telemetry.with_filter(trace_env_filter).boxed());
        }

        let (nb_output, worker_guard) = get_output(config.log_file.clone());
        if config.json_log_output {
            // Output to file or to stderr in a newline-delimited JSON format
            let json_layer = fmt::layer()
                .with_file(true)
                .with_line_number(true)
                .json()
                .with_writer(nb_output)
                .with_filter(log_filter)
                .boxed();
            layers.push(json_layer);
        } else {
            // Output to file or to stderr with ANSI colors
            let fmt_layer = fmt::layer()
                .with_ansi(config.log_file.is_none() && stderr().is_tty())
                .with_writer(nb_output)
                .with_filter(log_filter)
                .boxed();
            layers.push(fmt_layer);
        }

        let subscriber = tracing_subscriber::registry().with(layers);
        ::tracing::subscriber::set_global_default(subscriber)
            .expect("unable to initialize tracing subscriber");

        if config.panic_hook {
            set_panic_hook(config.crash_on_panic);
        }

        // The guard must be returned and kept in the main fn of the app, as when it's
        // dropped then the output gets flushed and closed. If this is dropped
        // too early then no output will appear!
        let guards = TelemetryGuards::new(config_clone, worker_guard, provider);

        (
            guards,
            TracingHandle {
                log: log_filter_handle,
                trace: trace_filter_handle,
                file_output,
                sampler,
            },
        )
    }
}

// Like Sampler::TraceIdRatioBased, but can be updated at runtime
#[derive(Debug, Clone)]
struct SamplingFilter {
    // Sampling filter needs to be fast, so we avoid a mutex.
    sample_rate: Arc<AtomicF64>,
}

impl SamplingFilter {
    fn new(sample_rate: f64) -> Self {
        SamplingFilter {
            sample_rate: Arc::new(AtomicF64::new(Self::clamp(sample_rate))),
        }
    }

    fn clamp(sample_rate: f64) -> f64 {
        // clamp sample rate to between 0.0001 and 1.0
        sample_rate.clamp(0.0001, 1.0)
    }

    fn update_sampling_rate(&self, sample_rate: f64) {
        // clamp sample rate to between 0.0001 and 1.0
        let sample_rate = Self::clamp(sample_rate);
        self.sample_rate.store(sample_rate, Ordering::Relaxed);
    }
}

impl ShouldSample for SamplingFilter {
    fn should_sample(
        &self,
        parent_context: Option<&Context>,
        trace_id: TraceId,
        name: &str,
        span_kind: &SpanKind,
        attributes: &[KeyValue],
        links: &[Link],
    ) -> SamplingResult {
        let sample_rate = self.sample_rate.load(Ordering::Relaxed);
        let sampler = Sampler::TraceIdRatioBased(sample_rate);

        sampler.should_sample(parent_context, trace_id, name, span_kind, attributes, links)
    }
}

/// Globally set a tracing subscriber suitable for testing environments
pub fn init_for_testing() {
    static LOGGER: Lazy<()> = Lazy::new(|| {
        let subscriber = ::tracing_subscriber::FmtSubscriber::builder()
            .with_env_filter(
                EnvFilter::builder()
                    .with_default_directive(LevelFilter::INFO.into())
                    .from_env_lossy(),
            )
            .with_file(true)
            .with_line_number(true)
            .with_test_writer()
            .finish();
        ::tracing::subscriber::set_global_default(subscriber)
            .expect("unable to initialize logging for tests");
    });

    Lazy::force(&LOGGER);
}

#[cfg(test)]
mod tests {
    use std::time::Duration;

    use prometheus::proto::MetricType;
    use tracing::{debug, debug_span, info, trace_span, warn};

    use super::*;

    #[test]
    #[should_panic]
    fn test_telemetry_init() {
        let registry = prometheus::Registry::new();
        // Default logging level is INFO, but here we set the span level to DEBUG.
        // TRACE spans should be ignored.
        let config = TelemetryConfig::new()
            .with_span_level(Level::DEBUG)
            .with_prom_registry(&registry);
        let _guard = config.init();

        info!(a = 1, "This will be INFO.");
        // Spans are debug level or below, so they won't be printed out either.  However
        // latencies should be recorded for at least one span
        debug_span!("yo span yo").in_scope(|| {
            // This debug log will not print out, log level set to INFO by default
            debug!(a = 2, "This will be DEBUG.");
            std::thread::sleep(Duration::from_millis(100));
            warn!(a = 3, "This will be WARNING.");
        });

        // This span won't be enabled
        trace_span!("this span should not be created").in_scope(|| {
            info!("This log appears, but surrounding span is not created");
            std::thread::sleep(Duration::from_millis(100));
        });

        let metrics = registry.gather();
        // There should be 1 metricFamily and 1 metric
        assert_eq!(metrics.len(), 1);
        assert_eq!(metrics[0].get_name(), "tracing_span_latencies");
        assert_eq!(metrics[0].get_field_type(), MetricType::HISTOGRAM);
        let inner = metrics[0].get_metric();
        assert_eq!(inner.len(), 1);
        let labels = inner[0].get_label();
        assert_eq!(labels.len(), 1);
        assert_eq!(labels[0].get_name(), "span_name");
        assert_eq!(labels[0].get_value(), "yo span yo");

        panic!("This should cause error logs to be printed out!");
    }

    // Both the following tests should be able to "race" to initialize logging
    // without causing a panic
    #[test]
    fn testing_logger_1() {
        init_for_testing();
    }

    #[test]
    fn testing_logger_2() {
        init_for_testing();
    }
}<|MERGE_RESOLUTION|>--- conflicted
+++ resolved
@@ -3,10 +3,7 @@
 // SPDX-License-Identifier: Apache-2.0
 
 use std::{
-<<<<<<< HEAD
-=======
     collections::hash_map::RandomState,
->>>>>>> fa51c35c
     env,
     io::{stderr, Write},
     path::PathBuf,
@@ -19,16 +16,6 @@
 use crossterm::tty::IsTty;
 use once_cell::sync::Lazy;
 use opentelemetry::{
-<<<<<<< HEAD
-    trace::{Link, SamplingResult, SpanKind, TraceId, TracerProvider as _},
-    Context, KeyValue,
-};
-use opentelemetry_otlp::WithExportConfig;
-use opentelemetry_sdk::{
-    trace::{BatchSpanProcessor, Sampler, ShouldSample, TracerProvider},
-    Resource,
-};
-=======
     sdk::{
         self, runtime,
         trace::{BatchSpanProcessor, Sampler, ShouldSample, TracerProvider},
@@ -41,7 +28,6 @@
     Context, Key, OrderMap, Value,
 };
 use opentelemetry_otlp::WithExportConfig;
->>>>>>> fa51c35c
 use span_latency_prom::PrometheusSpanLatencyLayer;
 use tracing::{error, info, metadata::LevelFilter, Level};
 use tracing_appender::non_blocking::{NonBlocking, WorkerGuard};
@@ -407,11 +393,7 @@
             let config = opentelemetry_sdk::trace::Config::default()
                 .with_resource(Resource::new(vec![opentelemetry::KeyValue::new(
                     "service.name",
-<<<<<<< HEAD
-                    "iota-node",
-=======
                     service_name.clone(),
->>>>>>> fa51c35c
                 )]))
                 .with_sampler(Sampler::ParentBased(Box::new(sampler.clone())));
 
@@ -430,11 +412,7 @@
                     .with_span_processor(processor)
                     .build();
 
-<<<<<<< HEAD
-                let tracer = p.tracer("iota-node");
-=======
                 let tracer = p.tracer(service_name);
->>>>>>> fa51c35c
                 provider = Some(p);
 
                 tracing_opentelemetry::layer().with_tracer(tracer)
