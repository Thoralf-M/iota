--- conflicted
+++ resolved
@@ -2,16 +2,8 @@
 // Modifications Copyright (c) 2024 IOTA Stiftung
 // SPDX-License-Identifier: Apache-2.0
 
-<<<<<<< HEAD
-// Modifications Copyright (c) 2024 IOTA Stiftung
-// SPDX-License-Identifier: Apache-2.0
-
-import { Search24 } from '@mysten/icons';
-import { Combobox, ComboboxInput, ComboboxList } from '@mysten/ui';
-=======
 import { Search24 } from '@iota/icons';
 import { Combobox, ComboboxInput, ComboboxList } from '@iota/ui';
->>>>>>> df09fc72
 import clsx from 'clsx';
 import { useState, useCallback, useEffect } from 'react';
 import { type Direction } from 'react-resizable-panels';
