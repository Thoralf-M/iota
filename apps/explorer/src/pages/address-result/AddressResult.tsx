// Copyright (c) Mysten Labs, Inc.
// Modifications Copyright (c) 2024 IOTA Stiftung
// SPDX-License-Identifier: Apache-2.0

<<<<<<< HEAD
// Modifications Copyright (c) 2024 IOTA Stiftung
// SPDX-License-Identifier: Apache-2.0

import { isSuiNSName, useResolveSuiNSAddress, useResolveSuiNSName } from '@mysten/core';
import { Domain32 } from '@mysten/icons';
import { LoadingIndicator } from '@mysten/ui';
=======
import { isIotaNSName, useResolveIotaNSAddress, useResolveIotaNSName } from '@iota/core';
import { Domain32 } from '@iota/icons';
import { LoadingIndicator } from '@iota/ui';
>>>>>>> df09fc72
import { useParams } from 'react-router-dom';

import { PageLayout } from '~/components/Layout/PageLayout';
import { OwnedCoins } from '~/components/OwnedCoins';
import { OwnedObjects } from '~/components/OwnedObjects';
import { ErrorBoundary } from '~/components/error-boundary/ErrorBoundary';
import { TransactionsForAddress } from '~/components/transactions/TransactionsForAddress';
import { useBreakpoint } from '~/hooks/useBreakpoint';
import { Divider } from '~/ui/Divider';
import { PageHeader } from '~/ui/PageHeader';
import { LocalStorageSplitPaneKey, SplitPanes } from '~/ui/SplitPanes';
import { TabHeader, TabsList, TabsTrigger } from '~/ui/Tabs';
import { TotalStaked } from './TotalStaked';

const LEFT_RIGHT_PANEL_MIN_SIZE = 30;
const TOP_PANEL_MIN_SIZE = 20;

<<<<<<< HEAD
interface AddressResultPageHeaderProps {
    address: string;
    loading?: boolean;
}

function AddressResultPageHeader({ address, loading }: AddressResultPageHeaderProps) {
    const { data: domainName, isLoading } = useResolveSuiNSName(address);
=======
function AddressResultPageHeader({ address, loading }: { address: string; loading?: boolean }) {
    const { data: domainName, isLoading } = useResolveIotaNSName(address);
>>>>>>> df09fc72

    return (
        <PageHeader
            loading={loading || isLoading}
            type="Address"
            title={address}
            subtitle={domainName}
            before={<Domain32 className="h-6 w-6 text-steel-darker sm:h-10 sm:w-10" />}
            after={<TotalStaked address={address} />}
        />
    );
}

function IotaNSAddressResultPageHeader({ name }: { name: string }) {
    const { data: address, isLoading } = useResolveIotaNSAddress(name);

    return <AddressResultPageHeader address={address ?? name} loading={isLoading} />;
}

function AddressResult({ address }: { address: string }) {
    const isMediumOrAbove = useBreakpoint('md');

    const leftPane = {
        panel: <OwnedCoins id={address} />,
        minSize: LEFT_RIGHT_PANEL_MIN_SIZE,
        defaultSize: LEFT_RIGHT_PANEL_MIN_SIZE,
    };

    const rightPane = {
        panel: <OwnedObjects id={address} />,
        minSize: LEFT_RIGHT_PANEL_MIN_SIZE,
    };

    const topPane = {
        panel: (
            <div className="flex h-full flex-col justify-between">
                <ErrorBoundary>
                    {isMediumOrAbove ? (
                        <SplitPanes
                            autoSaveId={LocalStorageSplitPaneKey.AddressViewHorizontal}
                            dividerSize="none"
                            splitPanels={[leftPane, rightPane]}
                            direction="horizontal"
                        />
                    ) : (
                        <>
                            {leftPane.panel}
                            <div className="my-8">
                                <Divider />
                            </div>
                            {rightPane.panel}
                        </>
                    )}
                </ErrorBoundary>
            </div>
        ),
        minSize: TOP_PANEL_MIN_SIZE,
    };

    const bottomPane = {
        panel: (
            <div className="flex h-full flex-col pt-12">
                <TabsList>
                    <TabsTrigger value="tab">Transaction Blocks</TabsTrigger>
                </TabsList>

                <ErrorBoundary>
                    <div data-testid="tx" className="relative mt-4 h-full min-h-14 overflow-auto">
                        <TransactionsForAddress address={address} type="address" />
                    </div>
                </ErrorBoundary>

                <div className="mt-0.5">
                    <Divider />
                </div>
            </div>
        ),
    };

    return (
        <TabHeader title="Owned Objects" noGap>
            {isMediumOrAbove ? (
                <div className="h-300">
                    <SplitPanes
                        autoSaveId={LocalStorageSplitPaneKey.AddressViewVertical}
                        dividerSize="none"
                        splitPanels={[topPane, bottomPane]}
                        direction="vertical"
                    />
                </div>
            ) : (
                <>
                    {topPane.panel}
                    <div className="mt-5">
                        <Divider />
                    </div>
                    {bottomPane.panel}
                </>
            )}
        </TabHeader>
    );
}

function IotaNSAddressResult({ name }: { name: string }) {
    const { isFetched, data } = useResolveIotaNSAddress(name);

    if (!isFetched) {
        return <LoadingIndicator />;
    }

    // Fall back into just trying to load the name as an address anyway:
    return <AddressResult address={data ?? name} />;
}

export default function AddressResultPage() {
    const { id } = useParams();
    const isIotaNSAddress = isIotaNSName(id!);

    return (
        <PageLayout
            gradient={{
                size: 'md',
                content: isIotaNSAddress ? (
                    <IotaNSAddressResultPageHeader name={id!} />
                ) : (
                    <AddressResultPageHeader address={id!} />
                ),
            }}
            content={
                isIotaNSAddress ? <IotaNSAddressResult name={id!} /> : <AddressResult address={id!} />
            }
        />
    );
}<|MERGE_RESOLUTION|>--- conflicted
+++ resolved
@@ -2,18 +2,9 @@
 // Modifications Copyright (c) 2024 IOTA Stiftung
 // SPDX-License-Identifier: Apache-2.0
 
-<<<<<<< HEAD
-// Modifications Copyright (c) 2024 IOTA Stiftung
-// SPDX-License-Identifier: Apache-2.0
-
-import { isSuiNSName, useResolveSuiNSAddress, useResolveSuiNSName } from '@mysten/core';
-import { Domain32 } from '@mysten/icons';
-import { LoadingIndicator } from '@mysten/ui';
-=======
 import { isIotaNSName, useResolveIotaNSAddress, useResolveIotaNSName } from '@iota/core';
 import { Domain32 } from '@iota/icons';
 import { LoadingIndicator } from '@iota/ui';
->>>>>>> df09fc72
 import { useParams } from 'react-router-dom';
 
 import { PageLayout } from '~/components/Layout/PageLayout';
@@ -31,18 +22,13 @@
 const LEFT_RIGHT_PANEL_MIN_SIZE = 30;
 const TOP_PANEL_MIN_SIZE = 20;
 
-<<<<<<< HEAD
 interface AddressResultPageHeaderProps {
     address: string;
     loading?: boolean;
 }
 
 function AddressResultPageHeader({ address, loading }: AddressResultPageHeaderProps) {
-    const { data: domainName, isLoading } = useResolveSuiNSName(address);
-=======
-function AddressResultPageHeader({ address, loading }: { address: string; loading?: boolean }) {
     const { data: domainName, isLoading } = useResolveIotaNSName(address);
->>>>>>> df09fc72
 
     return (
         <PageHeader
