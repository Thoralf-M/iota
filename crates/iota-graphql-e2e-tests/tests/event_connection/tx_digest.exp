--- conflicted
+++ resolved
@@ -37,35 +37,19 @@
     "transactionBlocks": {
       "nodes": [
         {
-<<<<<<< HEAD
-          "digest": "BKVwZtzMooNz1V4dksME77DhMBpX4pzVjDnG6ZAiz5n8"
+          "digest": "5JYD4dXX1dbKTpkmyyzCjV4rwnDbRBpHF5MqzmUkuS5E"
         },
         {
-          "digest": "8NAkFoRjKvrVkMPrp4XbJtHxQyMNtRNt6qXs8Hkb4wEK"
+          "digest": "7ed7j9xDGVMhq9NNTT1oyzLhgfXyCFiUEPZ1cpowhnnE"
         },
         {
-          "digest": "8fGgF44MAQWK7773XYDV9SjquQ8ukSyBPqAjxF35tdxz"
+          "digest": "3M3uEvVzv4SCGUqWUUBeT8PeTDy5s1Xs5D17eiEDwyEe"
         },
         {
-          "digest": "F5uLcd6YmzjJ6y4Es5jNKvDnvscwjmVSaw6WH8fahyng"
+          "digest": "7rNzRvkmP35ZmrtPUcv3vsN3AX8P1KxwdadSK8HhTRkM"
         },
         {
-          "digest": "FYv36Jn6QWKRQFVySYzpTzvixRv1MxcYiRC62PYDvk4p"
-=======
-          "digest": "245QzrW57AuVJmkCuwRVNrtmN8F7PCGs4pttrUtZa85h"
-        },
-        {
-          "digest": "B2kmmqMLQ1JkZWaPqYjwvLutqWGKpu15AyUfT42PK4o"
-        },
-        {
-          "digest": "FcEA8439RUqUNQeDiPg4e4rmVaJHpnQAueYm1kYj6mQR"
-        },
-        {
-          "digest": "6JjDG8qpRa919QZvyWeEHEx6McENmXzSzNeCZuuSws6w"
-        },
-        {
-          "digest": "438ht5urxuaP67feGBKYaqWqTXwgKwgeDvCtZzwjowjK"
->>>>>>> 56d3890a
+          "digest": "DKkRg7K197Jzvp3C8LTYsQqW8iXXTbU922KridFmWXUR"
         }
       ]
     }
