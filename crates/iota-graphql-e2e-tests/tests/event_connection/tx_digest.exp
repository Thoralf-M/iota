processed 21 tasks

init:
A: object(0,0), B: object(0,1)

task 1, lines 11-27:
//# publish
created: object(1,0)
mutated: object(0,2)
gas summary: computation_cost: 1000000, storage_cost: 4795600,  storage_rebate: 0, non_refundable_storage_fee: 0

task 2, line 29:
//# run Test::M1::no_emit --sender A --args 0
mutated: object(0,0)
gas summary: computation_cost: 1000000, storage_cost: 988000,  storage_rebate: 0, non_refundable_storage_fee: 0

task 3, line 31:
//# run Test::M1::emit_2 --sender A --args 2
events: Event { package_id: Test, transaction_module: Identifier("M1"), sender: A, type_: StructTag { address: Test, module: Identifier("M1"), name: Identifier("EventA"), type_params: [] }, contents: [2, 0, 0, 0, 0, 0, 0, 0] }, Event { package_id: Test, transaction_module: Identifier("M1"), sender: A, type_: StructTag { address: Test, module: Identifier("M1"), name: Identifier("EventA"), type_params: [] }, contents: [3, 0, 0, 0, 0, 0, 0, 0] }
mutated: object(0,0)
gas summary: computation_cost: 1000000, storage_cost: 988000,  storage_rebate: 988000, non_refundable_storage_fee: 0

task 4, line 33:
//# run Test::M1::emit_2 --sender B --args 4
events: Event { package_id: Test, transaction_module: Identifier("M1"), sender: B, type_: StructTag { address: Test, module: Identifier("M1"), name: Identifier("EventA"), type_params: [] }, contents: [4, 0, 0, 0, 0, 0, 0, 0] }, Event { package_id: Test, transaction_module: Identifier("M1"), sender: B, type_: StructTag { address: Test, module: Identifier("M1"), name: Identifier("EventA"), type_params: [] }, contents: [5, 0, 0, 0, 0, 0, 0, 0] }
mutated: object(0,1)
gas summary: computation_cost: 1000000, storage_cost: 988000,  storage_rebate: 0, non_refundable_storage_fee: 0

task 5, line 35:
//# create-checkpoint
Checkpoint created: 1

task 6, lines 37-44:
//# run-graphql
Response: {
  "data": {
    "transactionBlocks": {
      "nodes": [
        {
<<<<<<< HEAD
          "digest": "ABGGTqgdfGbSBVgFEX813XXNsF8MdJZWpqMcH2nnSNFm"
        },
        {
          "digest": "6FrckiGbidr7W3hYRKFEM5fYDf5oLgxAurzZ5WbxD9YE"
        },
        {
          "digest": "53ZoqRMUNA6WMfjB4UPGkZ4NrTV581AUWGmY1YyRWeY4"
        },
        {
          "digest": "A7GwxcpBw3ccNz475SmqtzohMun46APiVBAb4DpCNn8C"
        },
        {
          "digest": "6UYpWxd35zXVHtrvrJx5wp4VF36vhp8ma4KnqJADvD8K"
=======
          "digest": "5kxKxJyFgHd4UJ5hRdDAqFKpxQ2By93WD5QBirmGxV5G"
        },
        {
          "digest": "3VvtCtpFF6d1xVP8MaxQG1jKhGMwztHkgmr4oxFQvwQB"
        },
        {
          "digest": "GmxLBE86X53MRMtMSsrvT7jQNgP2WUm58f2vTUmnWCmb"
        },
        {
          "digest": "D8JKWZpfXiixotdWiU4U8gFsMP1zqytn67BrcmMcs8Ta"
        },
        {
          "digest": "BocKaPfQva3uSbuNjdWjQ7L8PGT3QH5TMENKyM4Tk6y9"
>>>>>>> 4647c11f
        }
      ]
    }
  }
}

task 7, lines 46-58:
//# run-graphql
Response: {
  "data": {
    "events": {
      "edges": [
        {
          "cursor": "eyJ0eCI6MywiZSI6MCwiYyI6MX0",
          "node": {
            "json": {
              "new_value": "2"
            }
          }
        },
        {
          "cursor": "eyJ0eCI6MywiZSI6MSwiYyI6MX0",
          "node": {
            "json": {
              "new_value": "3"
            }
          }
        }
      ]
    }
  }
}

task 8, lines 60-73:
//# run-graphql --cursors {"tx":3,"e":1,"c":1}
Response: {
  "data": {
    "events": {
      "edges": []
    }
  }
}

task 9, lines 75-90:
//# run-graphql --cursors {"tx":1,"e":1,"c":1}
Response: {
  "data": {
    "events": {
      "edges": []
    }
  }
}

task 10, lines 93-105:
//# run-graphql
Response: {
  "data": {
    "events": {
      "edges": [
        {
          "cursor": "eyJ0eCI6NCwiZSI6MCwiYyI6MX0",
          "node": {
            "json": {
              "new_value": "4"
            }
          }
        },
        {
          "cursor": "eyJ0eCI6NCwiZSI6MSwiYyI6MX0",
          "node": {
            "json": {
              "new_value": "5"
            }
          }
        }
      ]
    }
  }
}

task 11, lines 107-119:
//# run-graphql --cursors {"tx":4,"e":0,"c":1}
Response: {
  "data": {
    "events": {
      "edges": [
        {
          "cursor": "eyJ0eCI6NCwiZSI6MSwiYyI6MX0",
          "node": {
            "json": {
              "new_value": "5"
            }
          }
        }
      ]
    }
  }
}

task 12, lines 122-134:
//# run-graphql
Response: {
  "data": {
    "events": {
      "edges": [
        {
          "cursor": "eyJ0eCI6MywiZSI6MCwiYyI6MX0",
          "node": {
            "json": {
              "new_value": "2"
            }
          }
        },
        {
          "cursor": "eyJ0eCI6MywiZSI6MSwiYyI6MX0",
          "node": {
            "json": {
              "new_value": "3"
            }
          }
        }
      ]
    }
  }
}

task 13, lines 136-149:
//# run-graphql --cursors {"tx":3,"e":1,"c":1}
Response: {
  "data": {
    "events": {
      "edges": [
        {
          "cursor": "eyJ0eCI6MywiZSI6MCwiYyI6MX0",
          "node": {
            "json": {
              "new_value": "2"
            }
          }
        }
      ]
    }
  }
}

task 14, lines 151-166:
//# run-graphql --cursors {"tx":4,"e":1,"c":1}
Response: {
  "data": {
    "events": {
      "edges": []
    }
  }
}

task 15, lines 169-181:
//# run-graphql
Response: {
  "data": {
    "events": {
      "edges": [
        {
          "cursor": "eyJ0eCI6NCwiZSI6MCwiYyI6MX0",
          "node": {
            "json": {
              "new_value": "4"
            }
          }
        },
        {
          "cursor": "eyJ0eCI6NCwiZSI6MSwiYyI6MX0",
          "node": {
            "json": {
              "new_value": "5"
            }
          }
        }
      ]
    }
  }
}

task 16, lines 183-195:
//# run-graphql --cursors {"tx":4,"e":1,"c":1}
Response: {
  "data": {
    "events": {
      "edges": [
        {
          "cursor": "eyJ0eCI6NCwiZSI6MCwiYyI6MX0",
          "node": {
            "json": {
              "new_value": "4"
            }
          }
        }
      ]
    }
  }
}

task 17, lines 197-210:
//# run-graphql
Response: {
  "data": {
    "events": {
      "edges": [
        {
          "cursor": "eyJ0eCI6MywiZSI6MCwiYyI6MX0",
          "node": {
            "json": {
              "new_value": "2"
            }
          }
        },
        {
          "cursor": "eyJ0eCI6MywiZSI6MSwiYyI6MX0",
          "node": {
            "json": {
              "new_value": "3"
            }
          }
        }
      ]
    }
  }
}

task 18, lines 212-225:
//# run-graphql
Response: {
  "data": {
    "events": {
      "edges": [
        {
          "cursor": "eyJ0eCI6NCwiZSI6MCwiYyI6MX0",
          "node": {
            "json": {
              "new_value": "4"
            }
          }
        },
        {
          "cursor": "eyJ0eCI6NCwiZSI6MSwiYyI6MX0",
          "node": {
            "json": {
              "new_value": "5"
            }
          }
        }
      ]
    }
  }
}

task 19, lines 227-240:
//# run-graphql
Response: {
  "data": {
    "events": {
      "edges": []
    }
  }
}

task 20, lines 242-255:
//# run-graphql
Response: {
  "data": {
    "events": {
      "edges": []
    }
  }
}<|MERGE_RESOLUTION|>--- conflicted
+++ resolved
@@ -37,21 +37,6 @@
     "transactionBlocks": {
       "nodes": [
         {
-<<<<<<< HEAD
-          "digest": "ABGGTqgdfGbSBVgFEX813XXNsF8MdJZWpqMcH2nnSNFm"
-        },
-        {
-          "digest": "6FrckiGbidr7W3hYRKFEM5fYDf5oLgxAurzZ5WbxD9YE"
-        },
-        {
-          "digest": "53ZoqRMUNA6WMfjB4UPGkZ4NrTV581AUWGmY1YyRWeY4"
-        },
-        {
-          "digest": "A7GwxcpBw3ccNz475SmqtzohMun46APiVBAb4DpCNn8C"
-        },
-        {
-          "digest": "6UYpWxd35zXVHtrvrJx5wp4VF36vhp8ma4KnqJADvD8K"
-=======
           "digest": "5kxKxJyFgHd4UJ5hRdDAqFKpxQ2By93WD5QBirmGxV5G"
         },
         {
@@ -65,7 +50,6 @@
         },
         {
           "digest": "BocKaPfQva3uSbuNjdWjQ7L8PGT3QH5TMENKyM4Tk6y9"
->>>>>>> 4647c11f
         }
       ]
     }
