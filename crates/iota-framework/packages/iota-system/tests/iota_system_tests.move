--- conflicted
+++ resolved
@@ -996,11 +996,7 @@
         let prev_counter = system_state.get_stake_subsidy_distribution_counter();
 
         let rebate = system_state.advance_epoch_for_testing(
-<<<<<<< HEAD
-            new_epoch, 1, 0, 0, 0, 0, 0, 0, 0, prev_epoch_time + epoch_length, scenario.ctx()
-=======
-            new_epoch, 1, 0, 0, 0, 0, 0, prev_epoch_time + epoch_length, scenario.ctx()
->>>>>>> f230b8d5
+            new_epoch, 1, 0, 0, 0, 0, 0, 0, prev_epoch_time + epoch_length, scenario.ctx()
         );
         destroy(rebate);
         assert_eq(system_state.get_stake_subsidy_distribution_counter(), prev_counter + (if (should_increment_counter) 1 else 0));
