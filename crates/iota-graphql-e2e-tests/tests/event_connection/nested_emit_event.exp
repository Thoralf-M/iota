--- conflicted
+++ resolved
@@ -30,11 +30,7 @@
             "name": "M3"
           },
           "type": {
-<<<<<<< HEAD
-            "repr": "0xd85259fabc443b9fdc892b86921de5fc3e600583ae8b39688573807c1caa844e::M1::EventA"
-=======
             "repr": "0x0d89bcf2cce9440c1c24fe316ab44e3149f852bb47714bd088d318fff135b772::M1::EventA"
->>>>>>> 4647c11f
           },
           "sender": {
             "address": "0x8cca4e1ce0ba5904cea61df9242da2f7d29e3ef328fb7ec07c086b3bf47ca61a"
@@ -60,11 +56,7 @@
             "name": "M3"
           },
           "type": {
-<<<<<<< HEAD
-            "repr": "0xd85259fabc443b9fdc892b86921de5fc3e600583ae8b39688573807c1caa844e::M1::EventA"
-=======
             "repr": "0x0d89bcf2cce9440c1c24fe316ab44e3149f852bb47714bd088d318fff135b772::M1::EventA"
->>>>>>> 4647c11f
           },
           "sender": {
             "address": "0x8cca4e1ce0ba5904cea61df9242da2f7d29e3ef328fb7ec07c086b3bf47ca61a"
@@ -110,11 +102,7 @@
             "name": "M3"
           },
           "type": {
-<<<<<<< HEAD
-            "repr": "0xd85259fabc443b9fdc892b86921de5fc3e600583ae8b39688573807c1caa844e::M1::EventA"
-=======
             "repr": "0x0d89bcf2cce9440c1c24fe316ab44e3149f852bb47714bd088d318fff135b772::M1::EventA"
->>>>>>> 4647c11f
           },
           "sender": {
             "address": "0x8cca4e1ce0ba5904cea61df9242da2f7d29e3ef328fb7ec07c086b3bf47ca61a"
