processed 9 tasks

init:
A: object(0,0)

task 1, lines 7-15:
//# publish --upgradeable --sender A
created: object(1,0), object(1,1)
mutated: object(0,0)
gas summary: computation_cost: 1000000, storage_cost: 7379600,  storage_rebate: 0, non_refundable_storage_fee: 0

task 2, line 17:
//# create-checkpoint
Checkpoint created: 1

task 3, lines 19-77:
//# run-graphql --cursors {"i":0,"c":1} {"i":2,"c":1}
Response: {
  "data": {
    "transactionBlocks": {
      "nodes": [
        {
          "effects": {
            "objectChanges": {
              "nodes": [
                {
                  "outputState": {
                    "asMovePackage": null
                  }
                },
                {
                  "outputState": {
<<<<<<< HEAD
                    "asMovePackage": null
                  }
                },
                {
                  "outputState": {
=======
>>>>>>> 4647c11f
                    "asMovePackage": {
                      "module": {
                        "all": {
                          "edges": [
                            {
                              "cursor": "eyJpIjowLCJjIjoxfQ",
                              "node": {
                                "name": "m0"
                              }
                            },
                            {
                              "cursor": "eyJpIjoxLCJjIjoxfQ",
                              "node": {
                                "name": "m1"
                              }
                            },
                            {
                              "cursor": "eyJpIjoyLCJjIjoxfQ",
                              "node": {
                                "name": "m2"
                              }
                            }
                          ],
                          "pageInfo": {
                            "hasNextPage": false,
                            "hasPreviousPage": false
                          }
                        },
                        "after": {
                          "edges": [
                            {
                              "cursor": "eyJpIjoxLCJjIjoxfQ",
                              "node": {
                                "name": "m1"
                              }
                            },
                            {
                              "cursor": "eyJpIjoyLCJjIjoxfQ",
                              "node": {
                                "name": "m2"
                              }
                            }
                          ],
                          "pageInfo": {
                            "hasNextPage": false,
                            "hasPreviousPage": true
                          }
                        },
                        "before": {
                          "edges": [
                            {
                              "cursor": "eyJpIjowLCJjIjoxfQ",
                              "node": {
                                "name": "m0"
                              }
                            },
                            {
                              "cursor": "eyJpIjoxLCJjIjoxfQ",
                              "node": {
                                "name": "m1"
                              }
                            }
                          ],
                          "pageInfo": {
                            "hasNextPage": true,
                            "hasPreviousPage": false
                          }
                        }
                      }
                    }
                  }
<<<<<<< HEAD
=======
                },
                {
                  "outputState": {
                    "asMovePackage": null
                  }
>>>>>>> 4647c11f
                }
              ]
            }
          }
        }
      ]
    }
  }
}

task 4, lines 80-109:
//# run-graphql
Response: {
  "data": {
    "transactionBlocks": {
      "nodes": [
        {
          "effects": {
            "objectChanges": {
              "nodes": [
                {
                  "outputState": {
                    "asMovePackage": null
                  }
                },
                {
                  "outputState": {
                    "asMovePackage": {
                      "module": null
                    }
                  }
                },
                {
                  "outputState": {
                    "asMovePackage": {
                      "module": null
                    }
                  }
                }
              ]
            }
          }
        }
      ]
    }
  },
  "errors": [
    {
      "message": "Connection's page size of 1000 exceeds max of 50",
      "locations": [
        {
          "line": 5,
          "column": 13
        }
      ],
      "path": [
        "transactionBlocks",
        "nodes",
        0,
        "effects",
        "objectChanges",
        "nodes",
<<<<<<< HEAD
        2,
=======
        1,
>>>>>>> 4647c11f
        "outputState",
        "asMovePackage",
        "module",
        "friends"
      ],
      "extensions": {
        "code": "BAD_USER_INPUT"
      }
    }
  ]
}

task 5, lines 111-173:
//# run-graphql --cursors {"i":0,"c":1} {"i":2,"c":1}
Response: {
  "data": {
    "transactionBlocks": {
      "nodes": [
        {
          "effects": {
            "objectChanges": {
              "nodes": [
                {
                  "outputState": {
                    "asMovePackage": null
                  }
                },
                {
                  "outputState": {
<<<<<<< HEAD
                    "asMovePackage": null
                  }
                },
                {
                  "outputState": {
=======
>>>>>>> 4647c11f
                    "asMovePackage": {
                      "module": {
                        "prefix": {
                          "edges": [
                            {
                              "cursor": "eyJpIjoxLCJjIjoxfQ",
                              "node": {
                                "name": "m1"
                              }
                            }
                          ],
                          "pageInfo": {
                            "hasNextPage": true,
                            "hasPreviousPage": true
                          }
                        },
                        "prefixAll": {
                          "edges": [
                            {
                              "cursor": "eyJpIjoxLCJjIjoxfQ",
                              "node": {
                                "name": "m1"
                              }
                            },
                            {
                              "cursor": "eyJpIjoyLCJjIjoxfQ",
                              "node": {
                                "name": "m2"
                              }
                            }
                          ],
                          "pageInfo": {
                            "hasNextPage": false,
                            "hasPreviousPage": true
                          }
                        },
                        "suffix": {
                          "edges": [
                            {
                              "cursor": "eyJpIjoxLCJjIjoxfQ",
                              "node": {
                                "name": "m1"
                              }
                            }
                          ],
                          "pageInfo": {
                            "hasNextPage": true,
                            "hasPreviousPage": true
                          }
                        },
                        "suffixAll": {
                          "edges": [
                            {
                              "cursor": "eyJpIjowLCJjIjoxfQ",
                              "node": {
                                "name": "m0"
                              }
                            },
                            {
                              "cursor": "eyJpIjoxLCJjIjoxfQ",
                              "node": {
                                "name": "m1"
                              }
                            }
                          ],
                          "pageInfo": {
                            "hasNextPage": true,
                            "hasPreviousPage": false
                          }
                        }
                      }
                    }
                  }
<<<<<<< HEAD
=======
                },
                {
                  "outputState": {
                    "asMovePackage": null
                  }
>>>>>>> 4647c11f
                }
              ]
            }
          }
        }
      ]
    }
  }
}

task 6, lines 175-184:
//# upgrade --package P0 --upgrade-capability 1,0 --sender A
created: object(6,0)
mutated: object(0,0), object(1,0)
gas summary: computation_cost: 1000000, storage_cost: 8139600,  storage_rebate: 2622000, non_refundable_storage_fee: 0

task 7, line 186:
//# create-checkpoint
Checkpoint created: 2

task 8, lines 188-221:
//# run-graphql
Response: {
  "data": {
    "transactionBlocks": {
      "nodes": [
        {
          "effects": {
            "objectChanges": {
              "nodes": [
                {
                  "outputState": {
                    "asMovePackage": {
                      "module": {
                        "friends": {
                          "edges": [
                            {
                              "cursor": "eyJpIjowLCJjIjoyfQ",
                              "node": {
                                "name": "m0"
                              }
                            },
                            {
                              "cursor": "eyJpIjoxLCJjIjoyfQ",
                              "node": {
                                "name": "m1"
                              }
                            },
                            {
                              "cursor": "eyJpIjoyLCJjIjoyfQ",
                              "node": {
                                "name": "m2"
                              }
                            },
                            {
                              "cursor": "eyJpIjozLCJjIjoyfQ",
                              "node": {
                                "name": "m3"
                              }
                            }
                          ]
                        }
                      }
                    }
                  }
                },
                {
                  "outputState": {
                    "asMovePackage": null
                  }
                },
                {
                  "outputState": {
                    "asMovePackage": null
                  }
                }
              ]
            }
          }
        }
      ]
    }
  }
}<|MERGE_RESOLUTION|>--- conflicted
+++ resolved
@@ -30,14 +30,6 @@
                 },
                 {
                   "outputState": {
-<<<<<<< HEAD
-                    "asMovePackage": null
-                  }
-                },
-                {
-                  "outputState": {
-=======
->>>>>>> 4647c11f
                     "asMovePackage": {
                       "module": {
                         "all": {
@@ -109,14 +101,11 @@
                       }
                     }
                   }
-<<<<<<< HEAD
-=======
-                },
-                {
-                  "outputState": {
-                    "asMovePackage": null
-                  }
->>>>>>> 4647c11f
+                },
+                {
+                  "outputState": {
+                    "asMovePackage": null
+                  }
                 }
               ]
             }
@@ -151,9 +140,7 @@
                 },
                 {
                   "outputState": {
-                    "asMovePackage": {
-                      "module": null
-                    }
+                    "asMovePackage": null
                   }
                 }
               ]
@@ -179,11 +166,7 @@
         "effects",
         "objectChanges",
         "nodes",
-<<<<<<< HEAD
-        2,
-=======
         1,
->>>>>>> 4647c11f
         "outputState",
         "asMovePackage",
         "module",
@@ -213,14 +196,6 @@
                 },
                 {
                   "outputState": {
-<<<<<<< HEAD
-                    "asMovePackage": null
-                  }
-                },
-                {
-                  "outputState": {
-=======
->>>>>>> 4647c11f
                     "asMovePackage": {
                       "module": {
                         "prefix": {
@@ -294,14 +269,11 @@
                       }
                     }
                   }
-<<<<<<< HEAD
-=======
-                },
-                {
-                  "outputState": {
-                    "asMovePackage": null
-                  }
->>>>>>> 4647c11f
+                },
+                {
+                  "outputState": {
+                    "asMovePackage": null
+                  }
                 }
               ]
             }
