processed 11 tasks

init:
A: object(0,0)

task 2, lines 11-13:
//# programmable --sender A --inputs 1 @A
//> 0: SplitCoins(Gas, [Input(0)]);
//> TransferObjects([Result(0)], Input(1))
created: object(2,0)
mutated: object(0,0)
gas summary: computation_cost: 1000000, storage_cost: 1976000,  storage_rebate: 0, non_refundable_storage_fee: 0

task 3, line 15:
//# create-checkpoint
Checkpoint created: 1

task 5, line 19:
//# create-checkpoint
Checkpoint created: 2

task 7, line 23:
//# create-checkpoint
Checkpoint created: 3

task 8, lines 25-37:
//# run-graphql
Response: {
  "data": {
    "c0": {
      "nodes": [
        {
<<<<<<< HEAD
          "digest": "D5tamwocU56oGJ6V1k56CKw2hc5jgnyVZSMh5JmKFPMq",
=======
          "digest": "JBuShctBdzAwMsiNHQnxTJqUhRuJgrTdUEyCbFc8S86L",
>>>>>>> 4647c11f
          "kind": {
            "__typename": "GenesisTransaction"
          }
        }
      ]
    },
    "c1": {
      "nodes": [
        {
          "digest": "8ydeEUyLA5Nj2jZ2DojNkShGZfGmrNyqwRxcJ7NfEVK3",
          "kind": {
            "__typename": "ConsensusCommitPrologueTransaction"
          }
        },
        {
<<<<<<< HEAD
          "digest": "5nMBmvHRhtqd6WgrD3QgxKuHvWqqKaknsvTVk2QiLjQC",
=======
          "digest": "CgGRbLYTFKi8nSsm4UEsXR2FrJkZA8beUx3LUP2p6m6A",
>>>>>>> 4647c11f
          "kind": {
            "__typename": "ProgrammableTransactionBlock"
          }
        }
      ]
    },
    "c2": {
      "nodes": [
        {
          "digest": "7GaccXxmkTAxJUdmuzCaKLoCbccWPpH1giHtkkog6G2w",
          "kind": {
            "__typename": "ConsensusCommitPrologueTransaction"
          }
        }
      ]
    },
    "c3": {
      "nodes": [
        {
          "digest": "D5npFWfYfq41ETHBZCtmvjipzVH3GEyhpvJ8gZwSc8LG",
          "kind": {
            "__typename": "ConsensusCommitPrologueTransaction"
          }
        }
      ]
    },
    "c4": {
      "nodes": []
    }
  }
}

task 9, lines 39-51:
//# run-graphql
Response: {
  "data": {
    "c0": {
      "transactionBlocks": {
        "nodes": [
          {
<<<<<<< HEAD
            "digest": "D5tamwocU56oGJ6V1k56CKw2hc5jgnyVZSMh5JmKFPMq",
=======
            "digest": "JBuShctBdzAwMsiNHQnxTJqUhRuJgrTdUEyCbFc8S86L",
>>>>>>> 4647c11f
            "kind": {
              "__typename": "GenesisTransaction"
            }
          }
        ]
      }
    },
    "c1": {
      "transactionBlocks": {
        "nodes": [
          {
            "digest": "8ydeEUyLA5Nj2jZ2DojNkShGZfGmrNyqwRxcJ7NfEVK3",
            "kind": {
              "__typename": "ConsensusCommitPrologueTransaction"
            }
          },
          {
<<<<<<< HEAD
            "digest": "5nMBmvHRhtqd6WgrD3QgxKuHvWqqKaknsvTVk2QiLjQC",
=======
            "digest": "CgGRbLYTFKi8nSsm4UEsXR2FrJkZA8beUx3LUP2p6m6A",
>>>>>>> 4647c11f
            "kind": {
              "__typename": "ProgrammableTransactionBlock"
            }
          }
        ]
      }
    },
    "c2": {
      "transactionBlocks": {
        "nodes": [
          {
            "digest": "7GaccXxmkTAxJUdmuzCaKLoCbccWPpH1giHtkkog6G2w",
            "kind": {
              "__typename": "ConsensusCommitPrologueTransaction"
            }
          }
        ]
      }
    },
    "c3": {
      "transactionBlocks": {
        "nodes": [
          {
            "digest": "D5npFWfYfq41ETHBZCtmvjipzVH3GEyhpvJ8gZwSc8LG",
            "kind": {
              "__typename": "ConsensusCommitPrologueTransaction"
            }
          }
        ]
      }
    },
    "c4": null
  }
}

task 10, lines 53-64:
//# run-graphql
Response: {
  "data": {
    "checkpoints": {
      "pageInfo": {
        "hasNextPage": false
      },
      "nodes": [
        {
          "transactionBlocks": {
            "nodes": [
              {
<<<<<<< HEAD
                "digest": "D5tamwocU56oGJ6V1k56CKw2hc5jgnyVZSMh5JmKFPMq",
=======
                "digest": "JBuShctBdzAwMsiNHQnxTJqUhRuJgrTdUEyCbFc8S86L",
>>>>>>> 4647c11f
                "kind": {
                  "__typename": "GenesisTransaction"
                }
              }
            ]
          }
        },
        {
          "transactionBlocks": {
            "nodes": [
              {
                "digest": "8ydeEUyLA5Nj2jZ2DojNkShGZfGmrNyqwRxcJ7NfEVK3",
                "kind": {
                  "__typename": "ConsensusCommitPrologueTransaction"
                }
              },
              {
<<<<<<< HEAD
                "digest": "5nMBmvHRhtqd6WgrD3QgxKuHvWqqKaknsvTVk2QiLjQC",
=======
                "digest": "CgGRbLYTFKi8nSsm4UEsXR2FrJkZA8beUx3LUP2p6m6A",
>>>>>>> 4647c11f
                "kind": {
                  "__typename": "ProgrammableTransactionBlock"
                }
              }
            ]
          }
        },
        {
          "transactionBlocks": {
            "nodes": [
              {
                "digest": "7GaccXxmkTAxJUdmuzCaKLoCbccWPpH1giHtkkog6G2w",
                "kind": {
                  "__typename": "ConsensusCommitPrologueTransaction"
                }
              }
            ]
          }
        },
        {
          "transactionBlocks": {
            "nodes": [
              {
                "digest": "D5npFWfYfq41ETHBZCtmvjipzVH3GEyhpvJ8gZwSc8LG",
                "kind": {
                  "__typename": "ConsensusCommitPrologueTransaction"
                }
              }
            ]
          }
        }
      ]
    }
  }
}<|MERGE_RESOLUTION|>--- conflicted
+++ resolved
@@ -30,11 +30,7 @@
     "c0": {
       "nodes": [
         {
-<<<<<<< HEAD
-          "digest": "D5tamwocU56oGJ6V1k56CKw2hc5jgnyVZSMh5JmKFPMq",
-=======
           "digest": "JBuShctBdzAwMsiNHQnxTJqUhRuJgrTdUEyCbFc8S86L",
->>>>>>> 4647c11f
           "kind": {
             "__typename": "GenesisTransaction"
           }
@@ -50,11 +46,7 @@
           }
         },
         {
-<<<<<<< HEAD
-          "digest": "5nMBmvHRhtqd6WgrD3QgxKuHvWqqKaknsvTVk2QiLjQC",
-=======
           "digest": "CgGRbLYTFKi8nSsm4UEsXR2FrJkZA8beUx3LUP2p6m6A",
->>>>>>> 4647c11f
           "kind": {
             "__typename": "ProgrammableTransactionBlock"
           }
@@ -95,11 +87,7 @@
       "transactionBlocks": {
         "nodes": [
           {
-<<<<<<< HEAD
-            "digest": "D5tamwocU56oGJ6V1k56CKw2hc5jgnyVZSMh5JmKFPMq",
-=======
             "digest": "JBuShctBdzAwMsiNHQnxTJqUhRuJgrTdUEyCbFc8S86L",
->>>>>>> 4647c11f
             "kind": {
               "__typename": "GenesisTransaction"
             }
@@ -117,11 +105,7 @@
             }
           },
           {
-<<<<<<< HEAD
-            "digest": "5nMBmvHRhtqd6WgrD3QgxKuHvWqqKaknsvTVk2QiLjQC",
-=======
             "digest": "CgGRbLYTFKi8nSsm4UEsXR2FrJkZA8beUx3LUP2p6m6A",
->>>>>>> 4647c11f
             "kind": {
               "__typename": "ProgrammableTransactionBlock"
             }
@@ -170,11 +154,7 @@
           "transactionBlocks": {
             "nodes": [
               {
-<<<<<<< HEAD
-                "digest": "D5tamwocU56oGJ6V1k56CKw2hc5jgnyVZSMh5JmKFPMq",
-=======
                 "digest": "JBuShctBdzAwMsiNHQnxTJqUhRuJgrTdUEyCbFc8S86L",
->>>>>>> 4647c11f
                 "kind": {
                   "__typename": "GenesisTransaction"
                 }
@@ -192,11 +172,7 @@
                 }
               },
               {
-<<<<<<< HEAD
-                "digest": "5nMBmvHRhtqd6WgrD3QgxKuHvWqqKaknsvTVk2QiLjQC",
-=======
                 "digest": "CgGRbLYTFKi8nSsm4UEsXR2FrJkZA8beUx3LUP2p6m6A",
->>>>>>> 4647c11f
                 "kind": {
                   "__typename": "ProgrammableTransactionBlock"
                 }
