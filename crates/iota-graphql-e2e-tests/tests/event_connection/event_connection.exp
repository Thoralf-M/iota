--- conflicted
+++ resolved
@@ -62,11 +62,7 @@
               "name": "M1"
             },
             "type": {
-<<<<<<< HEAD
-              "repr": "0x16a800e7d4c711e5348b23bb7405bb5a6d59bba269b982e62f185ecde8548e7f::M1::EventA"
-=======
-              "repr": "0x656215591d2ed19776fbfa86811aed1f5492a3a201536301dd8201270960842b::M1::EventA"
->>>>>>> 56d3890a
+              "repr": "0xe4293acfc8d4f365fa6753f7d5c857d889b371a0cd8805a160b00f9cfa262dd1::M1::EventA"
             },
             "sender": {
               "address": "0x8cca4e1ce0ba5904cea61df9242da2f7d29e3ef328fb7ec07c086b3bf47ca61a"
@@ -84,11 +80,7 @@
               "name": "M1"
             },
             "type": {
-<<<<<<< HEAD
-              "repr": "0x16a800e7d4c711e5348b23bb7405bb5a6d59bba269b982e62f185ecde8548e7f::M1::EventB<0x16a800e7d4c711e5348b23bb7405bb5a6d59bba269b982e62f185ecde8548e7f::M1::Object>"
-=======
-              "repr": "0x656215591d2ed19776fbfa86811aed1f5492a3a201536301dd8201270960842b::M1::EventB<0x656215591d2ed19776fbfa86811aed1f5492a3a201536301dd8201270960842b::M1::Object>"
->>>>>>> 56d3890a
+              "repr": "0xe4293acfc8d4f365fa6753f7d5c857d889b371a0cd8805a160b00f9cfa262dd1::M1::EventB<0xe4293acfc8d4f365fa6753f7d5c857d889b371a0cd8805a160b00f9cfa262dd1::M1::Object>"
             },
             "sender": {
               "address": "0x8cca4e1ce0ba5904cea61df9242da2f7d29e3ef328fb7ec07c086b3bf47ca61a"
@@ -106,11 +98,7 @@
               "name": "M2"
             },
             "type": {
-<<<<<<< HEAD
-              "repr": "0x16a800e7d4c711e5348b23bb7405bb5a6d59bba269b982e62f185ecde8548e7f::M2::EventA"
-=======
-              "repr": "0x656215591d2ed19776fbfa86811aed1f5492a3a201536301dd8201270960842b::M2::EventA"
->>>>>>> 56d3890a
+              "repr": "0xe4293acfc8d4f365fa6753f7d5c857d889b371a0cd8805a160b00f9cfa262dd1::M2::EventA"
             },
             "sender": {
               "address": "0x8cca4e1ce0ba5904cea61df9242da2f7d29e3ef328fb7ec07c086b3bf47ca61a"
@@ -128,11 +116,7 @@
               "name": "M2"
             },
             "type": {
-<<<<<<< HEAD
-              "repr": "0x16a800e7d4c711e5348b23bb7405bb5a6d59bba269b982e62f185ecde8548e7f::M2::EventB<0x16a800e7d4c711e5348b23bb7405bb5a6d59bba269b982e62f185ecde8548e7f::M2::Object>"
-=======
-              "repr": "0x656215591d2ed19776fbfa86811aed1f5492a3a201536301dd8201270960842b::M2::EventB<0x656215591d2ed19776fbfa86811aed1f5492a3a201536301dd8201270960842b::M2::Object>"
->>>>>>> 56d3890a
+              "repr": "0xe4293acfc8d4f365fa6753f7d5c857d889b371a0cd8805a160b00f9cfa262dd1::M2::EventB<0xe4293acfc8d4f365fa6753f7d5c857d889b371a0cd8805a160b00f9cfa262dd1::M2::Object>"
             },
             "sender": {
               "address": "0x8cca4e1ce0ba5904cea61df9242da2f7d29e3ef328fb7ec07c086b3bf47ca61a"
@@ -161,11 +145,7 @@
               "name": "M1"
             },
             "type": {
-<<<<<<< HEAD
-              "repr": "0x16a800e7d4c711e5348b23bb7405bb5a6d59bba269b982e62f185ecde8548e7f::M1::EventA"
-=======
-              "repr": "0x656215591d2ed19776fbfa86811aed1f5492a3a201536301dd8201270960842b::M1::EventA"
->>>>>>> 56d3890a
+              "repr": "0xe4293acfc8d4f365fa6753f7d5c857d889b371a0cd8805a160b00f9cfa262dd1::M1::EventA"
             },
             "sender": {
               "address": "0x8cca4e1ce0ba5904cea61df9242da2f7d29e3ef328fb7ec07c086b3bf47ca61a"
@@ -183,11 +163,7 @@
               "name": "M1"
             },
             "type": {
-<<<<<<< HEAD
-              "repr": "0x16a800e7d4c711e5348b23bb7405bb5a6d59bba269b982e62f185ecde8548e7f::M1::EventB<0x16a800e7d4c711e5348b23bb7405bb5a6d59bba269b982e62f185ecde8548e7f::M1::Object>"
-=======
-              "repr": "0x656215591d2ed19776fbfa86811aed1f5492a3a201536301dd8201270960842b::M1::EventB<0x656215591d2ed19776fbfa86811aed1f5492a3a201536301dd8201270960842b::M1::Object>"
->>>>>>> 56d3890a
+              "repr": "0xe4293acfc8d4f365fa6753f7d5c857d889b371a0cd8805a160b00f9cfa262dd1::M1::EventB<0xe4293acfc8d4f365fa6753f7d5c857d889b371a0cd8805a160b00f9cfa262dd1::M1::Object>"
             },
             "sender": {
               "address": "0x8cca4e1ce0ba5904cea61df9242da2f7d29e3ef328fb7ec07c086b3bf47ca61a"
@@ -205,11 +181,7 @@
               "name": "M2"
             },
             "type": {
-<<<<<<< HEAD
-              "repr": "0x16a800e7d4c711e5348b23bb7405bb5a6d59bba269b982e62f185ecde8548e7f::M2::EventA"
-=======
-              "repr": "0x656215591d2ed19776fbfa86811aed1f5492a3a201536301dd8201270960842b::M2::EventA"
->>>>>>> 56d3890a
+              "repr": "0xe4293acfc8d4f365fa6753f7d5c857d889b371a0cd8805a160b00f9cfa262dd1::M2::EventA"
             },
             "sender": {
               "address": "0x8cca4e1ce0ba5904cea61df9242da2f7d29e3ef328fb7ec07c086b3bf47ca61a"
@@ -227,11 +199,7 @@
               "name": "M2"
             },
             "type": {
-<<<<<<< HEAD
-              "repr": "0x16a800e7d4c711e5348b23bb7405bb5a6d59bba269b982e62f185ecde8548e7f::M2::EventB<0x16a800e7d4c711e5348b23bb7405bb5a6d59bba269b982e62f185ecde8548e7f::M2::Object>"
-=======
-              "repr": "0x656215591d2ed19776fbfa86811aed1f5492a3a201536301dd8201270960842b::M2::EventB<0x656215591d2ed19776fbfa86811aed1f5492a3a201536301dd8201270960842b::M2::Object>"
->>>>>>> 56d3890a
+              "repr": "0xe4293acfc8d4f365fa6753f7d5c857d889b371a0cd8805a160b00f9cfa262dd1::M2::EventB<0xe4293acfc8d4f365fa6753f7d5c857d889b371a0cd8805a160b00f9cfa262dd1::M2::Object>"
             },
             "sender": {
               "address": "0x8cca4e1ce0ba5904cea61df9242da2f7d29e3ef328fb7ec07c086b3bf47ca61a"
@@ -260,11 +228,7 @@
               "name": "M1"
             },
             "type": {
-<<<<<<< HEAD
-              "repr": "0x16a800e7d4c711e5348b23bb7405bb5a6d59bba269b982e62f185ecde8548e7f::M1::EventA"
-=======
-              "repr": "0x656215591d2ed19776fbfa86811aed1f5492a3a201536301dd8201270960842b::M1::EventA"
->>>>>>> 56d3890a
+              "repr": "0xe4293acfc8d4f365fa6753f7d5c857d889b371a0cd8805a160b00f9cfa262dd1::M1::EventA"
             },
             "sender": {
               "address": "0x8cca4e1ce0ba5904cea61df9242da2f7d29e3ef328fb7ec07c086b3bf47ca61a"
@@ -282,11 +246,7 @@
               "name": "M1"
             },
             "type": {
-<<<<<<< HEAD
-              "repr": "0x16a800e7d4c711e5348b23bb7405bb5a6d59bba269b982e62f185ecde8548e7f::M1::EventB<0x16a800e7d4c711e5348b23bb7405bb5a6d59bba269b982e62f185ecde8548e7f::M1::Object>"
-=======
-              "repr": "0x656215591d2ed19776fbfa86811aed1f5492a3a201536301dd8201270960842b::M1::EventB<0x656215591d2ed19776fbfa86811aed1f5492a3a201536301dd8201270960842b::M1::Object>"
->>>>>>> 56d3890a
+              "repr": "0xe4293acfc8d4f365fa6753f7d5c857d889b371a0cd8805a160b00f9cfa262dd1::M1::EventB<0xe4293acfc8d4f365fa6753f7d5c857d889b371a0cd8805a160b00f9cfa262dd1::M1::Object>"
             },
             "sender": {
               "address": "0x8cca4e1ce0ba5904cea61df9242da2f7d29e3ef328fb7ec07c086b3bf47ca61a"
@@ -315,11 +275,7 @@
               "name": "M1"
             },
             "type": {
-<<<<<<< HEAD
-              "repr": "0x16a800e7d4c711e5348b23bb7405bb5a6d59bba269b982e62f185ecde8548e7f::M1::EventA"
-=======
-              "repr": "0x656215591d2ed19776fbfa86811aed1f5492a3a201536301dd8201270960842b::M1::EventA"
->>>>>>> 56d3890a
+              "repr": "0xe4293acfc8d4f365fa6753f7d5c857d889b371a0cd8805a160b00f9cfa262dd1::M1::EventA"
             },
             "sender": {
               "address": "0x8cca4e1ce0ba5904cea61df9242da2f7d29e3ef328fb7ec07c086b3bf47ca61a"
@@ -348,11 +304,7 @@
               "name": "M1"
             },
             "type": {
-<<<<<<< HEAD
-              "repr": "0x16a800e7d4c711e5348b23bb7405bb5a6d59bba269b982e62f185ecde8548e7f::M1::EventB<0x16a800e7d4c711e5348b23bb7405bb5a6d59bba269b982e62f185ecde8548e7f::M1::Object>"
-=======
-              "repr": "0x656215591d2ed19776fbfa86811aed1f5492a3a201536301dd8201270960842b::M1::EventB<0x656215591d2ed19776fbfa86811aed1f5492a3a201536301dd8201270960842b::M1::Object>"
->>>>>>> 56d3890a
+              "repr": "0xe4293acfc8d4f365fa6753f7d5c857d889b371a0cd8805a160b00f9cfa262dd1::M1::EventB<0xe4293acfc8d4f365fa6753f7d5c857d889b371a0cd8805a160b00f9cfa262dd1::M1::Object>"
             },
             "sender": {
               "address": "0x8cca4e1ce0ba5904cea61df9242da2f7d29e3ef328fb7ec07c086b3bf47ca61a"
