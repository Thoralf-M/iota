processed 24 tasks

init:
A: object(0,0), B: object(0,1)

task 1, lines 16-29:
//# publish
created: object(1,0)
mutated: object(0,2)
gas summary: computation_cost: 1000000, storage_cost: 5175600,  storage_rebate: 0, non_refundable_storage_fee: 0

task 2, line 31:
//# run Test::M1::create --args 0 @A
created: object(2,0)
mutated: object(0,2)
gas summary: computation_cost: 1000000, storage_cost: 2302800,  storage_rebate: 988000, non_refundable_storage_fee: 0

task 3, line 33:
//# run Test::M1::create --args 1 @A
created: object(3,0)
mutated: object(0,2)
gas summary: computation_cost: 1000000, storage_cost: 2302800,  storage_rebate: 988000, non_refundable_storage_fee: 0

task 4, line 35:
//# create-checkpoint
Checkpoint created: 1

task 5, lines 37-65:
//# run-graphql --cursors @{obj_2_0} @{obj_3_0}
Response: {
  "data": {
    "one_of_these_will_yield_an_object": {
      "objects": {
        "nodes": [
          {
            "version": 4,
            "contents": {
              "type": {
<<<<<<< HEAD
                "repr": "0x06cae7ab5adfd8742ee81d9813d3ff8fdc97b9bf962d0080d241730688bf5cec::M1::Object"
              },
              "json": {
                "id": "0xd902a0230399e4126ab5a44192cc814e08210dc277f46bc04b579aa7c1ef588d",
                "value": "1"
=======
                "repr": "0xfccd421c62fb5bd39e4f63cb7ab84f49260c8434b660b9b3ccc9165ac66696c6::M1::Object"
              },
              "json": {
                "id": "0xd138ca6f6ecef6233444a26b905caef192f8fcd626c63d144a5342f076bcec49",
                "value": "0"
>>>>>>> 56d3890a
              }
            }
          }
        ]
      }
    },
    "if_the_other_does_not": {
      "nodes": []
    }
  }
}

task 6, line 67:
//# run Test::M1::create --args 2 @A
created: object(6,0)
mutated: object(0,2)
gas summary: computation_cost: 1000000, storage_cost: 2302800,  storage_rebate: 988000, non_refundable_storage_fee: 0

task 7, line 69:
//# run Test::M1::create --args 3 @A
created: object(7,0)
mutated: object(0,2)
gas summary: computation_cost: 1000000, storage_cost: 2302800,  storage_rebate: 988000, non_refundable_storage_fee: 0

task 8, line 71:
//# create-checkpoint
Checkpoint created: 2

task 9, lines 73-101:
//# run-graphql --cursors @{obj_2_0,1} @{obj_3_0,1}
Response: {
  "data": {
    "paginating_on_checkpoint_1": {
      "objects": {
        "nodes": [
          {
            "version": 4,
            "contents": {
              "type": {
<<<<<<< HEAD
                "repr": "0x06cae7ab5adfd8742ee81d9813d3ff8fdc97b9bf962d0080d241730688bf5cec::M1::Object"
              },
              "json": {
                "id": "0xd902a0230399e4126ab5a44192cc814e08210dc277f46bc04b579aa7c1ef588d",
                "value": "1"
=======
                "repr": "0xfccd421c62fb5bd39e4f63cb7ab84f49260c8434b660b9b3ccc9165ac66696c6::M1::Object"
              },
              "json": {
                "id": "0xd138ca6f6ecef6233444a26b905caef192f8fcd626c63d144a5342f076bcec49",
                "value": "0"
>>>>>>> 56d3890a
              }
            }
          }
        ]
      }
    },
    "should_not_have_more_than_one_result": {
      "nodes": []
    }
  }
}

task 10, lines 103-118:
//# run-graphql
Response: {
  "data": {
    "four_objects": {
      "objects": {
        "nodes": [
          {
            "version": 5,
            "contents": {
              "type": {
<<<<<<< HEAD
                "repr": "0x06cae7ab5adfd8742ee81d9813d3ff8fdc97b9bf962d0080d241730688bf5cec::M1::Object"
              },
              "json": {
                "id": "0x0bb011aa00f28a1340f4f04c91da74b5decf1c36bb7bea8d4e217fe17d3b453d",
                "value": "2"
=======
                "repr": "0xfccd421c62fb5bd39e4f63cb7ab84f49260c8434b660b9b3ccc9165ac66696c6::M1::Object"
              },
              "json": {
                "id": "0x313999574a927527544dd47e70eeb379cbac96099cad54784f0cefaa915bf116",
                "value": "1"
>>>>>>> 56d3890a
              }
            }
          },
          {
            "version": 6,
            "contents": {
              "type": {
<<<<<<< HEAD
                "repr": "0x06cae7ab5adfd8742ee81d9813d3ff8fdc97b9bf962d0080d241730688bf5cec::M1::Object"
              },
              "json": {
                "id": "0x785aed195b792ed1f577053bc303c40ad9042247ec91bb1bddd53c4f3b82b765",
                "value": "0"
              }
            }
          },
          {
            "version": 4,
            "contents": {
              "type": {
                "repr": "0x06cae7ab5adfd8742ee81d9813d3ff8fdc97b9bf962d0080d241730688bf5cec::M1::Object"
              },
              "json": {
                "id": "0xd902a0230399e4126ab5a44192cc814e08210dc277f46bc04b579aa7c1ef588d",
                "value": "1"
=======
                "repr": "0xfccd421c62fb5bd39e4f63cb7ab84f49260c8434b660b9b3ccc9165ac66696c6::M1::Object"
              },
              "json": {
                "id": "0x421d260780b55a9eaa4cb8124c27f11f37fcb4c983f1d1fad91001769b8df07d",
                "value": "3"
              }
            }
          },
          {
            "version": 3,
            "contents": {
              "type": {
                "repr": "0xfccd421c62fb5bd39e4f63cb7ab84f49260c8434b660b9b3ccc9165ac66696c6::M1::Object"
              },
              "json": {
                "id": "0xd138ca6f6ecef6233444a26b905caef192f8fcd626c63d144a5342f076bcec49",
                "value": "0"
>>>>>>> 56d3890a
              }
            }
          },
          {
            "version": 6,
            "contents": {
              "type": {
<<<<<<< HEAD
                "repr": "0x06cae7ab5adfd8742ee81d9813d3ff8fdc97b9bf962d0080d241730688bf5cec::M1::Object"
              },
              "json": {
                "id": "0xed86fcf5c78778592d5b7739e88c311c27215bb2e770cdfc98051f85bb195f25",
                "value": "3"
=======
                "repr": "0xfccd421c62fb5bd39e4f63cb7ab84f49260c8434b660b9b3ccc9165ac66696c6::M1::Object"
              },
              "json": {
                "id": "0xdd38c7822863cbdd7cab6d4de874f518ec607a9fffa9039c43aa742fc400fb4f",
                "value": "2"
>>>>>>> 56d3890a
              }
            }
          }
        ]
      }
    }
  }
}

task 11, lines 120-145:
//# run-graphql
Response: {
  "data": {
    "objects_at_version": {
      "objects": {
        "nodes": [
          {
            "version": 5,
            "contents": {
              "type": {
<<<<<<< HEAD
                "repr": "0x06cae7ab5adfd8742ee81d9813d3ff8fdc97b9bf962d0080d241730688bf5cec::M1::Object"
              },
              "json": {
                "id": "0x0bb011aa00f28a1340f4f04c91da74b5decf1c36bb7bea8d4e217fe17d3b453d",
                "value": "2"
=======
                "repr": "0xfccd421c62fb5bd39e4f63cb7ab84f49260c8434b660b9b3ccc9165ac66696c6::M1::Object"
              },
              "json": {
                "id": "0x313999574a927527544dd47e70eeb379cbac96099cad54784f0cefaa915bf116",
                "value": "1"
>>>>>>> 56d3890a
              }
            }
          },
          {
            "version": 6,
            "contents": {
              "type": {
<<<<<<< HEAD
                "repr": "0x06cae7ab5adfd8742ee81d9813d3ff8fdc97b9bf962d0080d241730688bf5cec::M1::Object"
              },
              "json": {
                "id": "0x785aed195b792ed1f577053bc303c40ad9042247ec91bb1bddd53c4f3b82b765",
                "value": "0"
              }
            }
          },
          {
            "version": 4,
            "contents": {
              "type": {
                "repr": "0x06cae7ab5adfd8742ee81d9813d3ff8fdc97b9bf962d0080d241730688bf5cec::M1::Object"
              },
              "json": {
                "id": "0xd902a0230399e4126ab5a44192cc814e08210dc277f46bc04b579aa7c1ef588d",
                "value": "1"
=======
                "repr": "0xfccd421c62fb5bd39e4f63cb7ab84f49260c8434b660b9b3ccc9165ac66696c6::M1::Object"
              },
              "json": {
                "id": "0x421d260780b55a9eaa4cb8124c27f11f37fcb4c983f1d1fad91001769b8df07d",
                "value": "3"
              }
            }
          },
          {
            "version": 3,
            "contents": {
              "type": {
                "repr": "0xfccd421c62fb5bd39e4f63cb7ab84f49260c8434b660b9b3ccc9165ac66696c6::M1::Object"
              },
              "json": {
                "id": "0xd138ca6f6ecef6233444a26b905caef192f8fcd626c63d144a5342f076bcec49",
                "value": "0"
>>>>>>> 56d3890a
              }
            }
          },
          {
            "version": 6,
            "contents": {
              "type": {
<<<<<<< HEAD
                "repr": "0x06cae7ab5adfd8742ee81d9813d3ff8fdc97b9bf962d0080d241730688bf5cec::M1::Object"
              },
              "json": {
                "id": "0xed86fcf5c78778592d5b7739e88c311c27215bb2e770cdfc98051f85bb195f25",
                "value": "3"
=======
                "repr": "0xfccd421c62fb5bd39e4f63cb7ab84f49260c8434b660b9b3ccc9165ac66696c6::M1::Object"
              },
              "json": {
                "id": "0xdd38c7822863cbdd7cab6d4de874f518ec607a9fffa9039c43aa742fc400fb4f",
                "value": "2"
>>>>>>> 56d3890a
              }
            }
          }
        ]
      }
    }
  }
}

task 12, lines 147-148:
//# programmable --sender A --inputs object(2,0) object(3,0) object(6,0) object(7,0) @B
//> TransferObjects([Input(0), Input(1), Input(2), Input(3)], Input(4))
mutated: object(0,0), object(2,0), object(3,0), object(6,0), object(7,0)
gas summary: computation_cost: 1000000, storage_cost: 6247200,  storage_rebate: 5259200, non_refundable_storage_fee: 0

task 13, line 150:
//# create-checkpoint
Checkpoint created: 3

task 14, lines 152-214:
//# run-graphql --cursors @{obj_6_0,2}
Response: {
  "data": {
    "after_obj_6_0_at_checkpoint_2": {
      "objects": {
        "nodes": [
          {
            "version": 3,
            "contents": {
              "type": {
<<<<<<< HEAD
                "repr": "0x06cae7ab5adfd8742ee81d9813d3ff8fdc97b9bf962d0080d241730688bf5cec::M1::Object"
              },
              "json": {
                "id": "0x785aed195b792ed1f577053bc303c40ad9042247ec91bb1bddd53c4f3b82b765",
                "value": "0"
=======
                "repr": "0xfccd421c62fb5bd39e4f63cb7ab84f49260c8434b660b9b3ccc9165ac66696c6::M1::Object"
              },
              "json": {
                "id": "0x313999574a927527544dd47e70eeb379cbac96099cad54784f0cefaa915bf116",
                "value": "1"
>>>>>>> 56d3890a
              }
            },
            "owner_at_latest_state_has_iota_only": {
              "owner": {
                "objects": {
                  "nodes": [
                    {
                      "version": 1,
                      "contents": {
                        "type": {
<<<<<<< HEAD
                          "repr": "0x0000000000000000000000000000000000000000000000000000000000000002::coin::Coin<0x0000000000000000000000000000000000000000000000000000000000000002::iota::IOTA>"
                        },
                        "json": {
                          "id": "0x083f412b9f8d4463b94d43ea7463d5144bd3135f3c14397ffd9ebc0d1b6241ab",
                          "balance": {
                            "value": "300000000000000"
                          }
                        }
                      }
                    },
                    {
                      "version": 5,
                      "contents": {
                        "type": {
                          "repr": "0x06cae7ab5adfd8742ee81d9813d3ff8fdc97b9bf962d0080d241730688bf5cec::M1::Object"
                        },
                        "json": {
                          "id": "0x0bb011aa00f28a1340f4f04c91da74b5decf1c36bb7bea8d4e217fe17d3b453d",
                          "value": "2"
=======
                          "repr": "0xfccd421c62fb5bd39e4f63cb7ab84f49260c8434b660b9b3ccc9165ac66696c6::M1::Object"
                        },
                        "json": {
                          "id": "0x313999574a927527544dd47e70eeb379cbac96099cad54784f0cefaa915bf116",
                          "value": "1"
                        }
                      }
                    },
                    {
                      "version": 6,
                      "contents": {
                        "type": {
                          "repr": "0xfccd421c62fb5bd39e4f63cb7ab84f49260c8434b660b9b3ccc9165ac66696c6::M1::Object"
                        },
                        "json": {
                          "id": "0x421d260780b55a9eaa4cb8124c27f11f37fcb4c983f1d1fad91001769b8df07d",
                          "value": "3"
>>>>>>> 56d3890a
                        }
                      }
                    },
                    {
                      "version": 3,
                      "contents": {
                        "type": {
                          "repr": "0x06cae7ab5adfd8742ee81d9813d3ff8fdc97b9bf962d0080d241730688bf5cec::M1::Object"
                        },
                        "json": {
                          "id": "0x785aed195b792ed1f577053bc303c40ad9042247ec91bb1bddd53c4f3b82b765",
                          "value": "0"
                        }
                      }
                    },
                    {
<<<<<<< HEAD
                      "version": 4,
                      "contents": {
                        "type": {
                          "repr": "0x06cae7ab5adfd8742ee81d9813d3ff8fdc97b9bf962d0080d241730688bf5cec::M1::Object"
                        },
                        "json": {
                          "id": "0xd902a0230399e4126ab5a44192cc814e08210dc277f46bc04b579aa7c1ef588d",
                          "value": "1"
=======
                      "version": 3,
                      "contents": {
                        "type": {
                          "repr": "0xfccd421c62fb5bd39e4f63cb7ab84f49260c8434b660b9b3ccc9165ac66696c6::M1::Object"
                        },
                        "json": {
                          "id": "0xd138ca6f6ecef6233444a26b905caef192f8fcd626c63d144a5342f076bcec49",
                          "value": "0"
>>>>>>> 56d3890a
                        }
                      }
                    },
                    {
                      "version": 6,
                      "contents": {
                        "type": {
<<<<<<< HEAD
                          "repr": "0x06cae7ab5adfd8742ee81d9813d3ff8fdc97b9bf962d0080d241730688bf5cec::M1::Object"
                        },
                        "json": {
                          "id": "0xed86fcf5c78778592d5b7739e88c311c27215bb2e770cdfc98051f85bb195f25",
                          "value": "3"
                        }
                      }
                    }
                  ]
                }
              }
            }
          },
          {
            "version": 4,
            "contents": {
              "type": {
                "repr": "0x06cae7ab5adfd8742ee81d9813d3ff8fdc97b9bf962d0080d241730688bf5cec::M1::Object"
              },
              "json": {
                "id": "0xd902a0230399e4126ab5a44192cc814e08210dc277f46bc04b579aa7c1ef588d",
                "value": "1"
=======
                          "repr": "0xfccd421c62fb5bd39e4f63cb7ab84f49260c8434b660b9b3ccc9165ac66696c6::M1::Object"
                        },
                        "json": {
                          "id": "0xdd38c7822863cbdd7cab6d4de874f518ec607a9fffa9039c43aa742fc400fb4f",
                          "value": "2"
                        }
                      }
                    }
                  ]
                }
              }
            }
          }
        },
        {
          "version": 6,
          "asMoveObject": {
            "contents": {
              "type": {
                "repr": "0xfccd421c62fb5bd39e4f63cb7ab84f49260c8434b660b9b3ccc9165ac66696c6::M1::Object"
              },
              "json": {
                "id": "0x421d260780b55a9eaa4cb8124c27f11f37fcb4c983f1d1fad91001769b8df07d",
                "value": "3"
>>>>>>> 56d3890a
              }
            },
            "owner_at_latest_state_has_iota_only": {
              "owner": {
                "objects": {
                  "nodes": [
                    {
                      "version": 1,
                      "contents": {
                        "type": {
<<<<<<< HEAD
                          "repr": "0x0000000000000000000000000000000000000000000000000000000000000002::coin::Coin<0x0000000000000000000000000000000000000000000000000000000000000002::iota::IOTA>"
                        },
                        "json": {
                          "id": "0x083f412b9f8d4463b94d43ea7463d5144bd3135f3c14397ffd9ebc0d1b6241ab",
                          "balance": {
                            "value": "300000000000000"
                          }
                        }
                      }
                    },
                    {
                      "version": 5,
                      "contents": {
                        "type": {
                          "repr": "0x06cae7ab5adfd8742ee81d9813d3ff8fdc97b9bf962d0080d241730688bf5cec::M1::Object"
                        },
                        "json": {
                          "id": "0x0bb011aa00f28a1340f4f04c91da74b5decf1c36bb7bea8d4e217fe17d3b453d",
                          "value": "2"
=======
                          "repr": "0xfccd421c62fb5bd39e4f63cb7ab84f49260c8434b660b9b3ccc9165ac66696c6::M1::Object"
                        },
                        "json": {
                          "id": "0x313999574a927527544dd47e70eeb379cbac96099cad54784f0cefaa915bf116",
                          "value": "1"
                        }
                      }
                    },
                    {
                      "version": 6,
                      "contents": {
                        "type": {
                          "repr": "0xfccd421c62fb5bd39e4f63cb7ab84f49260c8434b660b9b3ccc9165ac66696c6::M1::Object"
                        },
                        "json": {
                          "id": "0x421d260780b55a9eaa4cb8124c27f11f37fcb4c983f1d1fad91001769b8df07d",
                          "value": "3"
>>>>>>> 56d3890a
                        }
                      }
                    },
                    {
                      "version": 3,
                      "contents": {
                        "type": {
                          "repr": "0x06cae7ab5adfd8742ee81d9813d3ff8fdc97b9bf962d0080d241730688bf5cec::M1::Object"
                        },
                        "json": {
                          "id": "0x785aed195b792ed1f577053bc303c40ad9042247ec91bb1bddd53c4f3b82b765",
                          "value": "0"
                        }
                      }
                    },
                    {
<<<<<<< HEAD
                      "version": 4,
                      "contents": {
                        "type": {
                          "repr": "0x06cae7ab5adfd8742ee81d9813d3ff8fdc97b9bf962d0080d241730688bf5cec::M1::Object"
                        },
                        "json": {
                          "id": "0xd902a0230399e4126ab5a44192cc814e08210dc277f46bc04b579aa7c1ef588d",
                          "value": "1"
=======
                      "version": 3,
                      "contents": {
                        "type": {
                          "repr": "0xfccd421c62fb5bd39e4f63cb7ab84f49260c8434b660b9b3ccc9165ac66696c6::M1::Object"
                        },
                        "json": {
                          "id": "0xd138ca6f6ecef6233444a26b905caef192f8fcd626c63d144a5342f076bcec49",
                          "value": "0"
>>>>>>> 56d3890a
                        }
                      }
                    },
                    {
                      "version": 6,
                      "contents": {
                        "type": {
<<<<<<< HEAD
                          "repr": "0x06cae7ab5adfd8742ee81d9813d3ff8fdc97b9bf962d0080d241730688bf5cec::M1::Object"
                        },
                        "json": {
                          "id": "0xed86fcf5c78778592d5b7739e88c311c27215bb2e770cdfc98051f85bb195f25",
                          "value": "3"
                        }
                      }
                    }
                  ]
                }
              }
            }
          },
          {
            "version": 6,
            "contents": {
              "type": {
                "repr": "0x06cae7ab5adfd8742ee81d9813d3ff8fdc97b9bf962d0080d241730688bf5cec::M1::Object"
              },
              "json": {
                "id": "0xed86fcf5c78778592d5b7739e88c311c27215bb2e770cdfc98051f85bb195f25",
                "value": "3"
=======
                          "repr": "0xfccd421c62fb5bd39e4f63cb7ab84f49260c8434b660b9b3ccc9165ac66696c6::M1::Object"
                        },
                        "json": {
                          "id": "0xdd38c7822863cbdd7cab6d4de874f518ec607a9fffa9039c43aa742fc400fb4f",
                          "value": "2"
                        }
                      }
                    }
                  ]
                }
              }
            }
          }
        },
        {
          "version": 3,
          "asMoveObject": {
            "contents": {
              "type": {
                "repr": "0xfccd421c62fb5bd39e4f63cb7ab84f49260c8434b660b9b3ccc9165ac66696c6::M1::Object"
              },
              "json": {
                "id": "0xd138ca6f6ecef6233444a26b905caef192f8fcd626c63d144a5342f076bcec49",
                "value": "0"
>>>>>>> 56d3890a
              }
            },
            "owner_at_latest_state_has_iota_only": {
              "owner": {
                "objects": {
                  "nodes": [
                    {
                      "version": 1,
                      "contents": {
                        "type": {
<<<<<<< HEAD
                          "repr": "0x0000000000000000000000000000000000000000000000000000000000000002::coin::Coin<0x0000000000000000000000000000000000000000000000000000000000000002::iota::IOTA>"
                        },
                        "json": {
                          "id": "0x083f412b9f8d4463b94d43ea7463d5144bd3135f3c14397ffd9ebc0d1b6241ab",
                          "balance": {
                            "value": "300000000000000"
                          }
                        }
                      }
                    },
                    {
                      "version": 5,
                      "contents": {
                        "type": {
                          "repr": "0x06cae7ab5adfd8742ee81d9813d3ff8fdc97b9bf962d0080d241730688bf5cec::M1::Object"
                        },
                        "json": {
                          "id": "0x0bb011aa00f28a1340f4f04c91da74b5decf1c36bb7bea8d4e217fe17d3b453d",
                          "value": "2"
=======
                          "repr": "0xfccd421c62fb5bd39e4f63cb7ab84f49260c8434b660b9b3ccc9165ac66696c6::M1::Object"
                        },
                        "json": {
                          "id": "0x313999574a927527544dd47e70eeb379cbac96099cad54784f0cefaa915bf116",
                          "value": "1"
                        }
                      }
                    },
                    {
                      "version": 6,
                      "contents": {
                        "type": {
                          "repr": "0xfccd421c62fb5bd39e4f63cb7ab84f49260c8434b660b9b3ccc9165ac66696c6::M1::Object"
                        },
                        "json": {
                          "id": "0x421d260780b55a9eaa4cb8124c27f11f37fcb4c983f1d1fad91001769b8df07d",
                          "value": "3"
>>>>>>> 56d3890a
                        }
                      }
                    },
                    {
                      "version": 3,
                      "contents": {
                        "type": {
                          "repr": "0x06cae7ab5adfd8742ee81d9813d3ff8fdc97b9bf962d0080d241730688bf5cec::M1::Object"
                        },
                        "json": {
                          "id": "0x785aed195b792ed1f577053bc303c40ad9042247ec91bb1bddd53c4f3b82b765",
                          "value": "0"
                        }
                      }
                    },
                    {
<<<<<<< HEAD
                      "version": 4,
                      "contents": {
                        "type": {
                          "repr": "0x06cae7ab5adfd8742ee81d9813d3ff8fdc97b9bf962d0080d241730688bf5cec::M1::Object"
                        },
                        "json": {
                          "id": "0xd902a0230399e4126ab5a44192cc814e08210dc277f46bc04b579aa7c1ef588d",
                          "value": "1"
=======
                      "version": 3,
                      "contents": {
                        "type": {
                          "repr": "0xfccd421c62fb5bd39e4f63cb7ab84f49260c8434b660b9b3ccc9165ac66696c6::M1::Object"
                        },
                        "json": {
                          "id": "0xd138ca6f6ecef6233444a26b905caef192f8fcd626c63d144a5342f076bcec49",
                          "value": "0"
>>>>>>> 56d3890a
                        }
                      }
                    },
                    {
                      "version": 6,
                      "contents": {
                        "type": {
<<<<<<< HEAD
                          "repr": "0x06cae7ab5adfd8742ee81d9813d3ff8fdc97b9bf962d0080d241730688bf5cec::M1::Object"
                        },
                        "json": {
                          "id": "0xed86fcf5c78778592d5b7739e88c311c27215bb2e770cdfc98051f85bb195f25",
                          "value": "3"
=======
                          "repr": "0xfccd421c62fb5bd39e4f63cb7ab84f49260c8434b660b9b3ccc9165ac66696c6::M1::Object"
                        },
                        "json": {
                          "id": "0xdd38c7822863cbdd7cab6d4de874f518ec607a9fffa9039c43aa742fc400fb4f",
                          "value": "2"
>>>>>>> 56d3890a
                        }
                      }
                    }
                  ]
                }
              }
            }
          }
        ]
      }
    },
    "before_obj_6_0_at_checkpoint_2": {
      "nodes": []
    }
  }
}

task 16, line 218:
//# create-checkpoint
Checkpoint created: 4

task 18, line 222:
//# create-checkpoint
Checkpoint created: 5

task 19, line 224:
//# force-object-snapshot-catchup --start-cp 0 --end-cp 4
Objects snapshot updated to [0 to 4)

task 20, line 226:
//# create-checkpoint
Checkpoint created: 6

task 21, lines 228-243:
//# run-graphql --cursors @{obj_6_0,2}
Response: {
  "data": null,
  "errors": [
    {
      "message": "Requested data is outside the available range",
      "locations": [
        {
          "line": 2,
          "column": 3
        }
      ],
      "path": [
        "before_obj_6_0_at_checkpoint_2"
      ],
      "extensions": {
        "code": "BAD_USER_INPUT"
      }
    }
  ]
}

task 22, lines 245-261:
//# run-graphql
Response: {
  "data": {
    "owned_by_address_b_latest": {
      "objects": {
        "nodes": [
          {
            "version": 7,
            "contents": {
              "type": {
<<<<<<< HEAD
                "repr": "0x06cae7ab5adfd8742ee81d9813d3ff8fdc97b9bf962d0080d241730688bf5cec::M1::Object"
              },
              "json": {
                "id": "0x0bb011aa00f28a1340f4f04c91da74b5decf1c36bb7bea8d4e217fe17d3b453d",
                "value": "2"
=======
                "repr": "0xfccd421c62fb5bd39e4f63cb7ab84f49260c8434b660b9b3ccc9165ac66696c6::M1::Object"
              },
              "json": {
                "id": "0x313999574a927527544dd47e70eeb379cbac96099cad54784f0cefaa915bf116",
                "value": "1"
>>>>>>> 56d3890a
              }
            }
          },
          {
            "version": 7,
            "contents": {
              "type": {
<<<<<<< HEAD
                "repr": "0x06cae7ab5adfd8742ee81d9813d3ff8fdc97b9bf962d0080d241730688bf5cec::M1::Object"
              },
              "json": {
                "id": "0x785aed195b792ed1f577053bc303c40ad9042247ec91bb1bddd53c4f3b82b765",
                "value": "0"
=======
                "repr": "0xfccd421c62fb5bd39e4f63cb7ab84f49260c8434b660b9b3ccc9165ac66696c6::M1::Object"
              },
              "json": {
                "id": "0x421d260780b55a9eaa4cb8124c27f11f37fcb4c983f1d1fad91001769b8df07d",
                "value": "3"
>>>>>>> 56d3890a
              }
            }
          },
          {
            "version": 7,
            "contents": {
              "type": {
<<<<<<< HEAD
                "repr": "0x06cae7ab5adfd8742ee81d9813d3ff8fdc97b9bf962d0080d241730688bf5cec::M1::Object"
              },
              "json": {
                "id": "0xd902a0230399e4126ab5a44192cc814e08210dc277f46bc04b579aa7c1ef588d",
                "value": "1"
=======
                "repr": "0xfccd421c62fb5bd39e4f63cb7ab84f49260c8434b660b9b3ccc9165ac66696c6::M1::Object"
              },
              "json": {
                "id": "0xd138ca6f6ecef6233444a26b905caef192f8fcd626c63d144a5342f076bcec49",
                "value": "0"
>>>>>>> 56d3890a
              }
            }
          },
          {
            "version": 7,
            "contents": {
              "type": {
<<<<<<< HEAD
                "repr": "0x06cae7ab5adfd8742ee81d9813d3ff8fdc97b9bf962d0080d241730688bf5cec::M1::Object"
              },
              "json": {
                "id": "0xed86fcf5c78778592d5b7739e88c311c27215bb2e770cdfc98051f85bb195f25",
                "value": "3"
=======
                "repr": "0xfccd421c62fb5bd39e4f63cb7ab84f49260c8434b660b9b3ccc9165ac66696c6::M1::Object"
              },
              "json": {
                "id": "0xdd38c7822863cbdd7cab6d4de874f518ec607a9fffa9039c43aa742fc400fb4f",
                "value": "2"
>>>>>>> 56d3890a
              }
            }
          }
        ]
      }
    }
  }
}

task 23, lines 263-289:
//# run-graphql
Response: {
  "data": {
    "objects_at_version": {
      "objects": {
        "nodes": [
          {
            "version": 5,
            "contents": {
              "type": {
<<<<<<< HEAD
                "repr": "0x06cae7ab5adfd8742ee81d9813d3ff8fdc97b9bf962d0080d241730688bf5cec::M1::Object"
              },
              "json": {
                "id": "0x0bb011aa00f28a1340f4f04c91da74b5decf1c36bb7bea8d4e217fe17d3b453d",
                "value": "2"
=======
                "repr": "0xfccd421c62fb5bd39e4f63cb7ab84f49260c8434b660b9b3ccc9165ac66696c6::M1::Object"
              },
              "json": {
                "id": "0x313999574a927527544dd47e70eeb379cbac96099cad54784f0cefaa915bf116",
                "value": "1"
>>>>>>> 56d3890a
              }
            }
          },
          {
            "version": 6,
            "contents": {
              "type": {
<<<<<<< HEAD
                "repr": "0x06cae7ab5adfd8742ee81d9813d3ff8fdc97b9bf962d0080d241730688bf5cec::M1::Object"
              },
              "json": {
                "id": "0x785aed195b792ed1f577053bc303c40ad9042247ec91bb1bddd53c4f3b82b765",
                "value": "0"
              }
            }
          },
          {
            "version": 4,
            "contents": {
              "type": {
                "repr": "0x06cae7ab5adfd8742ee81d9813d3ff8fdc97b9bf962d0080d241730688bf5cec::M1::Object"
              },
              "json": {
                "id": "0xd902a0230399e4126ab5a44192cc814e08210dc277f46bc04b579aa7c1ef588d",
                "value": "1"
=======
                "repr": "0xfccd421c62fb5bd39e4f63cb7ab84f49260c8434b660b9b3ccc9165ac66696c6::M1::Object"
              },
              "json": {
                "id": "0x421d260780b55a9eaa4cb8124c27f11f37fcb4c983f1d1fad91001769b8df07d",
                "value": "3"
              }
            }
          },
          {
            "version": 3,
            "contents": {
              "type": {
                "repr": "0xfccd421c62fb5bd39e4f63cb7ab84f49260c8434b660b9b3ccc9165ac66696c6::M1::Object"
              },
              "json": {
                "id": "0xd138ca6f6ecef6233444a26b905caef192f8fcd626c63d144a5342f076bcec49",
                "value": "0"
>>>>>>> 56d3890a
              }
            }
          },
          {
            "version": 6,
            "contents": {
              "type": {
<<<<<<< HEAD
                "repr": "0x06cae7ab5adfd8742ee81d9813d3ff8fdc97b9bf962d0080d241730688bf5cec::M1::Object"
              },
              "json": {
                "id": "0xed86fcf5c78778592d5b7739e88c311c27215bb2e770cdfc98051f85bb195f25",
                "value": "3"
=======
                "repr": "0xfccd421c62fb5bd39e4f63cb7ab84f49260c8434b660b9b3ccc9165ac66696c6::M1::Object"
              },
              "json": {
                "id": "0xdd38c7822863cbdd7cab6d4de874f518ec607a9fffa9039c43aa742fc400fb4f",
                "value": "2"
>>>>>>> 56d3890a
              }
            }
          }
        ]
      }
    }
  }
}<|MERGE_RESOLUTION|>--- conflicted
+++ resolved
@@ -31,32 +31,26 @@
   "data": {
     "one_of_these_will_yield_an_object": {
       "objects": {
-        "nodes": [
-          {
-            "version": 4,
-            "contents": {
-              "type": {
-<<<<<<< HEAD
-                "repr": "0x06cae7ab5adfd8742ee81d9813d3ff8fdc97b9bf962d0080d241730688bf5cec::M1::Object"
-              },
-              "json": {
-                "id": "0xd902a0230399e4126ab5a44192cc814e08210dc277f46bc04b579aa7c1ef588d",
-                "value": "1"
-=======
-                "repr": "0xfccd421c62fb5bd39e4f63cb7ab84f49260c8434b660b9b3ccc9165ac66696c6::M1::Object"
-              },
-              "json": {
-                "id": "0xd138ca6f6ecef6233444a26b905caef192f8fcd626c63d144a5342f076bcec49",
-                "value": "0"
->>>>>>> 56d3890a
-              }
-            }
-          }
-        ]
+        "nodes": []
       }
     },
     "if_the_other_does_not": {
-      "nodes": []
+      "nodes": [
+        {
+          "version": 3,
+          "asMoveObject": {
+            "contents": {
+              "type": {
+                "repr": "0x951d9ae09cd9e7a4c8be82866af39495275b90afdf02d0bd8cea1cccadcfc021::M1::Object"
+              },
+              "json": {
+                "id": "0xf9a43625c32da38fc39a4d604b23820dd64c85a7818acd07b6b3361dbd99593b",
+                "value": "0"
+              }
+            }
+          }
+        }
+      ]
     }
   }
 }
@@ -83,32 +77,26 @@
   "data": {
     "paginating_on_checkpoint_1": {
       "objects": {
-        "nodes": [
-          {
-            "version": 4,
-            "contents": {
-              "type": {
-<<<<<<< HEAD
-                "repr": "0x06cae7ab5adfd8742ee81d9813d3ff8fdc97b9bf962d0080d241730688bf5cec::M1::Object"
-              },
-              "json": {
-                "id": "0xd902a0230399e4126ab5a44192cc814e08210dc277f46bc04b579aa7c1ef588d",
-                "value": "1"
-=======
-                "repr": "0xfccd421c62fb5bd39e4f63cb7ab84f49260c8434b660b9b3ccc9165ac66696c6::M1::Object"
-              },
-              "json": {
-                "id": "0xd138ca6f6ecef6233444a26b905caef192f8fcd626c63d144a5342f076bcec49",
-                "value": "0"
->>>>>>> 56d3890a
-              }
-            }
-          }
-        ]
+        "nodes": []
       }
     },
     "should_not_have_more_than_one_result": {
-      "nodes": []
+      "nodes": [
+        {
+          "version": 3,
+          "asMoveObject": {
+            "contents": {
+              "type": {
+                "repr": "0x951d9ae09cd9e7a4c8be82866af39495275b90afdf02d0bd8cea1cccadcfc021::M1::Object"
+              },
+              "json": {
+                "id": "0xf9a43625c32da38fc39a4d604b23820dd64c85a7818acd07b6b3361dbd99593b",
+                "value": "0"
+              }
+            }
+          }
+        }
+      ]
     }
   }
 }
@@ -121,86 +109,50 @@
       "objects": {
         "nodes": [
           {
+            "version": 4,
+            "contents": {
+              "type": {
+                "repr": "0x951d9ae09cd9e7a4c8be82866af39495275b90afdf02d0bd8cea1cccadcfc021::M1::Object"
+              },
+              "json": {
+                "id": "0x1e6a0476a48577650a34a6e77cd7f2267b193470fe3fc467d68e2c5c7a5f1b8a",
+                "value": "1"
+              }
+            }
+          },
+          {
+            "version": 6,
+            "contents": {
+              "type": {
+                "repr": "0x951d9ae09cd9e7a4c8be82866af39495275b90afdf02d0bd8cea1cccadcfc021::M1::Object"
+              },
+              "json": {
+                "id": "0x96d04b7f5f5de03b63800a4cffbe433a25ab882b7a251735a03a158a0cf3cff1",
+                "value": "3"
+              }
+            }
+          },
+          {
             "version": 5,
             "contents": {
               "type": {
-<<<<<<< HEAD
-                "repr": "0x06cae7ab5adfd8742ee81d9813d3ff8fdc97b9bf962d0080d241730688bf5cec::M1::Object"
-              },
-              "json": {
-                "id": "0x0bb011aa00f28a1340f4f04c91da74b5decf1c36bb7bea8d4e217fe17d3b453d",
+                "repr": "0x951d9ae09cd9e7a4c8be82866af39495275b90afdf02d0bd8cea1cccadcfc021::M1::Object"
+              },
+              "json": {
+                "id": "0xbbb8dd54d1ca733437468f26981fcc0c2a695ae3eaf561b8bdb68d252b8d2c5e",
                 "value": "2"
-=======
-                "repr": "0xfccd421c62fb5bd39e4f63cb7ab84f49260c8434b660b9b3ccc9165ac66696c6::M1::Object"
-              },
-              "json": {
-                "id": "0x313999574a927527544dd47e70eeb379cbac96099cad54784f0cefaa915bf116",
-                "value": "1"
->>>>>>> 56d3890a
-              }
-            }
-          },
-          {
-            "version": 6,
-            "contents": {
-              "type": {
-<<<<<<< HEAD
-                "repr": "0x06cae7ab5adfd8742ee81d9813d3ff8fdc97b9bf962d0080d241730688bf5cec::M1::Object"
-              },
-              "json": {
-                "id": "0x785aed195b792ed1f577053bc303c40ad9042247ec91bb1bddd53c4f3b82b765",
+              }
+            }
+          },
+          {
+            "version": 3,
+            "contents": {
+              "type": {
+                "repr": "0x951d9ae09cd9e7a4c8be82866af39495275b90afdf02d0bd8cea1cccadcfc021::M1::Object"
+              },
+              "json": {
+                "id": "0xf9a43625c32da38fc39a4d604b23820dd64c85a7818acd07b6b3361dbd99593b",
                 "value": "0"
-              }
-            }
-          },
-          {
-            "version": 4,
-            "contents": {
-              "type": {
-                "repr": "0x06cae7ab5adfd8742ee81d9813d3ff8fdc97b9bf962d0080d241730688bf5cec::M1::Object"
-              },
-              "json": {
-                "id": "0xd902a0230399e4126ab5a44192cc814e08210dc277f46bc04b579aa7c1ef588d",
-                "value": "1"
-=======
-                "repr": "0xfccd421c62fb5bd39e4f63cb7ab84f49260c8434b660b9b3ccc9165ac66696c6::M1::Object"
-              },
-              "json": {
-                "id": "0x421d260780b55a9eaa4cb8124c27f11f37fcb4c983f1d1fad91001769b8df07d",
-                "value": "3"
-              }
-            }
-          },
-          {
-            "version": 3,
-            "contents": {
-              "type": {
-                "repr": "0xfccd421c62fb5bd39e4f63cb7ab84f49260c8434b660b9b3ccc9165ac66696c6::M1::Object"
-              },
-              "json": {
-                "id": "0xd138ca6f6ecef6233444a26b905caef192f8fcd626c63d144a5342f076bcec49",
-                "value": "0"
->>>>>>> 56d3890a
-              }
-            }
-          },
-          {
-            "version": 6,
-            "contents": {
-              "type": {
-<<<<<<< HEAD
-                "repr": "0x06cae7ab5adfd8742ee81d9813d3ff8fdc97b9bf962d0080d241730688bf5cec::M1::Object"
-              },
-              "json": {
-                "id": "0xed86fcf5c78778592d5b7739e88c311c27215bb2e770cdfc98051f85bb195f25",
-                "value": "3"
-=======
-                "repr": "0xfccd421c62fb5bd39e4f63cb7ab84f49260c8434b660b9b3ccc9165ac66696c6::M1::Object"
-              },
-              "json": {
-                "id": "0xdd38c7822863cbdd7cab6d4de874f518ec607a9fffa9039c43aa742fc400fb4f",
-                "value": "2"
->>>>>>> 56d3890a
               }
             }
           }
@@ -218,86 +170,50 @@
       "objects": {
         "nodes": [
           {
+            "version": 4,
+            "contents": {
+              "type": {
+                "repr": "0x951d9ae09cd9e7a4c8be82866af39495275b90afdf02d0bd8cea1cccadcfc021::M1::Object"
+              },
+              "json": {
+                "id": "0x1e6a0476a48577650a34a6e77cd7f2267b193470fe3fc467d68e2c5c7a5f1b8a",
+                "value": "1"
+              }
+            }
+          },
+          {
+            "version": 6,
+            "contents": {
+              "type": {
+                "repr": "0x951d9ae09cd9e7a4c8be82866af39495275b90afdf02d0bd8cea1cccadcfc021::M1::Object"
+              },
+              "json": {
+                "id": "0x96d04b7f5f5de03b63800a4cffbe433a25ab882b7a251735a03a158a0cf3cff1",
+                "value": "3"
+              }
+            }
+          },
+          {
             "version": 5,
             "contents": {
               "type": {
-<<<<<<< HEAD
-                "repr": "0x06cae7ab5adfd8742ee81d9813d3ff8fdc97b9bf962d0080d241730688bf5cec::M1::Object"
-              },
-              "json": {
-                "id": "0x0bb011aa00f28a1340f4f04c91da74b5decf1c36bb7bea8d4e217fe17d3b453d",
+                "repr": "0x951d9ae09cd9e7a4c8be82866af39495275b90afdf02d0bd8cea1cccadcfc021::M1::Object"
+              },
+              "json": {
+                "id": "0xbbb8dd54d1ca733437468f26981fcc0c2a695ae3eaf561b8bdb68d252b8d2c5e",
                 "value": "2"
-=======
-                "repr": "0xfccd421c62fb5bd39e4f63cb7ab84f49260c8434b660b9b3ccc9165ac66696c6::M1::Object"
-              },
-              "json": {
-                "id": "0x313999574a927527544dd47e70eeb379cbac96099cad54784f0cefaa915bf116",
-                "value": "1"
->>>>>>> 56d3890a
-              }
-            }
-          },
-          {
-            "version": 6,
-            "contents": {
-              "type": {
-<<<<<<< HEAD
-                "repr": "0x06cae7ab5adfd8742ee81d9813d3ff8fdc97b9bf962d0080d241730688bf5cec::M1::Object"
-              },
-              "json": {
-                "id": "0x785aed195b792ed1f577053bc303c40ad9042247ec91bb1bddd53c4f3b82b765",
+              }
+            }
+          },
+          {
+            "version": 3,
+            "contents": {
+              "type": {
+                "repr": "0x951d9ae09cd9e7a4c8be82866af39495275b90afdf02d0bd8cea1cccadcfc021::M1::Object"
+              },
+              "json": {
+                "id": "0xf9a43625c32da38fc39a4d604b23820dd64c85a7818acd07b6b3361dbd99593b",
                 "value": "0"
-              }
-            }
-          },
-          {
-            "version": 4,
-            "contents": {
-              "type": {
-                "repr": "0x06cae7ab5adfd8742ee81d9813d3ff8fdc97b9bf962d0080d241730688bf5cec::M1::Object"
-              },
-              "json": {
-                "id": "0xd902a0230399e4126ab5a44192cc814e08210dc277f46bc04b579aa7c1ef588d",
-                "value": "1"
-=======
-                "repr": "0xfccd421c62fb5bd39e4f63cb7ab84f49260c8434b660b9b3ccc9165ac66696c6::M1::Object"
-              },
-              "json": {
-                "id": "0x421d260780b55a9eaa4cb8124c27f11f37fcb4c983f1d1fad91001769b8df07d",
-                "value": "3"
-              }
-            }
-          },
-          {
-            "version": 3,
-            "contents": {
-              "type": {
-                "repr": "0xfccd421c62fb5bd39e4f63cb7ab84f49260c8434b660b9b3ccc9165ac66696c6::M1::Object"
-              },
-              "json": {
-                "id": "0xd138ca6f6ecef6233444a26b905caef192f8fcd626c63d144a5342f076bcec49",
-                "value": "0"
->>>>>>> 56d3890a
-              }
-            }
-          },
-          {
-            "version": 6,
-            "contents": {
-              "type": {
-<<<<<<< HEAD
-                "repr": "0x06cae7ab5adfd8742ee81d9813d3ff8fdc97b9bf962d0080d241730688bf5cec::M1::Object"
-              },
-              "json": {
-                "id": "0xed86fcf5c78778592d5b7739e88c311c27215bb2e770cdfc98051f85bb195f25",
-                "value": "3"
-=======
-                "repr": "0xfccd421c62fb5bd39e4f63cb7ab84f49260c8434b660b9b3ccc9165ac66696c6::M1::Object"
-              },
-              "json": {
-                "id": "0xdd38c7822863cbdd7cab6d4de874f518ec607a9fffa9039c43aa742fc400fb4f",
-                "value": "2"
->>>>>>> 56d3890a
               }
             }
           }
@@ -328,19 +244,11 @@
             "version": 3,
             "contents": {
               "type": {
-<<<<<<< HEAD
-                "repr": "0x06cae7ab5adfd8742ee81d9813d3ff8fdc97b9bf962d0080d241730688bf5cec::M1::Object"
-              },
-              "json": {
-                "id": "0x785aed195b792ed1f577053bc303c40ad9042247ec91bb1bddd53c4f3b82b765",
+                "repr": "0x951d9ae09cd9e7a4c8be82866af39495275b90afdf02d0bd8cea1cccadcfc021::M1::Object"
+              },
+              "json": {
+                "id": "0xf9a43625c32da38fc39a4d604b23820dd64c85a7818acd07b6b3361dbd99593b",
                 "value": "0"
-=======
-                "repr": "0xfccd421c62fb5bd39e4f63cb7ab84f49260c8434b660b9b3ccc9165ac66696c6::M1::Object"
-              },
-              "json": {
-                "id": "0x313999574a927527544dd47e70eeb379cbac96099cad54784f0cefaa915bf116",
-                "value": "1"
->>>>>>> 56d3890a
               }
             },
             "owner_at_latest_state_has_iota_only": {
@@ -351,7 +259,6 @@
                       "version": 1,
                       "contents": {
                         "type": {
-<<<<<<< HEAD
                           "repr": "0x0000000000000000000000000000000000000000000000000000000000000002::coin::Coin<0x0000000000000000000000000000000000000000000000000000000000000002::iota::IOTA>"
                         },
                         "json": {
@@ -363,33 +270,38 @@
                       }
                     },
                     {
+                      "version": 4,
+                      "contents": {
+                        "type": {
+                          "repr": "0x951d9ae09cd9e7a4c8be82866af39495275b90afdf02d0bd8cea1cccadcfc021::M1::Object"
+                        },
+                        "json": {
+                          "id": "0x1e6a0476a48577650a34a6e77cd7f2267b193470fe3fc467d68e2c5c7a5f1b8a",
+                          "value": "1"
+                        }
+                      }
+                    },
+                    {
+                      "version": 6,
+                      "contents": {
+                        "type": {
+                          "repr": "0x951d9ae09cd9e7a4c8be82866af39495275b90afdf02d0bd8cea1cccadcfc021::M1::Object"
+                        },
+                        "json": {
+                          "id": "0x96d04b7f5f5de03b63800a4cffbe433a25ab882b7a251735a03a158a0cf3cff1",
+                          "value": "3"
+                        }
+                      }
+                    },
+                    {
                       "version": 5,
                       "contents": {
                         "type": {
-                          "repr": "0x06cae7ab5adfd8742ee81d9813d3ff8fdc97b9bf962d0080d241730688bf5cec::M1::Object"
-                        },
-                        "json": {
-                          "id": "0x0bb011aa00f28a1340f4f04c91da74b5decf1c36bb7bea8d4e217fe17d3b453d",
+                          "repr": "0x951d9ae09cd9e7a4c8be82866af39495275b90afdf02d0bd8cea1cccadcfc021::M1::Object"
+                        },
+                        "json": {
+                          "id": "0xbbb8dd54d1ca733437468f26981fcc0c2a695ae3eaf561b8bdb68d252b8d2c5e",
                           "value": "2"
-=======
-                          "repr": "0xfccd421c62fb5bd39e4f63cb7ab84f49260c8434b660b9b3ccc9165ac66696c6::M1::Object"
-                        },
-                        "json": {
-                          "id": "0x313999574a927527544dd47e70eeb379cbac96099cad54784f0cefaa915bf116",
-                          "value": "1"
-                        }
-                      }
-                    },
-                    {
-                      "version": 6,
-                      "contents": {
-                        "type": {
-                          "repr": "0xfccd421c62fb5bd39e4f63cb7ab84f49260c8434b660b9b3ccc9165ac66696c6::M1::Object"
-                        },
-                        "json": {
-                          "id": "0x421d260780b55a9eaa4cb8124c27f11f37fcb4c983f1d1fad91001769b8df07d",
-                          "value": "3"
->>>>>>> 56d3890a
                         }
                       }
                     },
@@ -397,47 +309,11 @@
                       "version": 3,
                       "contents": {
                         "type": {
-                          "repr": "0x06cae7ab5adfd8742ee81d9813d3ff8fdc97b9bf962d0080d241730688bf5cec::M1::Object"
-                        },
-                        "json": {
-                          "id": "0x785aed195b792ed1f577053bc303c40ad9042247ec91bb1bddd53c4f3b82b765",
+                          "repr": "0x951d9ae09cd9e7a4c8be82866af39495275b90afdf02d0bd8cea1cccadcfc021::M1::Object"
+                        },
+                        "json": {
+                          "id": "0xf9a43625c32da38fc39a4d604b23820dd64c85a7818acd07b6b3361dbd99593b",
                           "value": "0"
-                        }
-                      }
-                    },
-                    {
-<<<<<<< HEAD
-                      "version": 4,
-                      "contents": {
-                        "type": {
-                          "repr": "0x06cae7ab5adfd8742ee81d9813d3ff8fdc97b9bf962d0080d241730688bf5cec::M1::Object"
-                        },
-                        "json": {
-                          "id": "0xd902a0230399e4126ab5a44192cc814e08210dc277f46bc04b579aa7c1ef588d",
-                          "value": "1"
-=======
-                      "version": 3,
-                      "contents": {
-                        "type": {
-                          "repr": "0xfccd421c62fb5bd39e4f63cb7ab84f49260c8434b660b9b3ccc9165ac66696c6::M1::Object"
-                        },
-                        "json": {
-                          "id": "0xd138ca6f6ecef6233444a26b905caef192f8fcd626c63d144a5342f076bcec49",
-                          "value": "0"
->>>>>>> 56d3890a
-                        }
-                      }
-                    },
-                    {
-                      "version": 6,
-                      "contents": {
-                        "type": {
-<<<<<<< HEAD
-                          "repr": "0x06cae7ab5adfd8742ee81d9813d3ff8fdc97b9bf962d0080d241730688bf5cec::M1::Object"
-                        },
-                        "json": {
-                          "id": "0xed86fcf5c78778592d5b7739e88c311c27215bb2e770cdfc98051f85bb195f25",
-                          "value": "3"
                         }
                       }
                     }
@@ -445,22 +321,87 @@
                 }
               }
             }
-          },
-          {
-            "version": 4,
-            "contents": {
-              "type": {
-                "repr": "0x06cae7ab5adfd8742ee81d9813d3ff8fdc97b9bf962d0080d241730688bf5cec::M1::Object"
-              },
-              "json": {
-                "id": "0xd902a0230399e4126ab5a44192cc814e08210dc277f46bc04b579aa7c1ef588d",
+          }
+        ]
+      }
+    },
+    "before_obj_6_0_at_checkpoint_2": {
+      "nodes": [
+        {
+          "version": 4,
+          "asMoveObject": {
+            "contents": {
+              "type": {
+                "repr": "0x951d9ae09cd9e7a4c8be82866af39495275b90afdf02d0bd8cea1cccadcfc021::M1::Object"
+              },
+              "json": {
+                "id": "0x1e6a0476a48577650a34a6e77cd7f2267b193470fe3fc467d68e2c5c7a5f1b8a",
                 "value": "1"
-=======
-                          "repr": "0xfccd421c62fb5bd39e4f63cb7ab84f49260c8434b660b9b3ccc9165ac66696c6::M1::Object"
-                        },
-                        "json": {
-                          "id": "0xdd38c7822863cbdd7cab6d4de874f518ec607a9fffa9039c43aa742fc400fb4f",
+              }
+            },
+            "note_that_owner_result_should_reflect_latest_state": {
+              "owner": {
+                "objects": {
+                  "nodes": [
+                    {
+                      "version": 1,
+                      "contents": {
+                        "type": {
+                          "repr": "0x0000000000000000000000000000000000000000000000000000000000000002::coin::Coin<0x0000000000000000000000000000000000000000000000000000000000000002::iota::IOTA>"
+                        },
+                        "json": {
+                          "id": "0x083f412b9f8d4463b94d43ea7463d5144bd3135f3c14397ffd9ebc0d1b6241ab",
+                          "balance": {
+                            "value": "300000000000000"
+                          }
+                        }
+                      }
+                    },
+                    {
+                      "version": 4,
+                      "contents": {
+                        "type": {
+                          "repr": "0x951d9ae09cd9e7a4c8be82866af39495275b90afdf02d0bd8cea1cccadcfc021::M1::Object"
+                        },
+                        "json": {
+                          "id": "0x1e6a0476a48577650a34a6e77cd7f2267b193470fe3fc467d68e2c5c7a5f1b8a",
+                          "value": "1"
+                        }
+                      }
+                    },
+                    {
+                      "version": 6,
+                      "contents": {
+                        "type": {
+                          "repr": "0x951d9ae09cd9e7a4c8be82866af39495275b90afdf02d0bd8cea1cccadcfc021::M1::Object"
+                        },
+                        "json": {
+                          "id": "0x96d04b7f5f5de03b63800a4cffbe433a25ab882b7a251735a03a158a0cf3cff1",
+                          "value": "3"
+                        }
+                      }
+                    },
+                    {
+                      "version": 5,
+                      "contents": {
+                        "type": {
+                          "repr": "0x951d9ae09cd9e7a4c8be82866af39495275b90afdf02d0bd8cea1cccadcfc021::M1::Object"
+                        },
+                        "json": {
+                          "id": "0xbbb8dd54d1ca733437468f26981fcc0c2a695ae3eaf561b8bdb68d252b8d2c5e",
                           "value": "2"
+                        }
+                      }
+                    },
+                    {
+                      "version": 3,
+                      "contents": {
+                        "type": {
+                          "repr": "0x951d9ae09cd9e7a4c8be82866af39495275b90afdf02d0bd8cea1cccadcfc021::M1::Object"
+                        },
+                        "json": {
+                          "id": "0xf9a43625c32da38fc39a4d604b23820dd64c85a7818acd07b6b3361dbd99593b",
+                          "value": "0"
                         }
                       }
                     }
@@ -475,15 +416,14 @@
           "asMoveObject": {
             "contents": {
               "type": {
-                "repr": "0xfccd421c62fb5bd39e4f63cb7ab84f49260c8434b660b9b3ccc9165ac66696c6::M1::Object"
-              },
-              "json": {
-                "id": "0x421d260780b55a9eaa4cb8124c27f11f37fcb4c983f1d1fad91001769b8df07d",
+                "repr": "0x951d9ae09cd9e7a4c8be82866af39495275b90afdf02d0bd8cea1cccadcfc021::M1::Object"
+              },
+              "json": {
+                "id": "0x96d04b7f5f5de03b63800a4cffbe433a25ab882b7a251735a03a158a0cf3cff1",
                 "value": "3"
->>>>>>> 56d3890a
               }
             },
-            "owner_at_latest_state_has_iota_only": {
+            "note_that_owner_result_should_reflect_latest_state": {
               "owner": {
                 "objects": {
                   "nodes": [
@@ -491,7 +431,6 @@
                       "version": 1,
                       "contents": {
                         "type": {
-<<<<<<< HEAD
                           "repr": "0x0000000000000000000000000000000000000000000000000000000000000002::coin::Coin<0x0000000000000000000000000000000000000000000000000000000000000002::iota::IOTA>"
                         },
                         "json": {
@@ -503,33 +442,38 @@
                       }
                     },
                     {
+                      "version": 4,
+                      "contents": {
+                        "type": {
+                          "repr": "0x951d9ae09cd9e7a4c8be82866af39495275b90afdf02d0bd8cea1cccadcfc021::M1::Object"
+                        },
+                        "json": {
+                          "id": "0x1e6a0476a48577650a34a6e77cd7f2267b193470fe3fc467d68e2c5c7a5f1b8a",
+                          "value": "1"
+                        }
+                      }
+                    },
+                    {
+                      "version": 6,
+                      "contents": {
+                        "type": {
+                          "repr": "0x951d9ae09cd9e7a4c8be82866af39495275b90afdf02d0bd8cea1cccadcfc021::M1::Object"
+                        },
+                        "json": {
+                          "id": "0x96d04b7f5f5de03b63800a4cffbe433a25ab882b7a251735a03a158a0cf3cff1",
+                          "value": "3"
+                        }
+                      }
+                    },
+                    {
                       "version": 5,
                       "contents": {
                         "type": {
-                          "repr": "0x06cae7ab5adfd8742ee81d9813d3ff8fdc97b9bf962d0080d241730688bf5cec::M1::Object"
-                        },
-                        "json": {
-                          "id": "0x0bb011aa00f28a1340f4f04c91da74b5decf1c36bb7bea8d4e217fe17d3b453d",
+                          "repr": "0x951d9ae09cd9e7a4c8be82866af39495275b90afdf02d0bd8cea1cccadcfc021::M1::Object"
+                        },
+                        "json": {
+                          "id": "0xbbb8dd54d1ca733437468f26981fcc0c2a695ae3eaf561b8bdb68d252b8d2c5e",
                           "value": "2"
-=======
-                          "repr": "0xfccd421c62fb5bd39e4f63cb7ab84f49260c8434b660b9b3ccc9165ac66696c6::M1::Object"
-                        },
-                        "json": {
-                          "id": "0x313999574a927527544dd47e70eeb379cbac96099cad54784f0cefaa915bf116",
-                          "value": "1"
-                        }
-                      }
-                    },
-                    {
-                      "version": 6,
-                      "contents": {
-                        "type": {
-                          "repr": "0xfccd421c62fb5bd39e4f63cb7ab84f49260c8434b660b9b3ccc9165ac66696c6::M1::Object"
-                        },
-                        "json": {
-                          "id": "0x421d260780b55a9eaa4cb8124c27f11f37fcb4c983f1d1fad91001769b8df07d",
-                          "value": "3"
->>>>>>> 56d3890a
                         }
                       }
                     },
@@ -537,47 +481,11 @@
                       "version": 3,
                       "contents": {
                         "type": {
-                          "repr": "0x06cae7ab5adfd8742ee81d9813d3ff8fdc97b9bf962d0080d241730688bf5cec::M1::Object"
-                        },
-                        "json": {
-                          "id": "0x785aed195b792ed1f577053bc303c40ad9042247ec91bb1bddd53c4f3b82b765",
+                          "repr": "0x951d9ae09cd9e7a4c8be82866af39495275b90afdf02d0bd8cea1cccadcfc021::M1::Object"
+                        },
+                        "json": {
+                          "id": "0xf9a43625c32da38fc39a4d604b23820dd64c85a7818acd07b6b3361dbd99593b",
                           "value": "0"
-                        }
-                      }
-                    },
-                    {
-<<<<<<< HEAD
-                      "version": 4,
-                      "contents": {
-                        "type": {
-                          "repr": "0x06cae7ab5adfd8742ee81d9813d3ff8fdc97b9bf962d0080d241730688bf5cec::M1::Object"
-                        },
-                        "json": {
-                          "id": "0xd902a0230399e4126ab5a44192cc814e08210dc277f46bc04b579aa7c1ef588d",
-                          "value": "1"
-=======
-                      "version": 3,
-                      "contents": {
-                        "type": {
-                          "repr": "0xfccd421c62fb5bd39e4f63cb7ab84f49260c8434b660b9b3ccc9165ac66696c6::M1::Object"
-                        },
-                        "json": {
-                          "id": "0xd138ca6f6ecef6233444a26b905caef192f8fcd626c63d144a5342f076bcec49",
-                          "value": "0"
->>>>>>> 56d3890a
-                        }
-                      }
-                    },
-                    {
-                      "version": 6,
-                      "contents": {
-                        "type": {
-<<<<<<< HEAD
-                          "repr": "0x06cae7ab5adfd8742ee81d9813d3ff8fdc97b9bf962d0080d241730688bf5cec::M1::Object"
-                        },
-                        "json": {
-                          "id": "0xed86fcf5c78778592d5b7739e88c311c27215bb2e770cdfc98051f85bb195f25",
-                          "value": "3"
                         }
                       }
                     }
@@ -585,159 +493,9 @@
                 }
               }
             }
-          },
-          {
-            "version": 6,
-            "contents": {
-              "type": {
-                "repr": "0x06cae7ab5adfd8742ee81d9813d3ff8fdc97b9bf962d0080d241730688bf5cec::M1::Object"
-              },
-              "json": {
-                "id": "0xed86fcf5c78778592d5b7739e88c311c27215bb2e770cdfc98051f85bb195f25",
-                "value": "3"
-=======
-                          "repr": "0xfccd421c62fb5bd39e4f63cb7ab84f49260c8434b660b9b3ccc9165ac66696c6::M1::Object"
-                        },
-                        "json": {
-                          "id": "0xdd38c7822863cbdd7cab6d4de874f518ec607a9fffa9039c43aa742fc400fb4f",
-                          "value": "2"
-                        }
-                      }
-                    }
-                  ]
-                }
-              }
-            }
-          }
-        },
-        {
-          "version": 3,
-          "asMoveObject": {
-            "contents": {
-              "type": {
-                "repr": "0xfccd421c62fb5bd39e4f63cb7ab84f49260c8434b660b9b3ccc9165ac66696c6::M1::Object"
-              },
-              "json": {
-                "id": "0xd138ca6f6ecef6233444a26b905caef192f8fcd626c63d144a5342f076bcec49",
-                "value": "0"
->>>>>>> 56d3890a
-              }
-            },
-            "owner_at_latest_state_has_iota_only": {
-              "owner": {
-                "objects": {
-                  "nodes": [
-                    {
-                      "version": 1,
-                      "contents": {
-                        "type": {
-<<<<<<< HEAD
-                          "repr": "0x0000000000000000000000000000000000000000000000000000000000000002::coin::Coin<0x0000000000000000000000000000000000000000000000000000000000000002::iota::IOTA>"
-                        },
-                        "json": {
-                          "id": "0x083f412b9f8d4463b94d43ea7463d5144bd3135f3c14397ffd9ebc0d1b6241ab",
-                          "balance": {
-                            "value": "300000000000000"
-                          }
-                        }
-                      }
-                    },
-                    {
-                      "version": 5,
-                      "contents": {
-                        "type": {
-                          "repr": "0x06cae7ab5adfd8742ee81d9813d3ff8fdc97b9bf962d0080d241730688bf5cec::M1::Object"
-                        },
-                        "json": {
-                          "id": "0x0bb011aa00f28a1340f4f04c91da74b5decf1c36bb7bea8d4e217fe17d3b453d",
-                          "value": "2"
-=======
-                          "repr": "0xfccd421c62fb5bd39e4f63cb7ab84f49260c8434b660b9b3ccc9165ac66696c6::M1::Object"
-                        },
-                        "json": {
-                          "id": "0x313999574a927527544dd47e70eeb379cbac96099cad54784f0cefaa915bf116",
-                          "value": "1"
-                        }
-                      }
-                    },
-                    {
-                      "version": 6,
-                      "contents": {
-                        "type": {
-                          "repr": "0xfccd421c62fb5bd39e4f63cb7ab84f49260c8434b660b9b3ccc9165ac66696c6::M1::Object"
-                        },
-                        "json": {
-                          "id": "0x421d260780b55a9eaa4cb8124c27f11f37fcb4c983f1d1fad91001769b8df07d",
-                          "value": "3"
->>>>>>> 56d3890a
-                        }
-                      }
-                    },
-                    {
-                      "version": 3,
-                      "contents": {
-                        "type": {
-                          "repr": "0x06cae7ab5adfd8742ee81d9813d3ff8fdc97b9bf962d0080d241730688bf5cec::M1::Object"
-                        },
-                        "json": {
-                          "id": "0x785aed195b792ed1f577053bc303c40ad9042247ec91bb1bddd53c4f3b82b765",
-                          "value": "0"
-                        }
-                      }
-                    },
-                    {
-<<<<<<< HEAD
-                      "version": 4,
-                      "contents": {
-                        "type": {
-                          "repr": "0x06cae7ab5adfd8742ee81d9813d3ff8fdc97b9bf962d0080d241730688bf5cec::M1::Object"
-                        },
-                        "json": {
-                          "id": "0xd902a0230399e4126ab5a44192cc814e08210dc277f46bc04b579aa7c1ef588d",
-                          "value": "1"
-=======
-                      "version": 3,
-                      "contents": {
-                        "type": {
-                          "repr": "0xfccd421c62fb5bd39e4f63cb7ab84f49260c8434b660b9b3ccc9165ac66696c6::M1::Object"
-                        },
-                        "json": {
-                          "id": "0xd138ca6f6ecef6233444a26b905caef192f8fcd626c63d144a5342f076bcec49",
-                          "value": "0"
->>>>>>> 56d3890a
-                        }
-                      }
-                    },
-                    {
-                      "version": 6,
-                      "contents": {
-                        "type": {
-<<<<<<< HEAD
-                          "repr": "0x06cae7ab5adfd8742ee81d9813d3ff8fdc97b9bf962d0080d241730688bf5cec::M1::Object"
-                        },
-                        "json": {
-                          "id": "0xed86fcf5c78778592d5b7739e88c311c27215bb2e770cdfc98051f85bb195f25",
-                          "value": "3"
-=======
-                          "repr": "0xfccd421c62fb5bd39e4f63cb7ab84f49260c8434b660b9b3ccc9165ac66696c6::M1::Object"
-                        },
-                        "json": {
-                          "id": "0xdd38c7822863cbdd7cab6d4de874f518ec607a9fffa9039c43aa742fc400fb4f",
-                          "value": "2"
->>>>>>> 56d3890a
-                        }
-                      }
-                    }
-                  ]
-                }
-              }
-            }
-          }
-        ]
-      }
-    },
-    "before_obj_6_0_at_checkpoint_2": {
-      "nodes": []
+          }
+        }
+      ]
     }
   }
 }
@@ -792,19 +550,35 @@
             "version": 7,
             "contents": {
               "type": {
-<<<<<<< HEAD
-                "repr": "0x06cae7ab5adfd8742ee81d9813d3ff8fdc97b9bf962d0080d241730688bf5cec::M1::Object"
-              },
-              "json": {
-                "id": "0x0bb011aa00f28a1340f4f04c91da74b5decf1c36bb7bea8d4e217fe17d3b453d",
+                "repr": "0x951d9ae09cd9e7a4c8be82866af39495275b90afdf02d0bd8cea1cccadcfc021::M1::Object"
+              },
+              "json": {
+                "id": "0x1e6a0476a48577650a34a6e77cd7f2267b193470fe3fc467d68e2c5c7a5f1b8a",
+                "value": "1"
+              }
+            }
+          },
+          {
+            "version": 7,
+            "contents": {
+              "type": {
+                "repr": "0x951d9ae09cd9e7a4c8be82866af39495275b90afdf02d0bd8cea1cccadcfc021::M1::Object"
+              },
+              "json": {
+                "id": "0x96d04b7f5f5de03b63800a4cffbe433a25ab882b7a251735a03a158a0cf3cff1",
+                "value": "3"
+              }
+            }
+          },
+          {
+            "version": 7,
+            "contents": {
+              "type": {
+                "repr": "0x951d9ae09cd9e7a4c8be82866af39495275b90afdf02d0bd8cea1cccadcfc021::M1::Object"
+              },
+              "json": {
+                "id": "0xbbb8dd54d1ca733437468f26981fcc0c2a695ae3eaf561b8bdb68d252b8d2c5e",
                 "value": "2"
-=======
-                "repr": "0xfccd421c62fb5bd39e4f63cb7ab84f49260c8434b660b9b3ccc9165ac66696c6::M1::Object"
-              },
-              "json": {
-                "id": "0x313999574a927527544dd47e70eeb379cbac96099cad54784f0cefaa915bf116",
-                "value": "1"
->>>>>>> 56d3890a
               }
             }
           },
@@ -812,59 +586,11 @@
             "version": 7,
             "contents": {
               "type": {
-<<<<<<< HEAD
-                "repr": "0x06cae7ab5adfd8742ee81d9813d3ff8fdc97b9bf962d0080d241730688bf5cec::M1::Object"
-              },
-              "json": {
-                "id": "0x785aed195b792ed1f577053bc303c40ad9042247ec91bb1bddd53c4f3b82b765",
+                "repr": "0x951d9ae09cd9e7a4c8be82866af39495275b90afdf02d0bd8cea1cccadcfc021::M1::Object"
+              },
+              "json": {
+                "id": "0xf9a43625c32da38fc39a4d604b23820dd64c85a7818acd07b6b3361dbd99593b",
                 "value": "0"
-=======
-                "repr": "0xfccd421c62fb5bd39e4f63cb7ab84f49260c8434b660b9b3ccc9165ac66696c6::M1::Object"
-              },
-              "json": {
-                "id": "0x421d260780b55a9eaa4cb8124c27f11f37fcb4c983f1d1fad91001769b8df07d",
-                "value": "3"
->>>>>>> 56d3890a
-              }
-            }
-          },
-          {
-            "version": 7,
-            "contents": {
-              "type": {
-<<<<<<< HEAD
-                "repr": "0x06cae7ab5adfd8742ee81d9813d3ff8fdc97b9bf962d0080d241730688bf5cec::M1::Object"
-              },
-              "json": {
-                "id": "0xd902a0230399e4126ab5a44192cc814e08210dc277f46bc04b579aa7c1ef588d",
-                "value": "1"
-=======
-                "repr": "0xfccd421c62fb5bd39e4f63cb7ab84f49260c8434b660b9b3ccc9165ac66696c6::M1::Object"
-              },
-              "json": {
-                "id": "0xd138ca6f6ecef6233444a26b905caef192f8fcd626c63d144a5342f076bcec49",
-                "value": "0"
->>>>>>> 56d3890a
-              }
-            }
-          },
-          {
-            "version": 7,
-            "contents": {
-              "type": {
-<<<<<<< HEAD
-                "repr": "0x06cae7ab5adfd8742ee81d9813d3ff8fdc97b9bf962d0080d241730688bf5cec::M1::Object"
-              },
-              "json": {
-                "id": "0xed86fcf5c78778592d5b7739e88c311c27215bb2e770cdfc98051f85bb195f25",
-                "value": "3"
-=======
-                "repr": "0xfccd421c62fb5bd39e4f63cb7ab84f49260c8434b660b9b3ccc9165ac66696c6::M1::Object"
-              },
-              "json": {
-                "id": "0xdd38c7822863cbdd7cab6d4de874f518ec607a9fffa9039c43aa742fc400fb4f",
-                "value": "2"
->>>>>>> 56d3890a
               }
             }
           }
@@ -882,86 +608,50 @@
       "objects": {
         "nodes": [
           {
+            "version": 4,
+            "contents": {
+              "type": {
+                "repr": "0x951d9ae09cd9e7a4c8be82866af39495275b90afdf02d0bd8cea1cccadcfc021::M1::Object"
+              },
+              "json": {
+                "id": "0x1e6a0476a48577650a34a6e77cd7f2267b193470fe3fc467d68e2c5c7a5f1b8a",
+                "value": "1"
+              }
+            }
+          },
+          {
+            "version": 6,
+            "contents": {
+              "type": {
+                "repr": "0x951d9ae09cd9e7a4c8be82866af39495275b90afdf02d0bd8cea1cccadcfc021::M1::Object"
+              },
+              "json": {
+                "id": "0x96d04b7f5f5de03b63800a4cffbe433a25ab882b7a251735a03a158a0cf3cff1",
+                "value": "3"
+              }
+            }
+          },
+          {
             "version": 5,
             "contents": {
               "type": {
-<<<<<<< HEAD
-                "repr": "0x06cae7ab5adfd8742ee81d9813d3ff8fdc97b9bf962d0080d241730688bf5cec::M1::Object"
-              },
-              "json": {
-                "id": "0x0bb011aa00f28a1340f4f04c91da74b5decf1c36bb7bea8d4e217fe17d3b453d",
+                "repr": "0x951d9ae09cd9e7a4c8be82866af39495275b90afdf02d0bd8cea1cccadcfc021::M1::Object"
+              },
+              "json": {
+                "id": "0xbbb8dd54d1ca733437468f26981fcc0c2a695ae3eaf561b8bdb68d252b8d2c5e",
                 "value": "2"
-=======
-                "repr": "0xfccd421c62fb5bd39e4f63cb7ab84f49260c8434b660b9b3ccc9165ac66696c6::M1::Object"
-              },
-              "json": {
-                "id": "0x313999574a927527544dd47e70eeb379cbac96099cad54784f0cefaa915bf116",
-                "value": "1"
->>>>>>> 56d3890a
-              }
-            }
-          },
-          {
-            "version": 6,
-            "contents": {
-              "type": {
-<<<<<<< HEAD
-                "repr": "0x06cae7ab5adfd8742ee81d9813d3ff8fdc97b9bf962d0080d241730688bf5cec::M1::Object"
-              },
-              "json": {
-                "id": "0x785aed195b792ed1f577053bc303c40ad9042247ec91bb1bddd53c4f3b82b765",
+              }
+            }
+          },
+          {
+            "version": 3,
+            "contents": {
+              "type": {
+                "repr": "0x951d9ae09cd9e7a4c8be82866af39495275b90afdf02d0bd8cea1cccadcfc021::M1::Object"
+              },
+              "json": {
+                "id": "0xf9a43625c32da38fc39a4d604b23820dd64c85a7818acd07b6b3361dbd99593b",
                 "value": "0"
-              }
-            }
-          },
-          {
-            "version": 4,
-            "contents": {
-              "type": {
-                "repr": "0x06cae7ab5adfd8742ee81d9813d3ff8fdc97b9bf962d0080d241730688bf5cec::M1::Object"
-              },
-              "json": {
-                "id": "0xd902a0230399e4126ab5a44192cc814e08210dc277f46bc04b579aa7c1ef588d",
-                "value": "1"
-=======
-                "repr": "0xfccd421c62fb5bd39e4f63cb7ab84f49260c8434b660b9b3ccc9165ac66696c6::M1::Object"
-              },
-              "json": {
-                "id": "0x421d260780b55a9eaa4cb8124c27f11f37fcb4c983f1d1fad91001769b8df07d",
-                "value": "3"
-              }
-            }
-          },
-          {
-            "version": 3,
-            "contents": {
-              "type": {
-                "repr": "0xfccd421c62fb5bd39e4f63cb7ab84f49260c8434b660b9b3ccc9165ac66696c6::M1::Object"
-              },
-              "json": {
-                "id": "0xd138ca6f6ecef6233444a26b905caef192f8fcd626c63d144a5342f076bcec49",
-                "value": "0"
->>>>>>> 56d3890a
-              }
-            }
-          },
-          {
-            "version": 6,
-            "contents": {
-              "type": {
-<<<<<<< HEAD
-                "repr": "0x06cae7ab5adfd8742ee81d9813d3ff8fdc97b9bf962d0080d241730688bf5cec::M1::Object"
-              },
-              "json": {
-                "id": "0xed86fcf5c78778592d5b7739e88c311c27215bb2e770cdfc98051f85bb195f25",
-                "value": "3"
-=======
-                "repr": "0xfccd421c62fb5bd39e4f63cb7ab84f49260c8434b660b9b3ccc9165ac66696c6::M1::Object"
-              },
-              "json": {
-                "id": "0xdd38c7822863cbdd7cab6d4de874f518ec607a9fffa9039c43aa742fc400fb4f",
-                "value": "2"
->>>>>>> 56d3890a
               }
             }
           }
