--- conflicted
+++ resolved
@@ -906,13 +906,7 @@
 
         let refunded_storage_rebate =
             self.storage_fund.advance_epoch(
-<<<<<<< HEAD
-                storage_reward,      
-                leftover_staking_rewards,                
-=======
                 storage_reward,
-                storage_fund_reinvestment,
->>>>>>> ef45247b
                 storage_rebate_amount,
                 non_refundable_storage_fee_amount,
             );
